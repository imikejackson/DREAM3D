--- conflicted
+++ resolved
@@ -20,18 +20,6 @@
         mv "$x.tmp" "$x"
     done
 
-<<<<<<< HEAD
-  files=`find . -type f -name "*.hpp"`
-
-  for x in $files;
-    do
-        echo "Converting $x"
-        tr -d '\015' < "$x" > "$x.tmp"
-        mv "$x.tmp" "$x"
-    done
-    
-cd /Users/mjackson/Workspace/DREAM3D/Documentation
-=======
     files=`find . -type f -name "*.hpp"`
 
     for x in $files;
@@ -42,7 +30,6 @@
       done
       
 cd /Users/mjackson/Workspace/DREAM3D/Documentation/
->>>>>>> 67845cba
 
     files=`find . -type f -name "*.md"`
 
