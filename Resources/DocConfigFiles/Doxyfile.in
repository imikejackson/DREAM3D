# This file is Auto Generated at CMake Time from the "Doxyfile.in" file.
#---------------------------------------------------------------------------
# Project related configuration options
#---------------------------------------------------------------------------
PROJECT_NAME      = "@DOX_PDF_FILENAME@"
OUTPUT_DIRECTORY  = "@DOX_OUTPUT_DIR@"

#---------------------------------------------------------------------------
# configuration options related to warning and progress messages
#---------------------------------------------------------------------------
QUIET             = @DOXYGEN_QUIET@
WARNINGS          = YES

DISABLE_INDEX     = YES
ENABLE_PREPROCESSING = NO
CASE_SENSE_NAMES  = NO

EXTRACT_ALL       = NO
EXTRACT_PRIVATE   = NO

GENERATE_MAN      = NO
GENERATE_HTMLHELP = NO

#---------------------------------------------------------------------------
# configuration options related to the RTF output
#---------------------------------------------------------------------------
GENERATE_RTF = @DOX_GENERATE_RTF@
RTF_OUTPUT = rtf
COMPACT_RTF = NO
RTF_HYPERLINKS = NO
RTF_STYLESHEET_FILE =
RTF_EXTENSIONS_FILE =

#---------------------------------------------------------------------------
# configuration options related to the input files
#---------------------------------------------------------------------------
IMAGE_PATH        = @DOXYGEN_IMAGE_DIR@
INPUT             = @DOXYGEN_INPUT_FILES@
#FILE_PATTERNS     = *.dox *.md *.cpp *.hpp *.h *.c
FILE_PATTERNS     = @DOXYGEN_FILE_PATTERNS@
RECURSIVE         = YES
TAGFILES          =
ALLEXTERNALS      = NO
PERL_PATH         = /usr/local/bin/perl
SEARCHENGINE      = NO
STRIP_CODE_COMMENTS = NO
EXAMPLE_PATH      = ""

#---------------------------------------------------------------------------
# configuration options related to the LaTeX output
#---------------------------------------------------------------------------
GENERATE_LATEX    = @DOX_GENERATE_LATEX@
LATEX_HEADER      = @LATEX_HEADER_FILE@
LATEX_OUTPUT      = @DOX_OUTPUT_SUB_DIR@
PDF_HYPERLINKS    = YES
USE_PDFLATEX      = YES
LATEX_BATCHMODE   = YES

#---------------------------------------------------------------------------
# configuration options related to the HTML output
#---------------------------------------------------------------------------
GENERATE_HTML = @DOX_GENERATE_HTML@
HTML_OUTPUT = @DOX_OUTPUT_SUB_DIR@
HTML_FILE_EXTENSION = .html
HTML_HEADER = 
HTML_FOOTER = 
HTML_STYLESHEET = 
HTML_EXTRA_STYLESHEET = 
HTML_EXTRA_FILES = 
GENERATE_HTMLHELP = NO
CHM_FILE =
HHC_LOCATION =
GENERATE_CHI = NO
BINARY_TOC = NO
TOC_EXPAND = NO
DISABLE_INDEX = NO
ENUM_VALUES_PER_LINE = 4
GENERATE_TREEVIEW = YES
TREEVIEW_WIDTH = 250
<<<<<<< HEAD
SEARCHENGINE = YES
USE_MATHJAX = YES
=======
SEARCHENGINE = NO
USE_MATHJAX = NO
>>>>>>> 5078932b

#---------------------------------------------------------------------------
# configuration options related to the Qt Help output
#---------------------------------------------------------------------------
GENERATE_QHP           = NO
QCH_FILE               = @DOX_OUTPUT_SUB_DIR@.qch
QHP_NAMESPACE          = net.bluequartzsoftware.DREAM3D
QHP_VIRTUAL_FOLDER     = DREAM3D
QHP_CUST_FILTER_NAME   = 
QHP_CUST_FILTER_ATTRS  = 
QHP_SECT_FILTER_ATTRS  = 
QHG_LOCATION           = @Qt5_DIR@/../../bin/qhelpgenerator

<|MERGE_RESOLUTION|>--- conflicted
+++ resolved
@@ -77,13 +77,8 @@
 ENUM_VALUES_PER_LINE = 4
 GENERATE_TREEVIEW = YES
 TREEVIEW_WIDTH = 250
-<<<<<<< HEAD
-SEARCHENGINE = YES
-USE_MATHJAX = YES
-=======
 SEARCHENGINE = NO
 USE_MATHJAX = NO
->>>>>>> 5078932b
 
 #---------------------------------------------------------------------------
 # configuration options related to the Qt Help output
