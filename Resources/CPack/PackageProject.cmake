--- conflicted
+++ resolved
@@ -89,19 +89,11 @@
     endif()
 else()
     if ( "${CMAKE_SIZEOF_VOID_P}" EQUAL "8" )
-<<<<<<< HEAD
-            set(CPACK_PACKAGE_FILE_NAME "DREAM3D-${DREAM3D_VERSION_SHORT}-${DREAM3D_LINUX_SYSTEM}x86_64")
-            set(UPLOAD_FILE_NAME ${CPACK_PACKAGE_FILE_NAME}.tar.gz)
-    elseif( "${CMAKE_SIZEOF_VOID_P}" EQUAL "4" )
-            set(CPACK_PACKAGE_FILE_NAME "DREAM3D-${DREAM3D_VERSION_SHORT}-${DREAM3D_LINUX_SYSTEM}i386")
-            set(UPLOAD_FILE_NAME ${CPACK_PACKAGE_FILE_NAME}.tar.gz)
-=======
             set(CPACK_PACKAGE_FILE_NAME "DREAM3D-${DREAM3D_VERSION_SHORT}-${DREAM3D_LINUX_SYSTEM}-x86_64")
             set (UPLOAD_FILE_NAME ${CPACK_PACKAGE_FILE_NAME}.tar.gz)
     elseif( "${CMAKE_SIZEOF_VOID_P}" EQUAL "4" )
             set(CPACK_PACKAGE_FILE_NAME "DREAM3D-${DREAM3D_VERSION_SHORT}-${DREAM3D_LINUX_SYSTEM}-i386")
             set (UPLOAD_FILE_NAME ${CPACK_PACKAGE_FILE_NAME}.tar.gz)
->>>>>>> 64987b70
     else()
         set(CPACK_PACKAGE_FILE_NAME "DREAM3D-${DREAM3D_VERSION_SHORT}-${CMAKE_SYSTEM_NAME}")
         set(UPLOAD_FILE_NAME ${CPACK_PACKAGE_FILE_NAME}.tar.gz)
