--- conflicted
+++ resolved
@@ -30,25 +30,27 @@
 # Adjust these to "0" if you want to skip those compilations. The default is to build
 # everything.
 BUILD_CMAKE="0"
-BUILD_MXABOOST="0"
+BUILD_MXABOOST="1"
 BUILD_QWT="1"
 BUILD_HDF5="1"
 
 make_command=gmake
-if [[ "$HOST_SYSTEM" = "Darwin" ]];
+if [ "$HOST_SYSTEM" = "Darwin" ];
   then
   make_command=make
 fi
 
+
+
 GIT=`type -P git`
-if [ $GIT == "" ];
+if [ $GIT == "" ]
   then
   echo "Git is needed for this script. Please install it on your system and be sure it is on your path."
   exit 1
 fi
 
 QMAKE=`type -P qmake`
-if [[ $QMAKE == "" ]];
+if [ $QMAKE == "" ]
   then
   echo "An installation of Qt is required. Please install a version of Qt of at least 4.6 or greater."
   exit 1
@@ -57,9 +59,9 @@
 WGET=`type -P wget`
 CURL=`type -P curl`
 
-if [ "$WGET" == "" ];
+if [ "$WGET" == "" ]
    then
-  if [ "$CURL" == "" ];
+  if [ "$CURL" == "" ]
      then
     echo "wget and curl are NOT present on your machine. One of them is needed to download sources from the internet."
     exit 1
@@ -86,34 +88,22 @@
 if [ "$BUILD_CMAKE" == "1" ]
 then
 #Download and Compile CMake
-$DOWNLOAD_PROG "http://www.cmake.org/files/v2.8/cmake-2.8.7.tar.gz" $DOWNLOAD_ARGS
-tar -xvzf cmake-2.8.7.tar.gz
-cd cmake-2.8.7
-./configure --prefix=$SDK_INSTALL/cmake-2.8.7 --parallel $PARALLEL_BUILD
+$DOWNLOAD_PROG "http://www.cmake.org/files/v2.8/cmake-2.8.6.tar.gz" $DOWNLOAD_ARGS
+tar -xvzf cmake-2.8.6.tar.gz
+cd cmake-2.8.6
+./configure --prefix=$SDK_INSTALL/cmake-2.8.6 --parallel $PARALLEL_BUILD
 $make_command -j $PARALLEL_BUILD install
 
 # Export these variables for our use and then echo them into a file that people can use
 # to setup their environment
-export CMAKE_INSTALL=$SDK_INSTALL/cmake-2.8.7
+export CMAKE_INSTALL=$SDK_INSTALL/cmake-2.8.6
 export PATH=$CMAKE_INSTALL/bin:$PATH
 
 echo "export CMAKE_INSTALL=$SDK_INSTALL/cmake-2.8.6" >  $SDK_INSTALL/initvars.sh
 echo "export PATH=\$CMAKE_INSTALL/bin:\$PATH" >>  $SDK_INSTALL/initvars.sh
 fi
 
-<<<<<<< HEAD
 if [ "$BUILD_MXABOOST" == "1" ]
-=======
-#------------------------------------------------------------------------------
-cd $SDK_SOURCE
-git clone git://scm.bluequartz.net/CMP.git CMP
-
-
-if [ "$BUILD_MXABOOST" == "1" ];
-<<<<<<< HEAD
->>>>>>> 69a18b56c046abf53d774cf2b0524257af41d3f7
-=======
->>>>>>> 275f0c95
 then
 #------------------------------------------------------------------------------
 # We now need MXABoost on the system
@@ -132,37 +122,30 @@
 fi
 
 
-if [ "$BUILD_HDF5" == "1" ];
+if [ "$BUILD_HDF5" == "1" ]
 then
 # Build the HDF5 libraries we need and set our Environment Variable.
-cd $SDK_SOURCE
-if [ ! -e "$SDK_SOURCE/hdf5-1.8.9.tar.gz" ];
-then
-$DOWNLOAD_PROG  "http://www.hdfgroup.org/ftp/HDF5/current/src/hdf5-1.8.9.tar.gz" -o hdf5-1.8.9.tar.gz
-fi
-
-if [ ! -e "$SDK_SOURCE/hdf5-1.8.9" ];
-then
-tar -xvzf hdf5-1.8.9.tar.gz
-fi
+cd $sourcedir
+$DOWNLOAD_PROG  "http://www.hdfgroup.org/ftp/HDF5/current/src/hdf5-1.8.8.tar.gz" -o hdf5-1.8.8.tar.gz
+tar -xvzf hdf5-1.8.8.tar.gz
 # We assume we already have downloaded the source for HDF5 Version 1.8.7 and have it in a folder
-# called hdf5-189
-cd hdf5-1.8.9
+# called hdf5-187
+cd hdf5-1.8.8
 mkdir Build
 cd Build
-cmake -DBUILD_SHARED_LIBS=OFF -DCMAKE_INSTALL_PREFIX=$SDK_INSTALL/hdf5-189 -DCMAKE_BUILD_TYPE=Debug  -DHDF5_ENABLE_DEPRECATED_SYMBOLS=OFF ../
+cmake -DBUILD_SHARED_LIBS=OFF -DCMAKE_INSTALL_PREFIX=$sandbox/hdf5-188 -DCMAKE_BUILD_TYPE=Debug  -DHDF5_ENABLE_DEPRECATED_SYMBOLS=OFF ../
 make -j$makeJobs
 make install
 cd ../
 mkdir zRel
 cd zRel
-cmake -DBUILD_SHARED_LIBS=OFF -DCMAKE_INSTALL_PREFIX=$SDK_INSTALL/hdf5-189 -DCMAKE_BUILD_TYPE=Release   -DHDF5_ENABLE_DEPRECATED_SYMBOLS=OFF ../
+cmake -DBUILD_SHARED_LIBS=OFF -DCMAKE_INSTALL_PREFIX=$sandbox/hdf5-188 -DCMAKE_BUILD_TYPE=Release   -DHDF5_ENABLE_DEPRECATED_SYMBOLS=OFF ../
 make -j$makeJobs
 make install
-export HDF5_INSTALL=$SDK_INSTALL/hdf5-189
+export HDF5_INSTALL=$sandbox/hdf5-188
 fi
 
-if [ "$BUILD_QWT" = "1" ];
+if [ "$BUILD_QWT" = "1" ]
 then
 #------------------------------------------------------------------------------
 cd $SDK_SOURCE
@@ -192,12 +175,9 @@
 echo "export QWT_INSTALL=$SDK_INSTALL/Qwt" >> $SDK_INSTALL/initvars.sh
 fi
 
-cd $SDK_SOURCE
-git clone  ssh://code@scm.bluequartz.net/DREAM3D.git
+
+git clone --recursive ssh://code@scm.bluequartz.net/DREAM3D.git
 cd DREAM3D
-git fetch
-git checkout b1
-git pull origin b1
 mkdir Build
 cd Build
 cmake $ADDITIONAL_ARGS -DCMAKE_BUILD_TYPE=Debug -DCMAKE_INSTALL_PREFIX=$SDK_INSTALL/DREAM3D -DBUILD_SHARED_LIBS=OFF ../
