--- conflicted
+++ resolved
@@ -252,16 +252,11 @@
       endif()
 
       # Create the qt.conf file so that the image plugins will be loaded correctly
-<<<<<<< HEAD
-      FILE(WRITE ${PROJECT_BINARY_DIR}/${QTCONF_DIR}/qt.conf "[Paths]\nPlugins = ${QTPLUGINS_DIR}Plugins\n")
-      FILE(APPEND ${PROJECT_BINARY_DIR}/${QTCONF_DIR}/qt.conf "Prefix = .\n")
-      FILE(APPEND ${PROJECT_BINARY_DIR}/${QTCONF_DIR}/qt.conf "LibraryExecutables = .\n")
-      
-      install(FILES ${PROJECT_BINARY_DIR}/${QTCONF_DIR}/qt.conf
-=======
-      FILE(WRITE ${PROJECT_BINARY_DIR}/qt.conf "[Paths]\nPlugins = ${QTPLUGINS_DIR}Plugins")
+      FILE(WRITE ${PROJECT_BINARY_DIR}/qt.conf "[Paths]\nPlugins = ${QTPLUGINS_DIR}Plugins\n")
+      FILE(APPEND ${PROJECT_BINARY_DIR}/qt.conf "Prefix = .\n")
+      FILE(APPEND ${PROJECT_BINARY_DIR}/qt.conf "LibraryExecutables = .\n")
+
       install(FILES ${PROJECT_BINARY_DIR}/qt.conf
->>>>>>> 2d6f0d43
               DESTINATION ${QTCONF_DIR}
               COMPONENT Applications)
   endif()
