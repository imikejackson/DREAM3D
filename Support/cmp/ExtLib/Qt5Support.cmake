# --------------------------------------------------------------------
#-- Copy all the Qt5 dependent DLLs into the current build directory so that
#-- one can debug an application or library that depends on Qt5 libraries.
#-- This macro is really intended for Windows Builds because windows libraries
#-- do not have any type of rpath or install_name encoded in the libraries so
#-- the least intrusive way to deal with the PATH issues is to just copy all
#-- the dependend DLL libraries into the build directory. Note that this is
#-- NOT needed for static libraries.
function(CopyQt5RunTimeLibraries)

  set(options)
  set(oneValueArgs PREFIX)
  set(multiValueArgs LIBRARIES)

  cmake_parse_arguments(P "${options}" "${oneValueArgs}" "${multiValueArgs}" ${ARGN} )
  # message(STATUS "Copying Qt5 Runtime Libraries: ${P_LIBRARIES}")
  set(SUPPORT_LIB_OPTION 1)
  if(MSVC_IDE)
    set(SUPPORT_LIB_OPTION 0)
  elseif(APPLE) # Apple systems do NOT need this so just skip this entirely
    set(SUPPORT_LIB_OPTION 2)
  elseif(UNIX AND NOT MSVC)
    set(SUPPORT_LIB_OPTION 3)
  endif()

  GET_FILENAME_COMPONENT(QT_DLL_PATH_tmp ${QtQMake_location} PATH)

  if(SUPPORT_LIB_OPTION EQUAL 0)
    # message(STATUS "SUPPORT_LIB_OPTION = 0")

    foreach(qtlib ${P_LIBRARIES})
      set(TYPE "d")
      # message(STATUS "Copy Rule for Qt library ${P_PREFIX}${qtlib}${TYPE}.dll")
      # We need to copy both the Debug and Release versions of the libraries into their respective
      # subfolders for Visual Studio builds
      add_custom_target(ZZ_${P_PREFIX}${qtlib}${TYPE}-Debug-Copy ALL
                          COMMAND ${CMAKE_COMMAND} -E copy_if_different ${QT_DLL_PATH_tmp}/${P_PREFIX}${qtlib}${TYPE}.dll
                          ${CMAKE_RUNTIME_OUTPUT_DIRECTORY}/Debug/
                          # COMMENT "Copying ${P_PREFIX}${qtlib}${TYPE}.dll to ${CMAKE_RUNTIME_OUTPUT_DIRECTORY}/Debug/"
                          )
      set_target_properties(ZZ_${P_PREFIX}${qtlib}${TYPE}-Debug-Copy PROPERTIES FOLDER ZZ_COPY_FILES)
    #   message(STATUS "Generating Copy Rule for Qt Release DLL Library ${QT_DLL_PATH_tmp}/${qtlib}d.dll")
      set(TYPE "")
      add_custom_target(ZZ_${P_PREFIX}${qtlib}${TYPE}-Release-Copy ALL
                          COMMAND ${CMAKE_COMMAND} -E copy_if_different ${QT_DLL_PATH_tmp}/${P_PREFIX}${qtlib}.dll
                          ${CMAKE_RUNTIME_OUTPUT_DIRECTORY}/Release/
                          # COMMENT "Copying ${P_PREFIX}${qtlib}.dll to ${CMAKE_RUNTIME_OUTPUT_DIRECTORY}/Release/"
                          )
      set_target_properties(ZZ_${P_PREFIX}${qtlib}${TYPE}-Release-Copy PROPERTIES FOLDER ZZ_COPY_FILES)

    endforeach(qtlib)
  elseif(SUPPORT_LIB_OPTION EQUAL 1)
    # This will get hit if Ninja, MinGW, MSYS, Cygwin is used for the build system
    # message(STATUS "SUPPORT_LIB_OPTION = 1")

    foreach(qtlib ${P_LIBRARIES})
      set(TYPE "")
      if( "${CMAKE_BUILD_TYPE}" STREQUAL "Debug")
          set(TYPE "d")
      else()

      endif()

      # message(STATUS "Copy Rule for Qt library ${P_PREFIX}${qtlib}${TYPE}.dll")
      # We need to copy the library into the "Bin" Folder
      add_custom_target(ZZ_${qtlib}-Copy ALL
                          COMMAND ${CMAKE_COMMAND} -E copy_if_different ${QT_DLL_PATH_tmp}/${P_PREFIX}${qtlib}${TYPE}.dll
                          ${CMAKE_RUNTIME_OUTPUT_DIRECTORY}
                          COMMENT "Copying ${P_PREFIX}${qtlib}${TYPE}.dll to ${CMAKE_RUNTIME_OUTPUT_DIRECTORY}/")
      set_target_properties(ZZ_${qtlib}-Copy PROPERTIES FOLDER ZZ_COPY_FILES)
    endforeach(qtlib)
  endif()
endfunction()


# -------------------------------------------------------------
# This function adds the necessary cmake code to find the HDF5
# shared libraries and setup custom copy commands and/or install
# rules for Linux and Windows to use
function(AddQt5SupportLibraryCopyInstallRules)
  set(options )
  set(oneValueArgs PREFIX DEBUG_SUFFIX)
  set(multiValueArgs LIBRARIES)
  cmake_parse_arguments(P "${options}" "${oneValueArgs}" "${multiValueArgs}" ${ARGN} )

  set(SUPPORT_LIB_OPTION 1)
  if(MSVC_IDE)
    set(SUPPORT_LIB_OPTION 0)
  elseif(APPLE) # Apple systems do NOT need this so just skip this entirely
    set(SUPPORT_LIB_OPTION 2)
  elseif(UNIX AND NOT MSVC)
    set(SUPPORT_LIB_OPTION 3)
  endif()

  GET_FILENAME_COMPONENT(QT_DLL_PATH ${QtQMake_location} PATH)

  if(WIN32)
    set(destination "./")
  else()
    set(destination "lib")
  endif()


  if(SUPPORT_LIB_OPTION EQUAL 0)
    # We need to copy both the Debug and Release versions of the libraries into their respective
    # subfolders for Visual Studio builds
    foreach(qtlib ${P_LIBRARIES})
      set(SUFFIX ${P_DEBUG_SUFFIX})
      set(INT_DIR "Debug")

      # message(STATUS "Copy Rule for Qt Support library ${qtlib}${SUFFIX}.dll")

      add_custom_target(ZZ_${qtlib}-${INT_DIR}-Copy ALL
                          COMMAND ${CMAKE_COMMAND} -E copy_if_different ${QT_DLL_PATH}/${P_PREIX}${qtlib}${SUFFIX}.dll
                          ${CMAKE_RUNTIME_OUTPUT_DIRECTORY}/${INT_DIR}/
                          COMMENT "Copying ${P_PREIX}${qtlib}${SUFFIX}.dll to ${CMAKE_RUNTIME_OUTPUT_DIRECTORY}/${INT_DIR}/")
      set_target_properties(ZZ_${qtlib}-${INT_DIR}-Copy PROPERTIES FOLDER ZZ_COPY_FILES)
      install(FILES ${QT_DLL_PATH}/${P_PREIX}${qtlib}${SUFFIX}.dll  DESTINATION "${destination}" CONFIGURATIONS ${INT_DIR} COMPONENT Applications)

      set(SUFFIX "")
      set(INT_DIR "Release")
      add_custom_target(ZZ_${qtlib}-${INT_DIR}-Copy ALL
                          COMMAND ${CMAKE_COMMAND} -E copy_if_different ${QT_DLL_PATH}/${P_PREIX}${qtlib}${SUFFIX}.dll
                          ${CMAKE_RUNTIME_OUTPUT_DIRECTORY}/${INT_DIR}/
                          COMMENT "Copying ${P_PREIX}${qtlib}${SUFFIX}.dll to ${CMAKE_RUNTIME_OUTPUT_DIRECTORY}/${INT_DIR}/")
      set_target_properties(ZZ_${qtlib}-${INT_DIR}-Copy PROPERTIES FOLDER ZZ_COPY_FILES)
      install(FILES ${QT_DLL_PATH}/${P_PREIX}${qtlib}${SUFFIX}.dll  DESTINATION "${destination}" CONFIGURATIONS ${INT_DIR} COMPONENT Applications)

    endforeach(qtlib)

  elseif(SUPPORT_LIB_OPTION EQUAL 1)
  # This should be the code path for Ninja/NMake/Makefiles all on NON-OS X systems
    set(SUFFIX "")
    if( ${CMAKE_BUILD_TYPE} STREQUAL "Debug")
        set(SUFFIX ${P_DEBUG_SUFFIX})
    endif()
    set(INT_DIR "")
    foreach(qtlib ${P_LIBRARIES})
      # message(STATUS "Copy Rule for Qt Support library ${P_PREIX}${qtlib}${SUFFIX}.dll")
      # We need to copy the library into the "Bin" folder
      add_custom_target(ZZ_${qtlib}-Copy ALL
                          COMMAND ${CMAKE_COMMAND} -E copy_if_different ${QT_DLL_PATH}/${P_PREIX}${qtlib}${SUFFIX}.dll
                          ${CMAKE_RUNTIME_OUTPUT_DIRECTORY}
                          COMMENT "Copying ${P_PREIX}${qtlib}${SUFFIX}.dll to ${CMAKE_RUNTIME_OUTPUT_DIRECTORY}")
      set_target_properties(ZZ_${qtlib}-Copy PROPERTIES FOLDER ZZ_COPY_FILES)
      install(FILES ${QT_DLL_PATH}/${P_PREIX}${qtlib}${SUFFIX}.dll  DESTINATION "${destination}" CONFIGURATIONS ${CMAKE_BUILD_TYPE} COMPONENT Applications)

    endforeach(qtlib)

  endif()

endfunction()

# --------------------------------------------------------------------
#
#
# --------------------------------------------------------------------
function(AddQt5LibraryInstallRule)
  set(options)
  set(oneValueArgs)
  set(multiValueArgs LIBRARIES)

  cmake_parse_arguments(P "${options}" "${oneValueArgs}" "${multiValueArgs}" ${ARGN} )
  # message(STATUS "Install Rules Qt5 Libraries: ${P_LIBRARIES}")

  set(build_types "Debug;Release")
  if(WIN32)
    set(qt_plugin_prefix "")
    set(qt_plugin_DEBUG_suffix "d")
    set(qt_plugin_RELEASE_suffix "")
    set(destination "./")
  else()
    set(qt_plugin_prefix "lib")
    set(qt_plugin_DEBUG_suffix "_debug")
    set(qt_plugin_RELEASE_suffix "")
    set(destination "lib")
  endif()

  foreach(qtlib ${P_LIBRARIES})
    foreach(build_type ${build_types})
      get_target_property(${build_type}_loc Qt5::${qtlib} LOCATION_${build_type})
      if(NOT APPLE)
        install(FILES ${${build_type}_loc}
                DESTINATION "${destination}"
                CONFIGURATIONS ${build_type}
                COMPONENT Applications)
      endif()
    endforeach()
  endforeach()

endfunction()



#-------------------------------------------------------------------------------
# Finds plugins from the Qt installation. The pluginlist argument should be
# something like "QDDS QGif QICNS QICO QJp2 QJpeg QMng QTga QTiff QWbmp QWebp"
#-------------------------------------------------------------------------------
function(AddQt5Plugins)
  set(options)
  set(oneValueArgs PLUGIN_FILE PLUGIN_FILE_TEMPLATE PLUGIN_TYPE PLUGIN_SUFFIX)
  set(multiValueArgs PLUGIN_NAMES)
  if("${CMAKE_BUILD_TYPE}" STREQUAL "")
    set(CMAKE_BUILD_TYPE "Release")
  endif()
  cmake_parse_arguments(P "${options}" "${oneValueArgs}" "${multiValueArgs}" ${ARGN} )
  set(build_types "Debug;Release")
  if(WIN32)
    set(qt_plugin_prefix "")
    set(qt_plugin_DEBUG_suffix "d")
    set(qt_plugin_RELEASE_suffix "")
  else()
    set(qt_plugin_prefix "lib")
    set(qt_plugin_DEBUG_suffix "_debug")
    set(qt_plugin_RELEASE_suffix "")
  endif()

  # message(STATUS "Qt5 Plugins: ${P_PLUGIN_NAMES}")

  foreach(build_type ${build_types})
    # message(STATUS "build_type: ${build_type}")
    foreach(plugin ${P_PLUGIN_NAMES})

      get_target_property(${build_type}_loc Qt5::${plugin}${P_PLUGIN_SUFFIX} LOCATION_${build_type})
      # We only use install rules for Linux/Windows.
      # OS X will get its own installation script that moves the Plugins correctly into the bundle
      if(NOT APPLE)
        install(FILES ${${build_type}_loc}
            DESTINATION ./Plugins/${P_PLUGIN_TYPE}
            CONFIGURATIONS ${build_type}
            COMPONENT Applications)
      endif()

    endforeach()
  endforeach()

  # Assign either the debug or release plugin list to the QTPLUGINS variable on NON msvc platforms.
  if(NOT MSVC_IDE)
    if( ${CMAKE_BUILD_TYPE} STREQUAL "Debug")
        set(QTPLUGINS ${QTPLUGINS_DEBUG})
    else()
        set(QTPLUGINS ${QTPLUGINS_RELEASE})
    endif()
  endif()

  if(NOT APPLE)
      set(QTCONF_DIR "bin")
      set(QTPLUGINS_DIR "../")
      if(WIN32)
        set(QTCONF_DIR ".")
        set(QTPLUGINS_DIR "")
      endif()

      # Create the qt.conf file so that the image plugins will be loaded correctly
      FILE(WRITE ${PROJECT_BINARY_DIR}/qt.conf "[Paths]\nPlugins = ${QTPLUGINS_DIR}Plugins\n")
      FILE(APPEND ${PROJECT_BINARY_DIR}/qt.conf "Prefix = .\n")
      FILE(APPEND ${PROJECT_BINARY_DIR}/qt.conf "LibraryExecutables = .\n")

      install(FILES ${PROJECT_BINARY_DIR}/qt.conf
              DESTINATION ${QTCONF_DIR}
              COMPONENT Applications)
  endif()

 
  #file(APPEND ${P_LIBRARY_SEARCH_FILE} "${QT_PLUGINS_DIR}/${plugintype};")
endfunction()

# ------------------------------------------------------------------------------
#  Function AddQWebEngineSupportFiles
# ------------------------------------------------------------------------------
function(AddQWebEngineSupportFiles)
  set(options)
  set(oneValueArgs QT_INSTALL_PREFIX)
  set(multiValueArgs )
  if("${CMAKE_BUILD_TYPE}" STREQUAL "")
    set(CMAKE_BUILD_TYPE "Release")
  endif()
  cmake_parse_arguments(P "${options}" "${oneValueArgs}" "${multiValueArgs}" ${ARGN} )
  set(build_types "Debug;Release")

  set(QTCONF_DIR "bin")
  if(WIN32)
    set(QTCONF_DIR ".")
  endif()

  if(WIN32)
    install(FILES ${P_QT_INSTALL_PREFIX}/icudtl.dat  ${P_QT_INSTALL_PREFIX}/qtwebengine_resources.pak
              DESTINATION ${QTCONF_DIR}
              COMPONENT Applications)
    install(FILES ${P_QT_INSTALL_PREFIX}/bin/QtWebEngineProcess.exe
              DESTINATION ${QTCONF_DIR}
              COMPONENT Applications)
  endif()

  if(APPLE)

  endif()

endfunction()

# ------------------------------------------------------------------------------
#  Qt 5 Section:
# This section is the base cmake code that will find Qt5 on the computer and
# setup all the necessary Qt5 modules that need to be used.
# ------------------------------------------------------------------------------
# Find includes in corresponding build directories
set(CMAKE_INCLUDE_CURRENT_DIR ON)
# Find the QtWidgets library
set(Qt5_COMPONENTS 
    Core 
    Widgets 
    Network 
    Gui 
    Concurrent 
    Script 
    Svg 
    Xml 
    OpenGL 
    PrintSupport
  )


option(DREAM3D_USE_QtWebEngine "DREAM.3D Uses QtWebEngine to show help" ON)
if(DREAM3D_USE_QtWebEngine)
  set(Qt5_COMPONENTS
    ${Qt5_COMPONENTS}
    WebEngine
    WebEngineWidgets
    WebEngineCore
    Quick
    Qml
)

endif()

# On Linux we need the DBus library
if(CMAKE_SYSTEM_NAME MATCHES "Linux")
  set(Qt5_COMPONENTS ${Qt5_COMPONENTS} DBus)
endif()

find_package(Qt5 COMPONENTS ${Qt5_COMPONENTS})
if(NOT Qt5_FOUND)
  message(FATAL_ERROR "Qt5 is Required for DREAM3D to build. Please install it.")
endif()

# We need the location of QMake for later on in order to find the plugins directory
get_target_property(QtQMake_location Qt5::qmake LOCATION)
execute_process(COMMAND "${QtQMake_location}" -query QT_INSTALL_PREFIX OUTPUT_VARIABLE QM_QT_INSTALL_PREFIX OUTPUT_STRIP_TRAILING_WHITESPACE)
message(STATUS "Qt5 Location: ${QM_QT_INSTALL_PREFIX}")
execute_process(COMMAND "${QtQMake_location}" -query QT_VERSION OUTPUT_VARIABLE QM_QT_VERSION OUTPUT_STRIP_TRAILING_WHITESPACE)
message(STATUS "Qt5 Version: ${QM_QT_VERSION} ")

# This is really just needed for Windows
CopyQt5RunTimeLibraries(LIBRARIES ${Qt5_COMPONENTS} PREFIX Qt5)
#CopyQt5RunTimeLibraries(LIBRARIES Multimedia MultimediaWidgets Qml Quick Positioning Sql WebChannel
#                        PREFIX Qt5)

# This is pretty much needed on all the platforms.
AddQt5LibraryInstallRule(LIBRARIES ${Qt5_COMPONENTS})


set(Qt5_ICU_COMPONENTS icudt53 icuin53 icuuc53)
if(CMAKE_SYSTEM_NAME MATCHES "Linux")
  set(Qt5_ICU_COMPONENTS icui18n icuuc icudata)
endif()
# Each Platform has a set of support libraries that need to be copied
AddQt5SupportLibraryCopyInstallRules( LIBRARIES ${Qt5_ICU_COMPONENTS} PREFIX "" DEBUG_SUFFIX "")

#-- Let CMake determine which files need to have 'moc' run on them
<<<<<<< HEAD
set(CMAKE_AUTOMOC TRUE)
=======
set(CMAKE_AUTOMOC FALSE)
>>>>>>> 36d59239
set_property(GLOBAL PROPERTY AUTOGEN_TARGETS_FOLDER "Qt5AutoMocTargets")

#-- Make sure we include the proper Qt5 include directories
foreach(qtlib ${Qt5_COMPONENTS})
  include_directories( ${Qt5${qtlib}_INCLUDE_DIRS})
endforeach()

set(QT_PLUGINS_FILE_TEMPLATE "${DREAM3DProj_BINARY_DIR}/Qt_Plugins.cmake.in")
set(QT_PLUGINS_FILE "${DREAM3DProj_BINARY_DIR}/Qt_Plugins.txt")

file(WRITE ${QT_PLUGINS_FILE_TEMPLATE} "")
file(WRITE ${QT_PLUGINS_FILE} "")

AddQt5Plugins(PLUGIN_NAMES QDDS QGif QICNS QICO QJp2 QJpeg QMng QTga QTiff QWbmp QWebp
              PLUGIN_FILE "${QT_PLUGINS_FILE}"
              PLUGIN_FILE_TEMPLATE "${QT_PLUGINS_FILE_TEMPLATE}"
              PLUGIN_SUFFIX Plugin
              PLUGIN_TYPE imageformats)
if(WIN32)
  AddQt5Plugins(PLUGIN_NAMES QWindowsIntegration
              PLUGIN_FILE "${QT_PLUGINS_FILE}"
              PLUGIN_FILE_TEMPLATE "${QT_PLUGINS_FILE_TEMPLATE}"
              PLUGIN_SUFFIX Plugin
              PLUGIN_TYPE platforms)
endif()

if(CMAKE_SYSTEM_NAME MATCHES "Linux")
  AddQt5Plugins(PLUGIN_NAMES QXcbIntegration
              PLUGIN_FILE "${QT_PLUGINS_FILE}"
              PLUGIN_FILE_TEMPLATE "${QT_PLUGINS_FILE_TEMPLATE}"
              PLUGIN_SUFFIX Plugin
              PLUGIN_TYPE platforms)
endif()

#-----------------------------------------------------------------------------------
# Copy over the proper QWebEngine Components
AddQWebEngineSupportFiles(QT_INSTALL_PREFIX ${QM_QT_INSTALL_PREFIX})

if(0)
  AddQt5Plugins(PLUGIN_NAMES AccessibleFactory
              PLUGIN_FILE "${QT_PLUGINS_FILE}"
              PLUGIN_FILE_TEMPLATE "${QT_PLUGINS_FILE_TEMPLATE}"
              PLUGIN_TYPE accessible)
endif()

# Append the locations of the Qt libraries to our Library Search Paths
list(APPEND CMP_LIB_SEARCH_DIRS ${QT_BINARY_DIR} ${QT_LIBRARY_DIR} )

# Append the locations of the Qt libraries to our Library Search Paths
list(APPEND CMP_LIB_SEARCH_DIRS ${QT_BINARY_DIR} ${QT_LIBRARY_DIR} )<|MERGE_RESOLUTION|>--- conflicted
+++ resolved
@@ -367,11 +367,8 @@
 AddQt5SupportLibraryCopyInstallRules( LIBRARIES ${Qt5_ICU_COMPONENTS} PREFIX "" DEBUG_SUFFIX "")
 
 #-- Let CMake determine which files need to have 'moc' run on them
-<<<<<<< HEAD
-set(CMAKE_AUTOMOC TRUE)
-=======
 set(CMAKE_AUTOMOC FALSE)
->>>>>>> 36d59239
+
 set_property(GLOBAL PROPERTY AUTOGEN_TARGETS_FOLDER "Qt5AutoMocTargets")
 
 #-- Make sure we include the proper Qt5 include directories
