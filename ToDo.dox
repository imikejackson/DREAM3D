--- conflicted
+++ resolved
@@ -1,195 +1,190 @@
-/**
-@page todo DREAM3D ToDo List and RoadMap
-
-This is the list of things to do. It is written with the DOxygen style
-so it can be integrated with the other documentation pages.
-
-
-
-@section blockers Show Stopping Bugs
-@li Add filter to calculate ensemble stats (fit distributions to arrays)
-@li Writing NonConformal Surface Mesh does not take into account values whose sign is dependent on the winding of the triangle.
-@li How to incorporate documentation for plugins into the main help system
-@li Fix calculation+storage of real stats for reading into synthetic builder
-
-
-@section mike_jackson Mike Jackson ToDo List
-@li Create filter to generate Abaqus input files, Albert Cerrone to help with this
-@li Write program to read in Pipeline Files on the command line
-@li Update the H5EbsdVolumeReader to only read those arrays asked for by the user or by the QualityMetricFilters
-@li Update file type stats generator can read (.dream3d)
-
-
-@section STILL_TO_DO Still To Do
-@li Change Field to Region in all codes
-@li Provide better feedback on 3D .ctf files
-@li Add/Modify filter to note if grain is a twin, parent or untwinned
-@li Add ability to define twins of interest on merge twin filter
-@li Add ability to append to pipeline folder in .dream3d file when starting a new pipeline with the read dream3d filter
-@li Add ability to flag regions as 'defects' or a new phase in the fill bad data filter
-@li Look into deleting field arrays after packing in synthetic structures
-@li Look into incorporating genetic algorithms in the packing algorithms of the synthetic builder
-@li Include a filter to calculate 2-pt statistics
-@li Look into using 2-pt statistics to advance the packing algorithms in the synthetic builder
-@li Add a filter to calculate Kearn's number
-@li Look into matching the Kearn's number when matching cystallography in the synthetic builder
-@li Add a cleanup filter that considers the orientation (nearest) or kikuchi pattern of neighboring voxels when assigning bad voxels
-@li Add GBCD calculation filters from G. Rohrer
-@li Add a filter to calculate 'clustering' statistics on 'marked' features
-@li Look into creating multiple maps at each level (i.e. parent and grain filed maps)
-@li Modify ODF/PF generation in stats generator to better combine random baseline with user inputs (also degree/radian checkbox)
-@li Add/Finish filter to calculate slice-slice misorientation (in terms of axis-angle in sample ref frame)
-@li Fix reference frame button on import filter to not reset to default
-@li Add filter to calculate microtexture function or equivalent
-@li Look into creating a reverse Saltykov/Sahagian filter to predict 3D grain size distribution from 2D data
-@li Add filter to merge twins using surface mesh (5 parameter)
-@li Add virtual sectioning filter
-@li Add/Finish filter to 'standardize' euler angles within a grain
-@li Look into creating a filter to color orientations using C. Shuh's color scale
-@li Add mesh quantification filter (code from Tony)
-@li Create filter to generate surface mesh from volume mesh
-@li Add 3D linear intercept calculation filter (C. Hartley filter)
-@li Design protocol to learn user's 'ontology'
-@li Add filter to perform Tony's hot spot analysis
-@li Check error causing crash in the find mdf filter
-@li Add filter to combine far field data with near field data from HEDM
-@li Remove all "under-the-hood" calls to other filters
-@li Allow the user to specify the phase for minimum neighbors filter
-@li Create a filter to "link" field map to cell array
-@li Fix data check in find kernel average misorientation filter (crystal structures)
-@li Fix data check in deformation statistics filter (crystal structures)
-@li Fix data check in slip transmission metrics filter (crystal structures)
-@li Look at adding a mirror option to the rotate sample reference frame filter
-@li Add the option for the user to set the name of a copied array (from field to cell)
-@li Add filter to determine spherical correlation length from each grain centroid
-@li Add mean filter in orientation space
-@li Add mean filter on scalar array
-@li Add median filter on scalar array
-<<<<<<< HEAD
-@li Work through all filters and change single for loops over totalPoints to triple loops over x-,y- and zPoints if the coordinates need to be calculated
-=======
-@li Add splash Screen similar to ParaView where the various entities that have donated code or Funding are shown with their logos.
->>>>>>> 07ba94e5
-
-
-@section synthetic Synthetic Building Filters
-@li Add ability to read list of ellipsoids into packing algorithms
-@li Look into bias near outside of box during synthetic building
-@li Fix synthetic builder to note if volume is 2D and actually pack slices
-@li Add ability to write out goal statistics/attributes for grains during packing synthetic volumes
-
-
-@section io_filters
-@li Add filter to write out slices as images of any array
-@li Add ability to store EBSPs and EDS spectra in h5ebsd file and data container
-@li Add filter to write out 2D slices as .ang, .ctf or .mic files
-@li Add filter to dump ensemble stats/info
-@li Add filter to read .edf data
-@li Read in more meta-data about each phase: Space Group, Phase Name, Material Name
-@li Output file similar to TSL OIM Analysis software. See example from Brad Fromm
-@li Reorganize the .h5ebsd file to include Images
-
-
-@section todo_GUI_Pipeline Add to the Pipeline Gui
-@li Add a 'Rename Favorite' menu
-@li allow user to right-click on a favorite and "delete, rename, ..." the favorite
-@li allow user to right-click on a filter and display help in a separate window
-
-
-@section todo_feature Feature Request
-@li A filter that finds all the twins in the microstructure and assigns them
-to another phase (phase 3), so that they can be visualised differently to the surrouding
-grains (phase 2) and grains that are untwinned (phase 1).
-
-
-@section todo_documentation Documentation Issues
-@li Add documentation on how to add new filter directly into DREAM3D
-@li Add documentation on how to add new filter group directly into DREAM3D
-@li Update/Create a user manual for the stats generator - last parts need pasting
-@li Update documentation file structure now that users can specify array names
-@li Add menu for displaying help
-@li Add "help" button to each filter
-
-
-@section surface_meshing Surface Meshing
-@li bug in edges file is stopping the use in the smoothing filter
-@li Add mesh decimation filter (surface or volume)
-@li Add node type calculation during quick mesh
-
-
-@section mfe_smoothing MFE Smoothing
-@li add ability to stop the smoothing
-
-
-@section todo_bruker_support Bruker EBSD System Support
-@li BASE64 decoder
-@li XML Parser for the SEM Image file
-@li Create XML Parsing code for each file from the Bruker File Archive
-@li Include Expat as part of the DREAM3D Compile?
-
-
-@section done Items Completed
-@li Add advanced button on import filter to allow any recommended transformation
-@li Add in a "Search Box" to top of Filter list to filter out the list based on keywords
-@li Combine the threshold_points and DetermineGoodVoxels into a single filter
-@li Add ability to "add filter" to plugin maker
-@li Work through all IO filters to have extensions in the save and open popup box
-@li Fix issue with writing euler angles to binary vtk file
-@li Fix stats generator to display new phase when new phase added
-@li Add option to choose IPF coloring direction
-@li Add ability to sort through filters by name
-@li Add helper code to populate edge table in surface meshes
-@li Update import filter to have default manufacturer transformation options
-@li Add filter abilities to read .tif or other image types into array
-@li Add surface mesh data container writer
-@li Add framework to pass contents of data continer to filters for display on GUIs in real-time
-@li Add single threshold filter for cells
-@li Add multi parameter threshold filter for cells
-@li Add single threshold filter for fields
-@li Add multi parameter threshold filter for fields
-@li Add ability to remove arrays out of maps
-@li Fix the scaling of the axes in the stats generator when values are changed
-@li Add import and reading capability for .mic files from HEDM data
-@li Modify read dream3d filter to allow user to specify arrays to read
-@li Add grain reference misorientation filter for c-axis
-@li Add orientation jumble filter
-@li Add filter to determine average c-axis orientation for fields
-@li Add clear data filter to delete data from user defined subsets
-@li Add filter to reconstruct prior beta grain during initial segmentation
-@li Fix crashing bug in insert precipitates filter
-@li Confirm functionality of orientation ops functions (FZ specifically)
-@li Add quick mesh filter
-@li Add option to align feature centroid filter to use reference slice
-@li Add coordination number based erode/dilate filter
-@li Add filter to create "noise" in orientations in synthetic structures
-@li Add filter to insert "bad data" in synthetic structures (based on location)
-@li Add filter to "identify sample" (operates on good voxels)
-@li Rework deformation statistics filter
-@li Add filter to calculate boundary transmission paraters
-@li Create a raw binary reader
-@li Move reference frame transformations to readh5ebsd filter by calling out to rotation filters
-@li Generalize possible rotations in the reference rotation filters
-@li Add ability to store parent id at the field level
-@li Add filter to create a cell array from a field array
-@li Add storage of misorientations as list at field level for each grain in find mdf filter
-@li Add writing of neighborlist field level arrays to csv file
-@li Add filter or option to write out misorientation values
-@li Add option to write neighborlist data to csv field data file
-@li Add subgroups for further organizing filters
-@li Add filter to flatten color image to grayscale
-@li Add filter to segment features by scalar tolerance value
-@li Modify all stats filters to check for 2D in all directions
-@li Break out all stats filters to just calculate stats
-<<<<<<< HEAD
-@li Update file type stats generator can read (.dream3d)
-=======
-@li Users can not open .h5stats in StatsGenerator
-@li Add ability to open a previously saved stats file back into the stats generator
->>>>>>> 07ba94e5
-
-
-@section NO_LONGER_WANTED No Longer Wanted
-@li Add structured grid writer
-
-
-*/
+/**
+@page todo DREAM3D ToDo List and RoadMap
+
+This is the list of things to do. It is written with the DOxygen style
+so it can be integrated with the other documentation pages.
+
+
+
+@section blockers Show Stopping Bugs
+@li Add filter to calculate ensemble stats (fit distributions to arrays)
+@li Writing NonConformal Surface Mesh does not take into account values whose sign is dependent on the winding of the triangle.
+@li How to incorporate documentation for plugins into the main help system
+@li Fix calculation+storage of real stats for reading into synthetic builder
+
+
+@section mike_jackson Mike Jackson ToDo List
+@li Create filter to generate Abaqus input files, Albert Cerrone to help with this
+@li Write program to read in Pipeline Files on the command line
+@li Update the H5EbsdVolumeReader to only read those arrays asked for by the user or by the QualityMetricFilters
+@li Update file type stats generator can read (.dream3d)
+
+
+@section STILL_TO_DO Still To Do
+@li Change Field to Region in all codes
+@li Provide better feedback on 3D .ctf files
+@li Add/Modify filter to note if grain is a twin, parent or untwinned
+@li Add ability to define twins of interest on merge twin filter
+@li Add ability to append to pipeline folder in .dream3d file when starting a new pipeline with the read dream3d filter
+@li Add ability to flag regions as 'defects' or a new phase in the fill bad data filter
+@li Look into deleting field arrays after packing in synthetic structures
+@li Look into incorporating genetic algorithms in the packing algorithms of the synthetic builder
+@li Include a filter to calculate 2-pt statistics
+@li Look into using 2-pt statistics to advance the packing algorithms in the synthetic builder
+@li Add a filter to calculate Kearn's number
+@li Look into matching the Kearn's number when matching cystallography in the synthetic builder
+@li Add a cleanup filter that considers the orientation (nearest) or kikuchi pattern of neighboring voxels when assigning bad voxels
+@li Add GBCD calculation filters from G. Rohrer
+@li Add a filter to calculate 'clustering' statistics on 'marked' features
+@li Look into creating multiple maps at each level (i.e. parent and grain filed maps)
+@li Modify ODF/PF generation in stats generator to better combine random baseline with user inputs (also degree/radian checkbox)
+@li Add/Finish filter to calculate slice-slice misorientation (in terms of axis-angle in sample ref frame)
+@li Fix reference frame button on import filter to not reset to default
+@li Add filter to calculate microtexture function or equivalent
+@li Look into creating a reverse Saltykov/Sahagian filter to predict 3D grain size distribution from 2D data
+@li Add filter to merge twins using surface mesh (5 parameter)
+@li Add virtual sectioning filter
+@li Add/Finish filter to 'standardize' euler angles within a grain
+@li Look into creating a filter to color orientations using C. Shuh's color scale
+@li Add mesh quantification filter (code from Tony)
+@li Create filter to generate surface mesh from volume mesh
+@li Add 3D linear intercept calculation filter (C. Hartley filter)
+@li Design protocol to learn user's 'ontology'
+@li Add filter to perform Tony's hot spot analysis
+@li Check error causing crash in the find mdf filter
+@li Add filter to combine far field data with near field data from HEDM
+@li Remove all "under-the-hood" calls to other filters
+@li Allow the user to specify the phase for minimum neighbors filter
+@li Create a filter to "link" field map to cell array
+@li Fix data check in find kernel average misorientation filter (crystal structures)
+@li Fix data check in deformation statistics filter (crystal structures)
+@li Fix data check in slip transmission metrics filter (crystal structures)
+@li Look at adding a mirror option to the rotate sample reference frame filter
+@li Add the option for the user to set the name of a copied array (from field to cell)
+@li Add filter to determine spherical correlation length from each grain centroid
+@li Add mean filter in orientation space
+@li Add mean filter on scalar array
+@li Add median filter on scalar array
+@li Work through all filters and change single for loops over totalPoints to triple loops over x-,y- and zPoints if the coordinates need to be calculated
+@li Add splash Screen similar to ParaView where the various entities that have donated code or Funding are shown with their logos.
+
+
+
+@section synthetic Synthetic Building Filters
+@li Add ability to read list of ellipsoids into packing algorithms
+@li Look into bias near outside of box during synthetic building
+@li Fix synthetic builder to note if volume is 2D and actually pack slices
+@li Add ability to write out goal statistics/attributes for grains during packing synthetic volumes
+
+
+@section io_filters
+@li Add filter to write out slices as images of any array
+@li Add ability to store EBSPs and EDS spectra in h5ebsd file and data container
+@li Add filter to write out 2D slices as .ang, .ctf or .mic files
+@li Add filter to dump ensemble stats/info
+@li Add filter to read .edf data
+@li Read in more meta-data about each phase: Space Group, Phase Name, Material Name
+@li Output file similar to TSL OIM Analysis software. See example from Brad Fromm
+@li Reorganize the .h5ebsd file to include Images
+
+
+@section todo_GUI_Pipeline Add to the Pipeline Gui
+@li Add a 'Rename Favorite' menu
+@li allow user to right-click on a favorite and "delete, rename, ..." the favorite
+@li allow user to right-click on a filter and display help in a separate window
+
+
+@section todo_feature Feature Request
+@li A filter that finds all the twins in the microstructure and assigns them
+to another phase (phase 3), so that they can be visualised differently to the surrouding
+grains (phase 2) and grains that are untwinned (phase 1).
+
+
+@section todo_documentation Documentation Issues
+@li Add documentation on how to add new filter directly into DREAM3D
+@li Add documentation on how to add new filter group directly into DREAM3D
+@li Update/Create a user manual for the stats generator - last parts need pasting
+@li Update documentation file structure now that users can specify array names
+@li Add menu for displaying help
+@li Add "help" button to each filter
+
+
+@section surface_meshing Surface Meshing
+@li bug in edges file is stopping the use in the smoothing filter
+@li Add mesh decimation filter (surface or volume)
+@li Add node type calculation during quick mesh
+
+
+@section mfe_smoothing MFE Smoothing
+@li add ability to stop the smoothing
+
+
+@section todo_bruker_support Bruker EBSD System Support
+@li BASE64 decoder
+@li XML Parser for the SEM Image file
+@li Create XML Parsing code for each file from the Bruker File Archive
+@li Include Expat as part of the DREAM3D Compile?
+
+
+@section done Items Completed
+@li Add advanced button on import filter to allow any recommended transformation
+@li Add in a "Search Box" to top of Filter list to filter out the list based on keywords
+@li Combine the threshold_points and DetermineGoodVoxels into a single filter
+@li Add ability to "add filter" to plugin maker
+@li Work through all IO filters to have extensions in the save and open popup box
+@li Fix issue with writing euler angles to binary vtk file
+@li Fix stats generator to display new phase when new phase added
+@li Add option to choose IPF coloring direction
+@li Add ability to sort through filters by name
+@li Add helper code to populate edge table in surface meshes
+@li Update import filter to have default manufacturer transformation options
+@li Add filter abilities to read .tif or other image types into array
+@li Add surface mesh data container writer
+@li Add framework to pass contents of data continer to filters for display on GUIs in real-time
+@li Add single threshold filter for cells
+@li Add multi parameter threshold filter for cells
+@li Add single threshold filter for fields
+@li Add multi parameter threshold filter for fields
+@li Add ability to remove arrays out of maps
+@li Fix the scaling of the axes in the stats generator when values are changed
+@li Add import and reading capability for .mic files from HEDM data
+@li Modify read dream3d filter to allow user to specify arrays to read
+@li Add grain reference misorientation filter for c-axis
+@li Add orientation jumble filter
+@li Add filter to determine average c-axis orientation for fields
+@li Add clear data filter to delete data from user defined subsets
+@li Add filter to reconstruct prior beta grain during initial segmentation
+@li Fix crashing bug in insert precipitates filter
+@li Confirm functionality of orientation ops functions (FZ specifically)
+@li Add quick mesh filter
+@li Add option to align feature centroid filter to use reference slice
+@li Add coordination number based erode/dilate filter
+@li Add filter to create "noise" in orientations in synthetic structures
+@li Add filter to insert "bad data" in synthetic structures (based on location)
+@li Add filter to "identify sample" (operates on good voxels)
+@li Rework deformation statistics filter
+@li Add filter to calculate boundary transmission paraters
+@li Create a raw binary reader
+@li Move reference frame transformations to readh5ebsd filter by calling out to rotation filters
+@li Generalize possible rotations in the reference rotation filters
+@li Add ability to store parent id at the field level
+@li Add filter to create a cell array from a field array
+@li Add storage of misorientations as list at field level for each grain in find mdf filter
+@li Add writing of neighborlist field level arrays to csv file
+@li Add filter or option to write out misorientation values
+@li Add option to write neighborlist data to csv field data file
+@li Add subgroups for further organizing filters
+@li Add filter to flatten color image to grayscale
+@li Add filter to segment features by scalar tolerance value
+@li Modify all stats filters to check for 2D in all directions
+@li Break out all stats filters to just calculate stats
+@li Update file type stats generator can read (.dream3d)
+@li Users can not open .h5stats in StatsGenerator
+@li Add ability to open a previously saved stats file back into the stats generator
+
+
+@section NO_LONGER_WANTED No Longer Wanted
+@li Add structured grid writer
+
+
+*/