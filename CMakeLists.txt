#--////////////////////////////////////////////////////////////////////////////
#--
#--  Copyright (c) 2009, Michael A. Jackson. BlueQuartz Software
#--  Copyright (c) 2009, Michael Groeber, US Air Force Research Laboratory
#--  All rights reserved.
#--  BSD License: http://www.opensource.org/licenses/bsd-license.html
#--
#-- This code was partly written under US Air Force Contract FA8650-07-D-5800
#--
#--////////////////////////////////////////////////////////////////////////////
project (DREAM3D)
cmake_minimum_required(VERSION 2.8.3)

include (CMakeParseArguments)

# ---------- Setup output Directories -------------------------
SET (CMAKE_LIBRARY_OUTPUT_DIRECTORY
  ${PROJECT_BINARY_DIR}/Bin
  CACHE PATH
  "Single Directory for all Libraries"
  )

# --------- Setup the Executable output Directory -------------
SET (CMAKE_RUNTIME_OUTPUT_DIRECTORY
  ${PROJECT_BINARY_DIR}/Bin
  CACHE PATH
  "Single Directory for all Executables."
  )

# --------- Setup the Executable output Directory -------------
SET (CMAKE_ARCHIVE_OUTPUT_DIRECTORY
  ${PROJECT_BINARY_DIR}/Bin
  CACHE PATH
  "Single Directory for all static libraries."
  )

# We are going to use Git functionality to create a version number for our package
# The specific functionality we are going to use is the 'git describe' function
# which should return the latest tag, the number commits since that tag and the
# SHA1 of that commit. If we fail to find git then we fall back to a manually
# entered version number.
Find_package(Git)

if (GIT_FOUND)
    execute_process(COMMAND ${GIT_EXECUTABLE} describe
        OUTPUT_VARIABLE DVERS
        RESULT_VARIABLE did_run
     )
    string(STRIP ${DVERS} DVERS)
  #  message(STATUS "DVERS: ${DVERS}")
    string(REPLACE  "-" ";" VERSION_LIST ${DVERS})
  #  message(STATUS "VERSION_LIST: ${VERSION_LIST}")
    list(GET VERSION_LIST 0 DREAM3D_VER_MAJOR)
    list(GET VERSION_LIST 1 DREAM3D_VER_MINOR)
    list(GET VERSION_LIST 2 DREAM3D_VER_PATCH)

    set(DREAM3D_VER_MAJOR "${DREAM3D_VER_MAJOR}" CACHE STRING "Major Version Number" FORCE)
    set(DREAM3D_VER_MINOR "${DREAM3D_VER_MINOR}" CACHE STRING "Minor Version Number" FORCE)
    set(DREAM3D_VER_PATCH "${DREAM3D_VER_PATCH}" CACHE STRING "Patch Version Number" FORCE)
else()
    # if we fail to find Git then use some sort of Date Scheme
    set(DREAM3D_VER_MAJOR "2011" CACHE STRING "Major Version Number" FORCE)
    set(DREAM3D_VER_MINOR "07" CACHE STRING "Minor Version Number" FORCE)
    set(DREAM3D_VER_PATCH "06" CACHE STRING "Patch Version Number" FORCE)

endif()

set(DREAM3D_VERSION "${DREAM3D_VER_MAJOR}.${DREAM3D_VER_MINOR}.${DREAM3D_VER_PATCH}" CACHE STRING "Full Version Number" FORCE)

set (CMP_SOURCE_DIR ${DREAM3D_SOURCE_DIR}/Support/cmp)

SET (PROJECT_CODE_DIR ${PROJECT_SOURCE_DIR}/Source)
SET (PROJECT_RESOURCES_DIR ${DREAM3D_SOURCE_DIR}/Resources)
SET (PROJECT_PREFIX "MXA" CACHE STRING "The Prefix to be used for Preprocessor definitions")
SET (EXE_DEBUG_EXTENSION "_debug")
SET (PROJECT_INSTALL_HEADERS "0")
SET (PROJECT_INSTALL_EXECUTABLES "1")

#-------------------------------------------------------------------------------
# Include the cmp project to perform all the basic configuration tests for the 
# project.
#------------------------------------------------------------------------------- 
set (CMP_HEADER_DIR ${DREAM3D_BINARY_DIR}/MXA)
set (CMP_CONFIGURATION_FILE_NAME "CMPConfiguration.h")
set (CMP_TYPES_FILE_NAME "MXATypes.h")
set (CMP_VERSION_HEADER_FILE_NAME "MXAVersion.h")
set (CMP_EXTRA_CONFIGURATION_FILE "MXAConfiguration.h")
set (CMP_PROJECT_NAMESPACE "MXA")
set (CMP_PROJECT_NAME "MXA")
set (CMP_ENABLE_PLUGINS "1")
set (CMP_PLUGIN_LIST_FILE ${PROJECT_BINARY_DIR}/DREAM3D_PluginList.txt)
set (CMP_LIB_SEARCH_DIRS "")
set(CMP_GENERATE_VERSION_STRING 0)
INCLUDE (${CMP_SOURCE_DIR}/cmpProject.cmake)

# We do NOT want to install any of the headers
SET (DREAM3D_INSTALL_FILES "${PROJECT_INSTALL_HEADERS}")

# --------------------------------------------------------------------
# Generate a Header file with Compile Version variables
# --------------------------------------------------------------------
set (VERSION_GEN_NAME "DREAM3D")
set (VERSION_GEN_NAMESPACE "DREAM3D")
set (PROJECT_PREFIX "DREAM3D")
set (VERSION_GEN_COMPLETE  ${DREAM3D_VERSION})
set (VERSION_GEN_VER_MAJOR ${DREAM3D_VER_MAJOR})
set (VERSION_GEN_VER_MINOR ${DREAM3D_VER_MINOR})
set (VERSION_GEN_VER_PATCH ${DREAM3D_VER_PATCH})
configure_file(${CMP_CONFIGURED_FILES_SOURCE_DIR}/cmpVersion.h.in   
               ${DREAM3D_BINARY_DIR}/DREAM3D/DREAM3DVersion.h  )

configure_file(${DREAM3D_SOURCE_DIR}/Source/DREAM3D/DREAM3DConfiguration.h.in
               ${DREAM3D_BINARY_DIR}/DREAM3D/DREAM3DConfiguration.h)
#-- Create a JavaScript file that can be uploaded to the web server that will automatically
# update the download links to the latest version
configure_file(${PROJECT_RESOURCES_DIR}/downloadcreator.js.in 
                ${DREAM3D_BINARY_DIR}/downloadcreator.js)                          
# --------------------------------------------------------------------
# Generate our ReadMe and License Files
configure_file(${PROJECT_SOURCE_DIR}/License.txt.in
                ${PROJECT_BINARY_DIR}/License.txt )
configure_file(${PROJECT_SOURCE_DIR}/ReadMe.txt.in
                ${PROJECT_BINARY_DIR}/ReadMe.txt )

SET (MXA_INSTALL_FILES "0")
SET (MXA_SOURCE_DIR ${PROJECT_CODE_DIR})

# Include some directories for the compiler
include_directories(${PROJECT_BINARY_DIR})

# Build shared libraries
OPTION (BUILD_SHARED_LIBS "Build Shared Libraries" OFF)
SET (LIB_TYPE STATIC)
IF (BUILD_SHARED_LIBS)
    SET (LIB_TYPE SHARED)
    list(APPEND CMP_LIB_SEARCH_DIRS  ${CMAKE_RUNTIME_OUTPUT_DIRECTORY} )
    if (MSVC)
        list(APPEND CMP_LIB_SEARCH_DIRS ${CMAKE_RUNTIME_OUTPUT_DIRECTORY}/Debug
                                    ${CMAKE_RUNTIME_OUTPUT_DIRECTORY}/Release )
    endif()
ENDIF (BUILD_SHARED_LIBS)

# ---------- Find Boost Headers/Libraries -----------------------
SET (Boost_FIND_REQUIRED TRUE)
SET (Boost_DEBUG FALSE)
set (Boost_USE_MULTITHREADED TRUE)
set (Boost_USE_STATIC_LIBS TRUE)
SET (Boost_ADDITIONAL_VERSIONS "1.47.0" "1.46.0" "1.44.0" "1.44" "1.41" "1.41.0" "1.39" "1.39.0")
SET (MXA_BOOST_COMPONENTS "")
FIND_PACKAGE(Boost COMPONENTS  ${MXA_BOOST_COMPONENTS} )
INCLUDE_DIRECTORIES(${Boost_INCLUDE_DIRS})
LINK_DIRECTORIES(${Boost_LIBRARY_DIRS})

# -- This needs to be here so that the configured file gets written correctly
find_package(HDF5)
IF(HDF5_FOUND)
    file(APPEND ${CMP_PLUGIN_SEARCHDIR_FILE} "${HDF5_LIBRARY_DIRS};")
    include_directories(${HDF5_INCLUDE_DIRS} )
    # This copies the DLL (if needed) into the various build directories on MSVC systems
    CMP_COPY_DEPENDENT_LIBRARIES("hdf5")
    # Append the locations of the HDF5 libraries to our Library Search Paths
    list(APPEND CMP_LIB_SEARCH_DIRS ${HDF5_BINARY_DIR} ${HDF5_LIBRARY_DIR} )
    # Create an install rule to copy the dependent shared library over to the installed location
    CMP_LIBRARIES_INSTALL_RULES("hdf5" ".")
ELSE(HDF5_FOUND)
    MESSAGE(FATAL_ERROR "Cannot build without HDF5.  Please set HDF5_INSTALL environment variable to point to your HDF5 installation.")
ENDIF(HDF5_FOUND)


# --------------------------------------------------------------------
# Add in some compiler definitions
# --------------------------------------------------------------------
IF ( CMAKE_BUILD_TYPE MATCHES Debug )
  ADD_DEFINITIONS(-DDEBUG)
  ADD_DEFINITIONS(-Wall)
ENDIF ( CMAKE_BUILD_TYPE MATCHES Debug )

# --------------------------------------------------------------------
# Should we use Intel Threading Building Blocks
# --------------------------------------------------------------------
set (DREAM3D_USE_PARALLEL_ALGORITHMS "")
option(DREAM3D_USE_MULTITHREADED_ALGOS "Use MultiThreaded Algorithms where possible" OFF)
if (DREAM3D_USE_MULTITHREADED_ALGOS)
    find_package(TBB)
    if (TBB_FOUND)
        include_directories(${TBB_INCLUDE_DIRS} )
        CMP_COPY_DEPENDENT_LIBRARIES("tbb;tbb_malloc")
        # Append the locations of the TBB libraries to our Library Search Paths
        list(APPEND CMP_LIB_SEARCH_DIRS ${TBB_BINARY_DIR} ${TBBG_LIBRARY_DIR} )
        # Create an install rule to copy the dependent shared library over to the installed location
        CMP_LIBRARIES_INSTALL_RULES("tbb;tbb_malloc" ".")
    else()
        message(FATAL_ERROR "The Intel Threading Building Blocks library is needed to enable the multithreaded algorithms. Please make sure it is installed properly")
    endif()
    set (DREAM3D_USE_PARALLEL_ALGORITHMS "1")
endif()


# --------------------------------------------------------------------
# If was are using GCC, make the compiler messages on a single line
IF(CMAKE_COMPILER_IS_GNUCC)
  SET(CMAKE_C_FLAGS "${CMAKE_C_FLAGS} -fmessage-length=0")
ENDIF(CMAKE_COMPILER_IS_GNUCC)
IF(CMAKE_COMPILER_IS_GNUCXX)
  SET(CMAKE_CXX_FLAGS "${CMAKE_CXX_FLAGS} -fmessage-length=0")
ENDIF(CMAKE_COMPILER_IS_GNUCXX)

if (MSVC)
 add_definitions(-D_CRT_SECURE_NO_WARNINGS)
endif()

# Figure out here if we are going to build the command line tools
option(DREAM3D_BUILD_CLI_TOOLS "Build the command line versions of the applications" ON)

# -----------------------------------------------------------------------
# -- Add in the Necessary HDF5 Support Sources into a library
add_subdirectory( ${DREAM3D_SOURCE_DIR}/Source/H5Support ${DREAM3D_BINARY_DIR}/H5Support)
include_directories (${DREAM3D_BINARY_DIR})

# -----------------------------------------------------------------------
# -- Add in the Necessary MXA Sources into a library
add_subdirectory( ${DREAM3D_SOURCE_DIR}/Source/MXA ${DREAM3D_BINARY_DIR}/MXA)
include_directories (${DREAM3D_BINARY_DIR})

# -----------------------------------------------------------------------
# -- Add in the Necessary EBSD Sources into a library
add_subdirectory( ${DREAM3D_SOURCE_DIR}/Source/EbsdLib ${DREAM3D_BINARY_DIR}/EbsdLib)
include_directories (${DREAM3D_BINARY_DIR})

# -----------------------------------------------------------------------
# -- Add in the AIM Common Sources into a static library
include_directories(${DREAM3D_SOURCE_DIR}/Source)
add_subdirectory( ${DREAM3D_SOURCE_DIR}/Source/DREAM3D/ ${DREAM3D_BINARY_DIR}/DREAM3D)


# --------------------------------------------------------------------
# This function optionally compiles a named plugin when compiling DREAM3D
# This function will add in an Option "DREAM3D_BUILD_PLUGIN_${NAME} which
# the programmer can use to enable/disable the compiling of specific plugins
# Arguments:
# PLUGIN_NAME The name of the Plugin
# PLUGIN_SOURCE_DIR The source directory for the plugin
function(DREAM3D_COMPILE_PLUGIN)
    set(options)
    set(oneValueArgs PLUGIN_NAME PLUGIN_SOURCE_DIR)
    cmake_parse_arguments(PLUG  "${options}" "${oneValueArgs}" "${multiValueArgs}" ${ARGN} )
    
    option(DREAM3D_BUILD_PLUGIN_${PLUG_PLUGIN_NAME} "Build the ${PLUG_PLUGIN_NAME} Plugin" ON)
    if (DREAM3D_BUILD_PLUGIN_${PLUG_PLUGIN_NAME})
        message(STATUS "Plugin: ${PLUG_PLUGIN_NAME} Enabled")
        add_subdirectory(${PLUG_PLUGIN_SOURCE_DIR} ${DREAM3D_BINARY_DIR}/Plugins/${PLUG_PLUGIN_NAME})  
    else()
        message(STATUS "Plugin: ${PLUG_PLUGIN_NAME} Disabled")
    endif()

endfunction()


option(DREAM3D_BUILD_QT_APPS "Compile the Qt based GUI applications" ON)
#if we are going to build Qt based applications then we need to find Qt 4 first
if (DREAM3D_BUILD_QT_APPS)
   # ------------------------------------------------------------------------------
   #  Qt 4 Section
   # ------------------------------------------------------------------------------
   # by default only QtCore and QtGui modules are enabled
   # other modules must be enabled like this:  
   IF (WIN32)
       SET (QT_USE_QTMAIN TRUE)
   ENDIF (WIN32)

   # this command finds Qt4 libraries and sets all required variables
   # note that it's Qt4, not QT4 or qt4
   FIND_PACKAGE( Qt4 REQUIRED )
   IF (QT4_FOUND)
       CMP_COPY_QT4_RUNTIME_LIBRARIES( "QtCore;QtGui")
       CMP_QT_LIBRARIES_INSTALL_RULES("QtCore;QtGui" ".")
   endif()
   # add some useful macros and variables
   # (QT_USE_FILE is a variable defined by FIND_PACKAGE( Qt4 ) that 
   # contains a path to CMake script)
   INCLUDE( ${QT_USE_FILE} )
   
   # Append the locations of the Qt libraries to our Library Search Paths
   list(APPEND CMP_LIB_SEARCH_DIRS ${QT_BINARY_DIR} ${QT_LIBRARY_DIR} )
   
   # Build the static QtSupport library - which MUST be a static library or the linking
   # will not work due to signals/slots mechanism.
   add_subdirectory(${DREAM3D_SOURCE_DIR}/Source/QtSupport ${DREAM3D_BINARY_DIR}/QtSupport)
  
   # Build the DREAM3D Application  
   option(DREAM3D_BUILD_GUI "Compile the DREAM3D GUI Application" ON)
   if (DREAM3D_BUILD_GUI)
   
        #-----------------
        # These are the core plugins
        set (DREAM3D_PLUGIN_LIST
            EbsdImport 
            Reconstruction 
            GrainGenerator 
            SurfaceMesh 
<<<<<<< HEAD
            MicrostructureStatistics 
	    Extrapolation2Dto3D
=======
            MicrostructureStatistics
   
>>>>>>> 24ce5814
        )
        
        foreach(p ${DREAM3D_PLUGIN_LIST})
            DREAM3D_COMPILE_PLUGIN(PLUGIN_NAME ${p} 
                                   PLUGIN_SOURCE_DIR ${DREAM3D_SOURCE_DIR}/Source/Plugins/${p})
        endforeach()
  
        #- Add in the Main DREAM.3D Application 
        ADD_SUBDIRECTORY( ${DREAM3D_SOURCE_DIR}/Source/Applications/DREAM3D ${DREAM3D_BINARY_DIR}/Applications/DREAM3D)

 
        #- Now set up the dependency between the main application and each of the plugins so that
        #- things like Visual Studio are forced to rebuild the plugins when launching
        #- the DREAM3D application 
        foreach(p ${DREAM3D_PLUGIN_LIST})
            if (DREAM3D_BUILD_PLUGIN_${p})
                add_dependencies(${p}Plugin DREAM3D)
            endif()
        endforeach()
        
        
        # --- Look for user defined external Plugins that the user has entered 
        # into CMake-GUI or through CCMake by the user.
        set(DREAM3D_EXTRA_PLUGINS "" CACHE LIST "Semicolon delimited list of Extra External Plugins that you want to build into DREAM.3D")
        
        #-- Attempt to look in our local source directory for the plugin. Anywhere else
        # and the user will have to put the entire path into CMake manually.
        foreach(userPlugin ${DREAM3D_EXTRA_PLUGINS})
            
            if(DEFINED ${userPlugin}_SOURCE_DIR AND DEFINED ${userPlugin}_IMPORT_FILE)
              #  add_subdirectory(${${userPlugin}_SOURCE_DIR} ${DREAM3D_BINARY_DIR}/Plugins/${userPlugin}) 
                DREAM3D_COMPILE_PLUGIN(PLUGIN_NAME ${userPlugin} 
                       PLUGIN_SOURCE_DIR ${${userPlugin}_SOURCE_DIR})
            else()            
                message(STATUS "Looking for Plugin: ${userPlugin}...")
                if (NOT DEFINED ${userPlugin}_SOURCE_DIR)
                    message(STATUS "Defining ${userPlugin}_SOURCE_DIR to ${DREAM3D_SOURCE_DIR}/Plugins/${userPlugin}")
                    set(${userPlugin}_SOURCE_DIR ${DREAM3D_SOURCE_DIR}/Plugins/${userPlugin} CACHE PATH "Path to ${userPlugin} directory")
                endif()
               # message(STATUS "${userPlugin}_SOURCE_DIR: ${${userPlugin}_SOURCE_DIR}")
                if(EXISTS ${${userPlugin}_SOURCE_DIR})
                    #message(STATUS "EXISTS: ${${userPlugin}_SOURCE_DIR}")
                    if(EXISTS ${${userPlugin}_SOURCE_DIR}/CMakeLists.txt)
                        #message(STATUS "EXISTS: ${${userPlugin}_SOURCE_DIR}/CMakeLists.txt")
                        set(${userPlugin}_IMPORT_FILE ${userPlugin}_SOURCE_DIR/CMakeLists.txt)
                        DREAM3D_COMPILE_PLUGIN(PLUGIN_NAME ${userPlugin} 
                                                PLUGIN_SOURCE_DIR ${${userPlugin}_SOURCE_DIR})
                        #add_subdirectory(${${userPlugin}_SOURCE_DIR} ${DREAM3D_BINARY_DIR}/Plugins/${userPlugin}) 
                        #message(STATUS "Plugin: ${userPlugin} Found")
                    endif()
                else()
                    message(WARNING "${userPlugin}_SOURCE_DIR was NOT defined and it needs to be in order to compile the ${userPlugin} Plugin")
                endif()
            endif()

        endforeach(userPlugin ${DREAM3D_EXTRA_PLUGINS})


   endif()
   
   # Build the StatsGenerator Application
   OPTION (DREAM3D_BUILD_STATS_GENERATOR "Compile the Statistics Generator GUI Application" ON)
   if (DREAM3D_BUILD_STATS_GENERATOR)
    add_subdirectory(${DREAM3D_SOURCE_DIR}/Source/Applications/StatsGenerator ${DREAM3D_BINARY_DIR}/Applications/StatsGenerator)
   endif()
   
else()
    set (DREAM3D_BUILD_GUI "OFF" CACHE BOOL "" FORCE)
    set (DREAM3D_BUILD_STATS_GENERATOR "OFF" CACHE BOOL "" FORCE)
endif()

# add the Command line utilities
IF ( DREAM3D_BUILD_CLI_TOOLS )
    add_subdirectory( ${DREAM3D_SOURCE_DIR}/Source/Tools ${DREAM3D_BINARY_DIR}/Tools)
endif()

# ------- Enable the CTest testing. Use make test to run all tests ---------------
OPTION(DREAM3D_BUILD_TESTING "Compile the test programs" ON)
if (DREAM3D_BUILD_TESTING)
    ENABLE_TESTING()
    add_subdirectory(${DREAM3D_SOURCE_DIR}/Source/Test ${DREAM3D_BINARY_DIR}/Test)
endif()

# Should we build the documentation using DOxygen
option(DREAM3D_BUILD_DOCS "Use Doxygen to create the User Manual, Tutorial, Developer and API documentation" OFF)
if(DREAM3D_BUILD_DOCS)
  FIND_PACKAGE(Doxygen)
  if (NOT DOXYGEN_FOUND)
    message(FATAL_ERROR "Doxygen is needed to build the documentation. Please install it correctly")
  endif()
  # Add a target that builds just the High Level User Manuals/Tutorial type documentation
  # add_subdirectory(${PROJECT_SOURCE_DIR}/Documentation ${PROJECT_BINARY_DIR}/Documentation)
  
  # Generating the API Docs will also include the other "Developer Documentation"
  option(DREAM3D_BUILD_API_DOCS "Use Doxygen to generate the HTML API documentation" ON)
  if (DREAM3D_BUILD_API_DOCS)
      set (DOXY_OUTPUT_DIR ${PROJECT_BINARY_DIR}/API-Documentation)
      configure_file(${PROJECT_RESOURCES_DIR}/DREAM3D.doxyfile.in 
                     ${PROJECT_BINARY_DIR}/Doxyfile  @ONLY IMMEDIATE)
      add_custom_target(apidocs COMMAND ${DOXYGEN_EXECUTABLE} ${PROJECT_BINARY_DIR}/Doxyfile)
  endif()
  
endif()

# Option to have CMake Generate the Skeleton Code for a UI Plugin
option(DREAM3D_CREATE_PLUGIN "Create the Skeleton Code for a new Pipeline and GUI Plugin" OFF)
if (DREAM3D_CREATE_PLUGIN)
    add_subdirectory(${PROJECT_SOURCE_DIR}/Support/PluginMaker ${PROJECT_BINARY_DIR}/PluginMaker)
endif()

# This should be the last line in this file:
include(${PROJECT_RESOURCES_DIR}/CPack/PackageProject.cmake)
<|MERGE_RESOLUTION|>--- conflicted
+++ resolved
@@ -298,13 +298,8 @@
             Reconstruction 
             GrainGenerator 
             SurfaceMesh 
-<<<<<<< HEAD
             MicrostructureStatistics 
 	    Extrapolation2Dto3D
-=======
-            MicrostructureStatistics
-   
->>>>>>> 24ce5814
         )
         
         foreach(p ${DREAM3D_PLUGIN_LIST})
