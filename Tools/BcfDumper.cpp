/* ============================================================================
 * Copyright (c) 2011, Michael A. Jackson (BlueQuartz Software)
 * All rights reserved.
 *
 * Redistribution and use in source and binary forms, with or without modification,
 * are permitted provided that the following conditions are met:
 *
 * Redistributions of source code must retain the above copyright notice, this
 * list of conditions and the following disclaimer.
 *
 * Redistributions in binary form must reproduce the above copyright notice, this
 * list of conditions and the following disclaimer in the documentation and/or
 * other materials provided with the distribution.
 *
 * Neither the name of Michael A. Jackson nor the names of its contributors may
 * be used to endorse or promote products derived from this software without
 * specific prior written permission.
 *
 * THIS SOFTWARE IS PROVIDED BY THE COPYRIGHT HOLDERS AND CONTRIBUTORS "AS IS"
 * AND ANY EXPRESS OR IMPLIED WARRANTIES, INCLUDING, BUT NOT LIMITED TO, THE
 * IMPLIED WARRANTIES OF MERCHANTABILITY AND FITNESS FOR A PARTICULAR PURPOSE ARE
 * DISCLAIMED. IN NO EVENT SHALL THE COPYRIGHT HOLDER OR CONTRIBUTORS BE LIABLE
 * FOR ANY DIRECT, INDIRECT, INCIDENTAL, SPECIAL, EXEMPLARY, OR CONSEQUENTIAL
 * DAMAGES (INCLUDING, BUT NOT LIMITED TO, PROCUREMENT OF SUBSTITUTE GOODS OR
 * SERVICES; LOSS OF USE, DATA, OR PROFITS; OR BUSINESS INTERRUPTION) HOWEVER
 * CAUSED AND ON ANY THEORY OF LIABILITY, WHETHER IN CONTRACT, STRICT LIABILITY,
 * OR TORT (INCLUDING NEGLIGENCE OR OTHERWISE) ARISING IN ANY WAY OUT OF THE
 * USE OF THIS SOFTWARE, EVEN IF ADVISED OF THE POSSIBILITY OF SUCH DAMAGE.
 * ~~~~~~~~~~~~~~~~~~~~~~~~~~~~~~~~~~~~~~~~~~~~~~~~~~~~~~~~~~~~~~~~~~~~~~~~~~ */

#include <stdio.h>
#include <stdlib.h>

#include <vector>
#include <sstream>
#include <iostream>

#include "MXA/MXA.h"
#include "MXA/Common/LogTime.h"
#include "MXA/Common/IO/MXAFileReader64.h"
#include "MXA/Common/MXAMath.h"
#include "MXA/Utilities/MXADir.h"

#include "TiffUtilities.h"

typedef struct
{
  int mapWidth;
  int mapHeight;
  int totalPoints;
} MapDescription_t;



typedef struct
{
    int x_index;
    int y_index;
    int var2;
    int width;
    int height;
    int var5;
    uint8_t flag;
} EBSPHeader_t;


typedef struct
{
    int16_t xIndex;
    int16_t yIndex;
    float   unknown1;
    uint16_t unknown2;
    float   euler1;
    float   euler2;
    float   euler3;
    uint16_t badPoint;
    uint16_t bands;
    float   mad;
} IndexResult_t;

namespace Bcf
{
  static const size_t MapDescHeaderByteSize = 25;
  static const size_t IndexResultByteSize = 30;
  static const std::string FrameDescriptionFileName("FrameDescription");
  static const std::string FrameDataFileName("FrameData");
  static const std::string IndexingResultsFileName("IndexingResults");
}

// -----------------------------------------------------------------------------
// Returns -1 on error, 0 on Success
// -----------------------------------------------------------------------------
int parseMapSize(const std::string inputDir, MapDescription_t* mapDesc )
{
<<<<<<< HEAD
    std::string frameDescPath = inputDir;
    frameDescPath += MXADir::Separator + Bcf::FrameDescriptionFileName;
=======
  if (argc < 3)
  {
    std::cout << "This program requires 2 inputs. The input pattern file and the output directory" << std::endl;
    return EXIT_FAILURE;
  }

  uint64_t millis = MXA::getMilliSeconds();
>>>>>>> c1ea5ab4

    MXAFileReader64 reader(frameDescPath);
    if (reader.initReader() == false ) {
        std::cout << "Could not open file " << frameDescPath << std::endl;
        return -1;
    }

    bool success = reader.readArray<int>(reinterpret_cast<int*>(mapDesc), 3); // Read the first 3 integers
    if (false == success)
    {
        std::cout << "Could not read the first 3 integers (12 bytes) of the file." << std::endl;
        return -1;
    }

<<<<<<< HEAD
    return 0;
}


// -----------------------------------------------------------------------------
//
// -----------------------------------------------------------------------------
int extractPatterns(const std::string &inputDir, const std::string &outputDir, MapDescription_t* mapDesc)
{
    int err = 0;
    // Generate our file path to read
    std::string frameDataPath = inputDir;
    frameDataPath += MXADir::Separator + Bcf::FrameDataFileName;
=======
  FrameDataHeader_t header;
  size_t totalPatterns = 0;
  int prevYIndex = -1;
  for (int i = 0; i < 7500; ++i)
  {
    ::memset(reinterpret_cast<uint8_t*>(&header), 0xAB, Ctf::HeaderByteSize);

//    std::cout << "----------------" << std::endl;
//    std::cout << "File Pointer:" << reader.getFilePointer64() << std::endl;
    reader.readArray(reinterpret_cast<uint8_t*>(&header), Ctf::HeaderByteSize);
//    std::cout << "x_index: " << header.x_index << std::endl;
    if (header.y_index != prevYIndex) {
      std::cout << "y_index: " << header.y_index << std::endl;
      prevYIndex = header.y_index;
    }
//    std::cout << "var2: " << header.var2 << std::endl;
//    std::cout << "width: " << header.width << std::endl;
 //   std::cout << "height: " << header.height << std::endl;
//    std::cout << "var5: " << header.var5 << std::endl;
 //   std::cout << "flag:" << (int)(header.flag) << std::endl;
>>>>>>> c1ea5ab4

    // Make sure the output path is available.
    MXADir::mkdir(outputDir, true);


    MXAFileReader64 reader(frameDataPath);

<<<<<<< HEAD
    bool isOpen = reader.initReader();
    if(isOpen == false)
    {
        std::cout << "Could not open file " << frameDataPath << std::endl;
        return -1;
    }
=======
    totalPatterns++;
>>>>>>> c1ea5ab4

    EBSPHeader_t header;
    std::vector<uint8_t> outImage;
    size_t ebspPixelCount = 0;
    TiffUtilities tiffUtil;
    std::stringstream ss;
<<<<<<< HEAD
    std::stringstream comment;
    for (int i = 0; i < mapDesc->totalPoints; ++i)
    {
        ::memset(reinterpret_cast<uint8_t*>(&header), 0xAB, Bcf::MapDescHeaderByteSize);

        //        std::cout << "----------------" << std::endl;
        //        std::cout << "File Pointer:" << reader.getFilePointer64() << std::endl;
        reader.readArray(reinterpret_cast<uint8_t*>(&header), Bcf::MapDescHeaderByteSize);
        //        std::cout << "x_index: " << header.x_index << std::endl;
        //        std::cout << "y_index: " << header.y_index << std::endl;
        //        std::cout << "var2: " << header.var2 << std::endl;
        //        std::cout << "width: " << header.width << std::endl;
        //        std::cout << "height: " << header.height << std::endl;
        //        std::cout << "var5: " << header.var5 << std::endl;
        //        std::cout << "flag:" << (int)(header.flag) << std::endl;


        ebspPixelCount = header.width * header.height;
        if (ebspPixelCount != outImage.size())
        {
            outImage.resize(ebspPixelCount);
        }
        // Read the data into the array
        reader.readArray<uint8_t>( &(outImage.front()), ebspPixelCount);


        ss.str("");
        ss << outputDir << MXADir::Separator << header.x_index << "_" << header.y_index << "_pattern.tif";
        comment.str("");
        comment << "Kikuchi Pattern at x="<< header.x_index << ", y=" << header.y_index;
        err = tiffUtil.writeGrayScaleImage(ss.str().c_str(), header.height, header.width, comment.str().c_str(), &(outImage.front()));
        if (err < 0)
        {
            std::cout << "Error Writing Tif file for " << ss.str() << std::endl;
        }
    }
    return err;
}

// -----------------------------------------------------------------------------
//
// -----------------------------------------------------------------------------
int extractIndexingResults(const std::string &inputDir, const std::string &outputFile, MapDescription_t* mapDesc)
{
    int err = 0;
    // Generate our file path to read
    std::string indexResults = inputDir;
    indexResults += MXADir::Separator + Bcf::IndexingResultsFileName;
    MXAFileReader64 reader(indexResults);

    bool isOpen = reader.initReader();
    if(isOpen == false)
    {
        std::cout << "Could not open file " << indexResults << std::endl;
        return -1;
    }


    // We are going to read everything into memory because the file is NOT actually in a consistent order.
  //  IndexResult_t* header = (IndexResult_t*)(malloc(Bcf::IndexResultByteSize * mapDesc->totalPoints));

    uint8_t* ptr = reinterpret_cast<uint8_t*>(malloc(Bcf::IndexResultByteSize * mapDesc->totalPoints));
    ::memset(ptr, 0xAB, Bcf::IndexResultByteSize * mapDesc->totalPoints);
    uint8_t curHdr[30];
    size_t index = 0;
    uint16_t* y_index = NULL;
    uint16_t* x_index = NULL;
    float* e1;
    float* e2;
    float* e3;
    float* mad;
    uint16_t* bands;

    for (int i = 0; i < mapDesc->totalPoints; ++i)
    {
        reader.readArray(reinterpret_cast<uint8_t*>(curHdr), Bcf::IndexResultByteSize);

        x_index = reinterpret_cast<uint16_t*>(curHdr);
        y_index = reinterpret_cast<uint16_t*>(curHdr + 2);

        e1 = reinterpret_cast<float*>(curHdr + 10);
        e2 = reinterpret_cast<float*>(curHdr + 14);
        e3 = reinterpret_cast<float*>(curHdr + 18);

        index = (mapDesc->mapWidth * *y_index) + *x_index;

        ::memcpy(ptr+(Bcf::IndexResultByteSize * index), curHdr, Bcf::IndexResultByteSize);
    }

#if 0
    float radToDeg = 180.0f/M_PI;
#else
    float radToDeg = 1.0f;
#endif

    FILE* f = fopen(outputFile.c_str(), "w");
    if (NULL == f)
    {
        std::cout << "Could not open file " << outputFile << " To write indexing results." << std::endl;
        return -1;
    }
    fprintf(f, "X\tY\tEuler1f\tEuler2\tEuler3\tMAD\tBands\n");
    uint8_t* header = NULL;
    float maxMad = 0;
    for (int i = 0; i < mapDesc->totalPoints; ++i)
    {
        //hdrPtr = reinterpret_cast<IndexResult_t*>(ptr + (i*Bcf::IndexResultByteSize));
        header = ptr + i*Bcf::IndexResultByteSize;

        IndexResult_t row;
        void* rowPtr = &row;
        ::memcpy(rowPtr,header, Bcf::IndexResultByteSize);

//        std::cout << row.xIndex << "    " << row.yIndex << "    " << row.euler1*radToDeg << "    "
//                  << row.euler2*radToDeg << "    " << row.euler3*radToDeg << "    " << row.mad << std::endl;

        x_index = reinterpret_cast<uint16_t*>(header);
        y_index = reinterpret_cast<uint16_t*>(header + 2);
        e1 = reinterpret_cast<float*>(header + 10);
        e2 = reinterpret_cast<float*>(header + 14);
        e3 = reinterpret_cast<float*>(header + 18);
        bands = reinterpret_cast<uint16_t*>(header + 24);
        mad = reinterpret_cast<float*>(header + 26);

       // if (*mad > maxMad) { maxMad = *mad; }

        *e1 = *e1*radToDeg;
        *e2 = *e2*radToDeg;
        *e3 = *e3*radToDeg;
        fprintf(f, "%d\t%d\t%0.8f\t%0.8f\t%0.8f\t%0.8f\t%d\n", *x_index , *y_index, *e1, *e2, *e3, *mad, *bands);
    }

    fclose(f);

    return err;
}

// -----------------------------------------------------------------------------
//
// -----------------------------------------------------------------------------
int main(int argc, char **argv)
{
    if (argc != 4)
    {
        std::cout << "This program needs 3 arguments:" << std::endl;
        std::cout << "  1) The input directory where all the Bcf files were extracted." << std::endl;
        std::cout << "  2) The output directory where you want all the patterns created" << std::endl;
        std::cout << "  3) The output file to generate the Index Results" << std::endl;
        return EXIT_FAILURE;
    }



    std::string inputDir(argv[1]);
    std::string outputDir(argv[2]);
    std::string ebsdIndexOutputFile(argv[3]);

    // Read the "FrameDescription" header which tells us how many points are in the Map
    MapDescription_t mapDesc;
    ::memset(&mapDesc, 0, 12); // Initialize the structure to all zeros
    int err = parseMapSize( inputDir, &mapDesc);
    if (err < 0)
    {
        return EXIT_FAILURE;
    }

    // Extract the EBSD Scan Data
    err = extractIndexingResults(inputDir, ebsdIndexOutputFile, &mapDesc);
    if (err < 0)
    {
        return EXIT_FAILURE;
    }

    // Extract the EBSD Kikuchi Patterns to individual Tif files
    err = extractPatterns(inputDir, outputDir, &mapDesc);
    if (err < 0)
    {
        return EXIT_FAILURE;
    }



    return EXIT_SUCCESS;
=======
    MXADir::mkdir(argv[2], true);
    ss <<argv[2] << MXADir::Separator << header.x_index << "_" << header.y_index << "_pattern.tif";
    std::stringstream comment;
    comment << "Kikuchi Pattern at x="<< header.x_index << ", y=" << header.y_index;
    tiffUtil.writeGrayScaleImage(ss.str().c_str(), header.height, header.width, comment.str().c_str(), &(image.front()));
  }

  std::cout << "Seconds to Complete " << totalPatterns << " Patterns "
    << (MXA::getMilliSeconds() - millis) << std::endl;

  return EXIT_SUCCESS;
>>>>>>> c1ea5ab4
}
<|MERGE_RESOLUTION|>--- conflicted
+++ resolved
@@ -92,18 +92,9 @@
 // -----------------------------------------------------------------------------
 int parseMapSize(const std::string inputDir, MapDescription_t* mapDesc )
 {
-<<<<<<< HEAD
+
     std::string frameDescPath = inputDir;
     frameDescPath += MXADir::Separator + Bcf::FrameDescriptionFileName;
-=======
-  if (argc < 3)
-  {
-    std::cout << "This program requires 2 inputs. The input pattern file and the output directory" << std::endl;
-    return EXIT_FAILURE;
-  }
-
-  uint64_t millis = MXA::getMilliSeconds();
->>>>>>> c1ea5ab4
 
     MXAFileReader64 reader(frameDescPath);
     if (reader.initReader() == false ) {
@@ -118,7 +109,6 @@
         return -1;
     }
 
-<<<<<<< HEAD
     return 0;
 }
 
@@ -132,52 +122,24 @@
     // Generate our file path to read
     std::string frameDataPath = inputDir;
     frameDataPath += MXADir::Separator + Bcf::FrameDataFileName;
-=======
-  FrameDataHeader_t header;
-  size_t totalPatterns = 0;
-  int prevYIndex = -1;
-  for (int i = 0; i < 7500; ++i)
-  {
-    ::memset(reinterpret_cast<uint8_t*>(&header), 0xAB, Ctf::HeaderByteSize);
-
-//    std::cout << "----------------" << std::endl;
-//    std::cout << "File Pointer:" << reader.getFilePointer64() << std::endl;
-    reader.readArray(reinterpret_cast<uint8_t*>(&header), Ctf::HeaderByteSize);
-//    std::cout << "x_index: " << header.x_index << std::endl;
-    if (header.y_index != prevYIndex) {
-      std::cout << "y_index: " << header.y_index << std::endl;
-      prevYIndex = header.y_index;
-    }
-//    std::cout << "var2: " << header.var2 << std::endl;
-//    std::cout << "width: " << header.width << std::endl;
- //   std::cout << "height: " << header.height << std::endl;
-//    std::cout << "var5: " << header.var5 << std::endl;
- //   std::cout << "flag:" << (int)(header.flag) << std::endl;
->>>>>>> c1ea5ab4
 
     // Make sure the output path is available.
     MXADir::mkdir(outputDir, true);
 
-
     MXAFileReader64 reader(frameDataPath);
-
-<<<<<<< HEAD
     bool isOpen = reader.initReader();
     if(isOpen == false)
     {
         std::cout << "Could not open file " << frameDataPath << std::endl;
         return -1;
     }
-=======
-    totalPatterns++;
->>>>>>> c1ea5ab4
 
     EBSPHeader_t header;
     std::vector<uint8_t> outImage;
     size_t ebspPixelCount = 0;
     TiffUtilities tiffUtil;
     std::stringstream ss;
-<<<<<<< HEAD
+
     std::stringstream comment;
     for (int i = 0; i < mapDesc->totalPoints; ++i)
     {
@@ -361,17 +323,5 @@
 
 
     return EXIT_SUCCESS;
-=======
-    MXADir::mkdir(argv[2], true);
-    ss <<argv[2] << MXADir::Separator << header.x_index << "_" << header.y_index << "_pattern.tif";
-    std::stringstream comment;
-    comment << "Kikuchi Pattern at x="<< header.x_index << ", y=" << header.y_index;
-    tiffUtil.writeGrayScaleImage(ss.str().c_str(), header.height, header.width, comment.str().c_str(), &(image.front()));
-  }
-
-  std::cout << "Seconds to Complete " << totalPatterns << " Patterns "
-    << (MXA::getMilliSeconds() - millis) << std::endl;
-
-  return EXIT_SUCCESS;
->>>>>>> c1ea5ab4
-}
+
+}
