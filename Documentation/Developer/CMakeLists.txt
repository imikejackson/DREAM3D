#--////////////////////////////////////////////////////////////////////////////
#-- Copyright (c) 2009, Michael A. Jackson. BlueQuartz Software
#-- All rights reserved.
#-- BSD License: http://www.opensource.org/licenses/bsd-license.html
#-- This code was partly written under US Air Force Contract FA8650-07-D-5800
#--////////////////////////////////////////////////////////////////////////////
# -----------------------------------------------------------------------------
#
# -----------------------------------------------------------------------------
project (DeveloperManual)
cmake_minimum_required(VERSION 2.8.3)

if (NOT DEFINED PROJECT_RESOURCES_DIR)
set(PROJECT_RESOURCES_DIR ${PROJECT_SOURCE_DIR}/Resources)
endif()

set(DOCUMENTATION_RESOURCES_DIR ${PROJECT_RESOURCES_DIR}/DocConfigFiles)

FIND_PACKAGE(Doxygen)
if (NOT DOXYGEN_FOUND)
  message(FATAL_ERROR "Doxygen is needed to build the documentation but was not found on your system. Please install it correctly and rerun cmake.")
endif()

set(DOX_GENERATE_RTF "NO")
option(DREAM3D_GENERATE_RTF "Generate RTF Documentation" OFF)
if (DREAM3D_GENERATE_RTF STREQUAL "ON")
    set(DOX_GENERATE_RTF "YES")
endif()
  

set(DOX_GENERATE_HTML "YES")
option(DREAM3D_GENERATE_HTML "Generate HTML Documentation" ON)
if (DREAM3D_GENERATE_HTML STREQUAL "ON")
    set(DOX_GENERATE_HTML "YES")
endif()


set(DOX_GENERATE_LATEX "NO")
option(DREAM3D_GENERATE_LATEX "Generate HTML Documentation" OFF)
if (DREAM3D_GENERATE_LATEX STREQUAL "ON")
    set(DOX_GENERATE_LATEX "YES")
    # Check for existence of LaTex executable files
    INCLUDE( ${DOCUMENTATION_RESOURCES_DIR}/CMake/UseLATEX.cmake)
endif()

if (APPLE)
    option(AUTO_OPEN_PDF "Automatically open generated PDF files with default PDF reading application" ON)
endif()



include ( ${DOCUMENTATION_RESOURCES_DIR}/CMake/Macros.cmake)



set(LATEX_TITLE "DREAM.3D:\\\\Developer Documentation")
set(LATEX_AUTHOR "DREAM3D Development Team")

# The order of the files as they appear here is the order they will appear in the
# Latex/PDF output
<<<<<<< HEAD
set(DOCUMENTATION_SOURCE_FILES
  ${PROJECT_SOURCE_DIR}/H5EbsdFile.dox
    ${PROJECT_SOURCE_DIR}/DataContainerStrategies.dox
    ${PROJECT_SOURCE_DIR}/WritingPlugin.dox
    ${PROJECT_SOURCE_DIR}/CodeGuidelines.dox
    ${PROJECT_SOURCE_DIR}/Compiling.dox
    ${PROJECT_SOURCE_DIR}/AddingFilters.dox
 #   ${PROJECT_SOURCE_DIR}/MicrostructurePresets.dox
  #  ${PROJECT_SOURCE_DIR}/StructureReaders.dox
  #  ${PROJECT_SOURCE_DIR}/SurfaceMeshing.dox 
    ${DREAM3D_SOURCE_DIR}/ToDo.dox
=======
set (DOCUMENTATION_SOURCE_FILES
  ${PROJECT_SOURCE_DIR}/Compiling.dox
  ${PROJECT_SOURCE_DIR}/AddingFilters.dox
  ${PROJECT_SOURCE_DIR}/H5EbsdFile.dox
  ${PROJECT_SOURCE_DIR}/DataContainerStrategies.dox
  ${PROJECT_SOURCE_DIR}/WritingPlugin.dox
  ${PROJECT_SOURCE_DIR}/CodeGuidelines.dox
>>>>>>> ecd813c5
)

set(LATEX_EPS_FILES 

)

if (DOX_GENERATE_LATEX)
ADD_DOXYGEN_TARGETS (PDF_FILENAME "DREAM.3D_Developer_Documentation"
                     PROJECT_NAME  "${PROJECT_NAME}_LATEX" 
                     PROJECT_BINARY_DIR "${PROJECT_BINARY_DIR}" 
                     SOURCE_FILES "${DOCUMENTATION_SOURCE_FILES}" 
                     EPS_FILES "${LATEX_EPS_FILES}"
                     TITLE "${LATEX_TITLE}"
                     AUTHOR "${LATEX_AUTHOR}"
                     GENERATE_HTML "NO"
                     GENERATE_LATEX "YES"
                     GENERATE_RTF "NO"
                     TEMPLATE_DIR "${DOCUMENTATION_RESOURCES_DIR}"
                     IMAGE_DIR "${PROJECT_SOURCE_DIR}/Images")
endif()

set(DOCUMENTATION_SOURCE_FILES
        ${PROJECT_SOURCE_DIR}/index.dox
        ${DOCUMENTATION_SOURCE_FILES})


if (DOX_GENERATE_HTML)
ADD_DOXYGEN_TARGETS (PDF_FILENAME ${PROJECT_NAME}
                     PROJECT_NAME  "${PROJECT_NAME}_HTML" 
                     PROJECT_BINARY_DIR "${PROJECT_BINARY_DIR}" 
                     SOURCE_FILES "${DOCUMENTATION_SOURCE_FILES}" 
                     EPS_FILES "${LATEX_EPS_FILES}"
                     TITLE "${LATEX_TITLE}"
                     AUTHOR "${LATEX_AUTHOR}"
                     GENERATE_HTML "YES"
                     GENERATE_LATEX "NO"
                     GENERATE_RTF "NO"
                     TEMPLATE_DIR "${DOCUMENTATION_RESOURCES_DIR}"
                     IMAGE_DIR "${PROJECT_SOURCE_DIR}/Images")
endif()

if (DOX_GENERATE_RTF)
ADD_DOXYGEN_TARGETS (PDF_FILENAME ${PROJECT_NAME}
                     PROJECT_NAME  "${PROJECT_NAME}_RTF" 
                     PROJECT_BINARY_DIR "${PROJECT_BINARY_DIR}" 
                     SOURCE_FILES "${DOCUMENTATION_SOURCE_FILES}" 
                     EPS_FILES "${LATEX_EPS_FILES}"
                     TITLE "${LATEX_TITLE}"
                     AUTHOR "${LATEX_AUTHOR}"
                     GENERATE_HTML "NO"
                     GENERATE_LATEX "NO"
                     GENERATE_RTF "YES"
                     TEMPLATE_DIR "${DOCUMENTATION_RESOURCES_DIR}"
                     IMAGE_DIR "${PROJECT_SOURCE_DIR}/Images")
endif()
<|MERGE_RESOLUTION|>--- conflicted
+++ resolved
@@ -58,19 +58,6 @@
 
 # The order of the files as they appear here is the order they will appear in the
 # Latex/PDF output
-<<<<<<< HEAD
-set(DOCUMENTATION_SOURCE_FILES
-  ${PROJECT_SOURCE_DIR}/H5EbsdFile.dox
-    ${PROJECT_SOURCE_DIR}/DataContainerStrategies.dox
-    ${PROJECT_SOURCE_DIR}/WritingPlugin.dox
-    ${PROJECT_SOURCE_DIR}/CodeGuidelines.dox
-    ${PROJECT_SOURCE_DIR}/Compiling.dox
-    ${PROJECT_SOURCE_DIR}/AddingFilters.dox
- #   ${PROJECT_SOURCE_DIR}/MicrostructurePresets.dox
-  #  ${PROJECT_SOURCE_DIR}/StructureReaders.dox
-  #  ${PROJECT_SOURCE_DIR}/SurfaceMeshing.dox 
-    ${DREAM3D_SOURCE_DIR}/ToDo.dox
-=======
 set (DOCUMENTATION_SOURCE_FILES
   ${PROJECT_SOURCE_DIR}/Compiling.dox
   ${PROJECT_SOURCE_DIR}/AddingFilters.dox
@@ -78,7 +65,6 @@
   ${PROJECT_SOURCE_DIR}/DataContainerStrategies.dox
   ${PROJECT_SOURCE_DIR}/WritingPlugin.dox
   ${PROJECT_SOURCE_DIR}/CodeGuidelines.dox
->>>>>>> ecd813c5
 )
 
 set(LATEX_EPS_FILES 
