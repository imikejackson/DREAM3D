--- conflicted
+++ resolved
@@ -24,34 +24,6 @@
   This section details some basic coding guidelines for developers wishing to
 constribute to DREAM.3D
 
-<<<<<<< HEAD
-<b>The following pages are out dated and contain older information but are left
-here for historical reasons.</b>
-
-
-@subpage h5voxelvolume "HDF5 Voxel Volume Data File"
-  This page details the internal organization of the HDF5 file that contains the
-voxel volume data.
-
-@subpage surfacemeshing "Surface Meshing File Specifications"
- This page details some of the input/intermediate/output files that are used in the
-Surface Mesh Plugin.
-
-@subpage addfilters "Adding Filters Directly to DREAM3D"
-  This page details some things to know when adding a new filter or filter category
-to DREAM3D.
-
-@subpage structurereaders "Structure Readers"
-How to write a "StructureReader" subclass in order to read previously existing
-microstructure representations into the Synthetic Builder module.
-
-@subpage microPreset "Microstructure Presets"
-The StatsGenerator has a few predefined sets of statistics for various types of
-microsrtuctures. The programmer can create more Preset classes by extending a
-few C++ classes and compiling the application.
-
-=======
->>>>>>> ecd813c5
 @subpage todo "ToDo List"
 List of things that need to be done in the code
 
