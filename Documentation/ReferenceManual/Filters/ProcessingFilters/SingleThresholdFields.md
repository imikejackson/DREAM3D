Single Threshold (Field Data) {#singlethresholdfields}
======

## Group (Subgroup) ##
Processing Filters (Threshold)

## Description ##
This filter allows the user to select a specific **Field** array and apply a comparison operation (&lt, &gt, =) of a
 value (set by the user). The result is a new **Field** array of Boolean values added to the pipeline. The user can set
 the name of the array that is added through the __Output Array Name__ option.
 For example if you wanted to generate a boolean array that indicated which **Fields** had an '_Equivalent Diameter_' greater
 than '_10_' then the user would select the '_Equivalent Diameters_' array from the __Input Field Array Name__ combobox,
 set the Comparison Operator to "&gt" and set the __Value__ to 10. The user should also input a name for the created
 boolean array.


## Parameters ##

| Name | Type |
|------|------|
| Input Field Array Name | Unknown Type |
| Comparison Operator | Choices |
| Value | Double |
| Output Array Name | Unknown Type |

## Required Arrays ##
| Type | Default Name | Description | Comment |
|------|--------------|-------------|---------|
| Field | *User Chosen* |  | Array will always be present, since the user may only chose from existing arrays |

## Created Arrays ##

<<<<<<< HEAD
| Type | Name | Comment |
|------|------|---------|
| Field | User Defined | Boolean Array |
=======
| Type | Default Name | Comment |
|------|--------------|---------|
| Field | Output |  |
>>>>>>> e2bc28c1


## Authors ##

Copyright [INSERT YOUR NAME HERE]
Contact Info:[INSERT EMAIL ADDRESS HERE]
Version: 1.0.0
License: See the License.txt file that came with DREAM3D.

<|MERGE_RESOLUTION|>--- conflicted
+++ resolved
@@ -30,15 +30,10 @@
 
 ## Created Arrays ##
 
-<<<<<<< HEAD
 | Type | Name | Comment |
 |------|------|---------|
 | Field | User Defined | Boolean Array |
-=======
-| Type | Default Name | Comment |
-|------|--------------|---------|
-| Field | Output |  |
->>>>>>> e2bc28c1
+
 
 
 ## Authors ##
