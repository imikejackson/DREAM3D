/* ============================================================================
 * Copyright (c) 2010, Michael A. Jackson (BlueQuartz Software)
 * Copyright (c) 2010, Dr. Michael A. Groeber (US Air Force Research Laboratories)
 * All rights reserved.
 *
 * Redistribution and use in source and binary forms, with or without modification,
 * are permitted provided that the following conditions are met:
 *
 * Redistributions of source code must retain the above copyright notice, this
 * list of conditions and the following disclaimer.
 *
 * Redistributions in binary form must reproduce the above copyright notice, this
 * list of conditions and the following disclaimer in the documentation and/or
 * other materials provided with the distribution.
 *
 * Neither the name of Michael A. Groeber, Michael A. Jackson, the US Air Force,
 * BlueQuartz Software nor the names of its contributors may be used to endorse
 * or promote products derived from this software without specific prior written
 * permission.
 *
 * THIS SOFTWARE IS PROVIDED BY THE COPYRIGHT HOLDERS AND CONTRIBUTORS "AS IS"
 * AND ANY EXPRESS OR IMPLIED WARRANTIES, INCLUDING, BUT NOT LIMITED TO, THE
 * IMPLIED WARRANTIES OF MERCHANTABILITY AND FITNESS FOR A PARTICULAR PURPOSE ARE
 * DISCLAIMED. IN NO EVENT SHALL THE COPYRIGHT HOLDER OR CONTRIBUTORS BE LIABLE
 * FOR ANY DIRECT, INDIRECT, INCIDENTAL, SPECIAL, EXEMPLARY, OR CONSEQUENTIAL
 * DAMAGES (INCLUDING, BUT NOT LIMITED TO, PROCUREMENT OF SUBSTITUTE GOODS OR
 * SERVICES; LOSS OF USE, DATA, OR PROFITS; OR BUSINESS INTERRUPTION) HOWEVER
 * CAUSED AND ON ANY THEORY OF LIABILITY, WHETHER IN CONTRACT, STRICT LIABILITY,
 * OR TORT (INCLUDING NEGLIGENCE OR OTHERWISE) ARISING IN ANY WAY OUT OF THE
 * USE OF THIS SOFTWARE, EVEN IF ADVISED OF THE POSSIBILITY OF SUCH DAMAGE.
 *
 *  This code was written under United States Air Force Contract number
 *                           FA8650-07-D-5800
 *
 * ~~~~~~~~~~~~~~~~~~~~~~~~~~~~~~~~~~~~~~~~~~~~~~~~~~~~~~~~~~~~~~~~~~~~~~~~~~ */
#include "UpdateCheck.h"

#include <QtCore/QDate>
#include <QtCore/QSettings>

#include <QtGui/QMessageBox>

#include <QtNetwork/QNetworkRequest>
#include <QtNetwork/QNetworkReply>


#include "DREAM3DLib/DREAM3DVersion.h"
#include "DREAM3DLib/Common/AppVersion.h"

#include "QtSupport/DREAM3DUpdateCheckDialog.h"




// -----------------------------------------------------------------------------
//
// -----------------------------------------------------------------------------
UpdateCheck::UpdateCheck(QObject* parent) :
QObject(parent),
m_Nam(NULL)
{

}

// -----------------------------------------------------------------------------
//
// -----------------------------------------------------------------------------
UpdateCheck::~UpdateCheck()
{

}

// -----------------------------------------------------------------------------
//
// -----------------------------------------------------------------------------
void UpdateCheck::checkVersion(QUrl website)
{
  writeUpdateCheckDate();

  if (m_Nam != NULL)
  {
    m_Nam->deleteLater();
  }
  m_Nam = new QNetworkAccessManager(this);

  QObject::connect(m_Nam, SIGNAL(finished(QNetworkReply*)),
    this, SLOT(networkReplied(QNetworkReply*)));

  QNetworkRequest request;
  request.setUrl(website);
  request.setRawHeader("User-Agent", "DREAM3D");

  QNetworkReply* reply = m_Nam->get(request);
}

// -----------------------------------------------------------------------------
//
// -----------------------------------------------------------------------------
void UpdateCheck::networkReplied(QNetworkReply* reply)
{
<<<<<<< HEAD
  UpdateCheckData* dataObj = new UpdateCheckData(this);
  // Reading attributes of the reply
  // e.g. the HTTP status code
  QVariant statusCodeV = reply->attribute(QNetworkRequest::HttpStatusCodeAttribute);
  // Or the target URL if it was a redirect:
  QVariant redirectionTargetUrl = reply->attribute(QNetworkRequest::RedirectionTargetAttribute);
  // see CS001432 on how to handle this

  // no error received?
  if (reply->error() == QNetworkReply::NoError)
  {
    DREAM3DUpdateCheckDialog* d = new DREAM3DUpdateCheckDialog(NULL);
    d->setCurrentVersion(QString::fromStdString(DREAM3DLib::Version::Complete()));
    d->setApplicationName("DREAM3D");
    QString appName = d->getAppName();

    // read data from QNetworkReply here

    // Example 2: Reading bytes form the reply
    QString message;


    QByteArray bytes = reply->readAll();  // bytes
    QString serverVersionStr(bytes); // string
    serverVersionStr = serverVersionStr.trimmed();

    QString appVersionStr = QString::fromStdString(DREAM3DLib::Version::Complete());

    QStringList serverVersionParts = serverVersionStr.split(QString("."));
    QStringList appVersionParts = appVersionStr.split(QString("."));

    appVersionStr = appVersionParts.at(0);
    appVersionStr.append(".").append(appVersionParts.at(1)).append(".").append(appVersionParts.at(2));
    serverVersionStr = serverVersionParts.at(0);
    serverVersionStr.append(".").append(serverVersionParts.at(1)).append(".").append(serverVersionParts.at(2));

    bool ok = false;
    AppVersion appVersion;
    appVersion.setMajorNum( appVersionParts.at(0).toInt(&ok) );
    appVersion.setMinorNum( appVersionParts.at(1).toInt(&ok) );
    appVersion.setPatchNum( appVersionParts.at(2).toInt(&ok) );

    AppVersion serverVersion;
    serverVersion.setMajorNum( serverVersionParts.at(0).toInt(&ok) );
    serverVersion.setMinorNum( serverVersionParts.at(1).toInt(&ok) );
    serverVersion.setPatchNum( serverVersionParts.at(2).toInt(&ok) );

    // If the server returned garbage values
    if ( serverVersion.getMajorNum() == 0 && serverVersion.getMinorNum() == 0 && serverVersion.getPatchNum() == 0 )
    {
      dataObj->setMessageDescription("There was an error while trying to access the DREAM3D server. Please contact the DREAM3D developers for more information.");
      dataObj->setHasError(true);
      emit LatestVersion(dataObj);
      return;
    }

    // If the server returned a legitimate version, compare it with the app version
    if (serverVersion > appVersion)
    {
      dataObj->setHasUpdate(true);
      message.append("<qt><b>There is an update available for ").append(appName).append(".</b><br /><br />  You are currently running version ").append(appVersionStr).append(". If you are ready to update you can go to the main download <a href=\"http://dream3d.bluequartz.net/downloads\">website</a>.</qt>");
    }
    else
    {
      dataObj->setHasUpdate(false);
      message.append("<qt><b>").append(appName).append(" is up to date.</b><br /><br /></qt>");
    }
    dataObj->setMessageDescription(message);
    dataObj->setAppString(appVersionStr);
    dataObj->setServerString(serverVersionStr);

    emit LatestVersion(dataObj);
  }
  // The URL does not exist on the server
  else
  {
    dataObj->setMessageDescription("The URL to the DREAM3D server is not valid. Please contact the DREAM3D developers for more information.");
    dataObj->setHasError(true);
    emit LatestVersion(dataObj);
    reply->abort();
  }
=======
	UpdateCheckData* dataObj = new UpdateCheckData(this);
	// Reading attributes of the reply
	// e.g. the HTTP status code
	QVariant statusCodeV = reply->attribute(QNetworkRequest::HttpStatusCodeAttribute);
	// Or the target URL if it was a redirect:
	QVariant redirectionTargetUrl = reply->attribute(QNetworkRequest::RedirectionTargetAttribute);
	// see CS001432 on how to handle this

	// no error received?
	if (reply->error() == QNetworkReply::NoError)
	{
		DREAM3DUpdateCheckDialog* d = new DREAM3DUpdateCheckDialog(this);
		d->setCurrentVersion(QString::fromStdString(DREAM3DLib::Version::Complete()));
		d->setApplicationName("DREAM3D");
		QString appName = d->getAppName();

		// read data from QNetworkReply here

		// Example 2: Reading bytes form the reply
		QString message;


		QByteArray bytes = reply->readAll();  // bytes
		QString serverVersionStr(bytes); // string
		serverVersionStr = serverVersionStr.trimmed();

		QString appVersionStr = QString::fromStdString(DREAM3DLib::Version::Complete());

		QStringList serverVersionParts = serverVersionStr.split(QString("."));
		QStringList appVersionParts = appVersionStr.split(QString("."));

		appVersionStr = appVersionParts.at(0);
		appVersionStr.append(".").append(appVersionParts.at(1)).append(".").append(appVersionParts.at(2));
		serverVersionStr = serverVersionParts.at(0);
		serverVersionStr.append(".").append(serverVersionParts.at(1)).append(".").append(serverVersionParts.at(2));

		bool ok = false;
		Version appVersion;
		appVersion.setMajorNum( appVersionParts.at(0).toInt(&ok) );
		appVersion.setMinorNum( appVersionParts.at(1).toInt(&ok) );
		appVersion.setPatchNum( appVersionParts.at(2).toInt(&ok) );

		Version serverVersion;
		serverVersion.setMajorNum( serverVersionParts.at(0).toInt(&ok) );
		serverVersion.setMinorNum( serverVersionParts.at(1).toInt(&ok) );
		serverVersion.setPatchNum( serverVersionParts.at(2).toInt(&ok) );

		// If the server returned garbage values
		if ( serverVersion.getMajorNum() == 0 && serverVersion.getMinorNum() == 0 && serverVersion.getPatchNum() == 0 )
		{
			QString errorMessage = "Bad latest version values were read in from the DREAM3D database. ";
			errorMessage.append("Please contact the DREAM3D developers for more information.\n");
			dataObj->setMessageDescription(errorMessage);
			dataObj->setHasError(true);
			emit LatestVersion(dataObj);
			return;
		}
		
		// If the server returned a legitimate version, compare it with the app version
		if (serverVersion > appVersion)
		{
			dataObj->setHasUpdate(true);
			message.append("<qt><b>There is an update available for ").append(appName).append(".</b><br /><br />  You are currently running version ").append(appVersionStr).append(". If you are ready to update you can go to the main download <a href=\"http://dream3d.bluequartz.net/downloads\">website</a>.</qt>");
		}
		else
		{
			dataObj->setHasUpdate(false);
			message.append("<qt><b>").append(appName).append(" is up to date.</b><br /><br /></qt>");
		}
		dataObj->setMessageDescription(message);
		dataObj->setAppString(appVersionStr);
		dataObj->setServerString(serverVersionStr);

		emit LatestVersion(dataObj);
	}
	// The URL does not exist on the server
	else
	{
		QString errorMessage = "There was an error while reading information from the DREAM3D server. ";
		errorMessage.append("Please contact the DREAM3D developers for more information.\n\n");
		errorMessage.append("Error Message: ");
		errorMessage.append( reply->errorString() );
		dataObj->setMessageDescription(errorMessage);
		dataObj->setHasError(true);
		emit LatestVersion(dataObj);
		reply->abort();
	}
>>>>>>> c4697b71
}

// -----------------------------------------------------------------------------
//
// -----------------------------------------------------------------------------
void UpdateCheck::writeUpdateCheckDate()
{
  QDate systemDate;
  QDate currentDateToday = systemDate.currentDate();

#if defined (Q_OS_MAC)
  QSettings updatePrefs(QSettings::NativeFormat, QSettings::UserScope, QCoreApplication::organizationDomain(), QCoreApplication::applicationName());
#else
  QSettings updatePrefs(QSettings::IniFormat, QSettings::UserScope, QCoreApplication::organizationDomain(), QCoreApplication::applicationName());
#endif

  updatePrefs.beginGroup( DREAM3DUpdateCheckDialog::getUpdatePreferencesGroup() );
  updatePrefs.setValue (DREAM3DUpdateCheckDialog::getUpdateCheckKey(), currentDateToday.currentDate());
  updatePrefs.endGroup();
}<|MERGE_RESOLUTION|>--- conflicted
+++ resolved
@@ -98,89 +98,7 @@
 // -----------------------------------------------------------------------------
 void UpdateCheck::networkReplied(QNetworkReply* reply)
 {
-<<<<<<< HEAD
-  UpdateCheckData* dataObj = new UpdateCheckData(this);
-  // Reading attributes of the reply
-  // e.g. the HTTP status code
-  QVariant statusCodeV = reply->attribute(QNetworkRequest::HttpStatusCodeAttribute);
-  // Or the target URL if it was a redirect:
-  QVariant redirectionTargetUrl = reply->attribute(QNetworkRequest::RedirectionTargetAttribute);
-  // see CS001432 on how to handle this
-
-  // no error received?
-  if (reply->error() == QNetworkReply::NoError)
-  {
-    DREAM3DUpdateCheckDialog* d = new DREAM3DUpdateCheckDialog(NULL);
-    d->setCurrentVersion(QString::fromStdString(DREAM3DLib::Version::Complete()));
-    d->setApplicationName("DREAM3D");
-    QString appName = d->getAppName();
-
-    // read data from QNetworkReply here
-
-    // Example 2: Reading bytes form the reply
-    QString message;
-
-
-    QByteArray bytes = reply->readAll();  // bytes
-    QString serverVersionStr(bytes); // string
-    serverVersionStr = serverVersionStr.trimmed();
-
-    QString appVersionStr = QString::fromStdString(DREAM3DLib::Version::Complete());
-
-    QStringList serverVersionParts = serverVersionStr.split(QString("."));
-    QStringList appVersionParts = appVersionStr.split(QString("."));
-
-    appVersionStr = appVersionParts.at(0);
-    appVersionStr.append(".").append(appVersionParts.at(1)).append(".").append(appVersionParts.at(2));
-    serverVersionStr = serverVersionParts.at(0);
-    serverVersionStr.append(".").append(serverVersionParts.at(1)).append(".").append(serverVersionParts.at(2));
-
-    bool ok = false;
-    AppVersion appVersion;
-    appVersion.setMajorNum( appVersionParts.at(0).toInt(&ok) );
-    appVersion.setMinorNum( appVersionParts.at(1).toInt(&ok) );
-    appVersion.setPatchNum( appVersionParts.at(2).toInt(&ok) );
-
-    AppVersion serverVersion;
-    serverVersion.setMajorNum( serverVersionParts.at(0).toInt(&ok) );
-    serverVersion.setMinorNum( serverVersionParts.at(1).toInt(&ok) );
-    serverVersion.setPatchNum( serverVersionParts.at(2).toInt(&ok) );
-
-    // If the server returned garbage values
-    if ( serverVersion.getMajorNum() == 0 && serverVersion.getMinorNum() == 0 && serverVersion.getPatchNum() == 0 )
-    {
-      dataObj->setMessageDescription("There was an error while trying to access the DREAM3D server. Please contact the DREAM3D developers for more information.");
-      dataObj->setHasError(true);
-      emit LatestVersion(dataObj);
-      return;
-    }
-
-    // If the server returned a legitimate version, compare it with the app version
-    if (serverVersion > appVersion)
-    {
-      dataObj->setHasUpdate(true);
-      message.append("<qt><b>There is an update available for ").append(appName).append(".</b><br /><br />  You are currently running version ").append(appVersionStr).append(". If you are ready to update you can go to the main download <a href=\"http://dream3d.bluequartz.net/downloads\">website</a>.</qt>");
-    }
-    else
-    {
-      dataObj->setHasUpdate(false);
-      message.append("<qt><b>").append(appName).append(" is up to date.</b><br /><br /></qt>");
-    }
-    dataObj->setMessageDescription(message);
-    dataObj->setAppString(appVersionStr);
-    dataObj->setServerString(serverVersionStr);
-
-    emit LatestVersion(dataObj);
-  }
-  // The URL does not exist on the server
-  else
-  {
-    dataObj->setMessageDescription("The URL to the DREAM3D server is not valid. Please contact the DREAM3D developers for more information.");
-    dataObj->setHasError(true);
-    emit LatestVersion(dataObj);
-    reply->abort();
-  }
-=======
+
 	UpdateCheckData* dataObj = new UpdateCheckData(this);
 	// Reading attributes of the reply
 	// e.g. the HTTP status code
@@ -268,7 +186,7 @@
 		emit LatestVersion(dataObj);
 		reply->abort();
 	}
->>>>>>> c4697b71
+
 }
 
 // -----------------------------------------------------------------------------
