--- conflicted
+++ resolved
@@ -52,13 +52,11 @@
 
 class RotateSampleRefFrameImpl
 {
-<<<<<<< HEAD
-
-=======
+
     VoxelDataContainer* m;
     uint32_t angle;
     uint32_t axis;
->>>>>>> c7e4d23b
+
   public:
     RotateSampleRefFrameImpl(VoxelDataContainer* dc, uint32_t rotAngle, uint32_t rotAxis) :
       m(dc),
@@ -268,15 +266,7 @@
       }
       m->setResolution(xResNew, yResNew, zResNew);
       m->setDimensions(xpNew, ypNew, zpNew);
-<<<<<<< HEAD
-=======
-    }
-
-#if DREAM3D_USE_PARALLEL_ALGORITHMS
-    void operator()(const tbb::blocked_range<size_t> &r) const
-    {
-      convert(r.begin(), r.end());
->>>>>>> c7e4d23b
+
     }
 
   private:
@@ -292,15 +282,9 @@
 //
 // -----------------------------------------------------------------------------
 RotateSampleRefFrame::RotateSampleRefFrame() :
-<<<<<<< HEAD
 AbstractFilter(),
 m_RotationAxis(DREAM3D::SampleFrameRotationAxis::None),
 m_RotationAngle(DREAM3D::RefFrameRotationAngle::Zero)
-=======
-  AbstractFilter(),
-  m_RotationAxis(DREAM3D::SampleFrameRotationAxis::None),
-  m_RotationAngle(DREAM3D::RefFrameRotationAngle::Zero)
->>>>>>> c7e4d23b
 {
   setupFilterParameters();
 }
@@ -397,14 +381,6 @@
   }
 
   //  std::cout << "RotateSampleRefFrame: " << m_ConversionFactor << std::endl;
-<<<<<<< HEAD
-=======
-#if DREAM3D_USE_PARALLEL_ALGORITHMS
-  //#if 0
-  tbb::parallel_for(tbb::blocked_range<size_t>(0, totalPoints),
-                    RotateSampleRefFrameImpl(m_CellEulerAngles, conversionFactor), tbb::auto_partitioner());
->>>>>>> c7e4d23b
-
   RotateSampleRefFrameImpl serial(m, m_RotationAngle, m_RotationAxis);
   serial.convert();
 
