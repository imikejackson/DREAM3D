--- conflicted
+++ resolved
@@ -43,17 +43,11 @@
 #endif
 
 
-<<<<<<< HEAD
 #include "DREAM3DLib/Math/DREAM3DMath.h"
 #include "DREAM3DLib/OrientationOps/OrientationOps.h"
 #include "DREAM3DLib/Math/MatrixMath.h"
-=======
-#include "DREAM3DLib/Common/DREAM3DMath.h"
-#include "DREAM3DLib/OrientationOps/OrientationOps.h"
-#include "DREAM3DLib/Math/MatrixMath.h"
-
->>>>>>> 4355193f
-
+
+const static float m_pi = static_cast<float>(M_PI);
 
 typedef struct {
     size_t   xp;
@@ -114,11 +108,7 @@
       //      float rotMatrixInv[3][3];
       float coords[3];
       float coordsNew[3];
-<<<<<<< HEAD
       int64_t colOld, rowOld, planeOld;
-=======
-      int32_t colOld, rowOld, planeOld;
->>>>>>> 4355193f
 
       for (int64_t k = zStart; k < zEnd; k++)
       {
@@ -219,8 +209,6 @@
   reader->openFilterGroup(this, index);
   /* Code to read the values goes between these statements */
 /* FILTER_WIDGETCODEGEN_AUTO_GENERATED_CODE BEGIN*/
-  setRotationAxis( reader->readValue("RotationAxis", getRotationAxis() ) );
-  setRotationAngle( reader->readValue("RotationAngle", getRotationAngle()) );
 /* FILTER_WIDGETCODEGEN_AUTO_GENERATED_CODE END*/
   reader->closeFilterGroup();
 }
@@ -233,8 +221,8 @@
   writer->openFilterGroup(this, index);
   writer->writeValue("RotationAxis", getRotationAxis() );
   writer->writeValue("RotationAngle", getRotationAngle() );
-  writer->closeFilterGroup();
-  return ++index; // we want to return the next index that was just written to
+    writer->closeFilterGroup();
+    return ++index; // we want to return the next index that was just written to
 }
 
 // -----------------------------------------------------------------------------
@@ -257,7 +245,7 @@
   std::stringstream ss;
   VoxelDataContainer* m = getVoxelDataContainer();
 
-  m_RotationAngle = m_RotationAngle*DREAM3D::Constants::k_Pi/180.0;
+  m_RotationAngle = m_RotationAngle*m_pi/180.0;
 
   int32_t xp, yp, zp;
   float xRes, yRes, zRes;
@@ -319,7 +307,6 @@
   MatrixMath::Multiply3x3with3x1(rotMat,zAxis,zAxisNew);
   float closestAxis;
   xResNew = xRes;
-<<<<<<< HEAD
   closestAxis = fabs(MatrixMath::DotProduct3x1(xAxis,xAxisNew));
   if(fabs(MatrixMath::DotProduct3x1(yAxis,xAxisNew)) > closestAxis) xResNew = yRes, closestAxis = fabs(MatrixMath::DotProduct3x1(yAxis,xAxisNew));
   if(fabs(MatrixMath::DotProduct3x1(zAxis,xAxisNew)) > closestAxis) xResNew = zRes, closestAxis = fabs(MatrixMath::DotProduct3x1(zAxis,xAxisNew));
@@ -331,19 +318,6 @@
   closestAxis = fabs(MatrixMath::DotProduct3x1(zAxis,zAxisNew));
   if(fabs(MatrixMath::DotProduct3x1(xAxis,zAxisNew)) > closestAxis) zResNew = xRes, closestAxis = fabs(MatrixMath::DotProduct3x1(xAxis,zAxisNew));
   if(fabs(MatrixMath::DotProduct3x1(yAxis,zAxisNew)) > closestAxis) zResNew = yRes, closestAxis = fabs(MatrixMath::DotProduct3x1(yAxis,zAxisNew));
-=======
-  closestAxis = fabs(MatrixMath::DotProduct(xAxis,xAxisNew));
-  if(fabs(MatrixMath::DotProduct(yAxis,xAxisNew)) > closestAxis) xResNew = yRes, closestAxis = fabs(MatrixMath::DotProduct(yAxis,xAxisNew));
-  if(fabs(MatrixMath::DotProduct(zAxis,xAxisNew)) > closestAxis) xResNew = zRes, closestAxis = fabs(MatrixMath::DotProduct(zAxis,xAxisNew));
-  yResNew = yRes;
-  closestAxis = fabs(MatrixMath::DotProduct(yAxis,yAxisNew));
-  if(fabs(MatrixMath::DotProduct(xAxis,yAxisNew)) > closestAxis) yResNew = xRes, closestAxis = fabs(MatrixMath::DotProduct(xAxis,yAxisNew));
-  if(fabs(MatrixMath::DotProduct(zAxis,yAxisNew)) > closestAxis) yResNew = zRes, closestAxis = fabs(MatrixMath::DotProduct(zAxis,yAxisNew));
-  zResNew = zRes;
-  closestAxis = fabs(MatrixMath::DotProduct(zAxis,zAxisNew));
-  if(fabs(MatrixMath::DotProduct(xAxis,zAxisNew)) > closestAxis) zResNew = xRes, closestAxis = fabs(MatrixMath::DotProduct(xAxis,zAxisNew));
-  if(fabs(MatrixMath::DotProduct(yAxis,zAxisNew)) > closestAxis) zResNew = yRes, closestAxis = fabs(MatrixMath::DotProduct(yAxis,zAxisNew));
->>>>>>> 4355193f
 
   xpNew = ((xMax-xMin)/xResNew)+1;
   ypNew = ((yMax-yMin)/yResNew)+1;
@@ -385,7 +359,7 @@
     return;
   }
 
-  m_RotationAngle = m_RotationAngle*DREAM3D::Constants::k_Pi/180.0;
+  m_RotationAngle = m_RotationAngle*m_pi/180.0;
 
   int32_t xp, yp, zp;
   float xRes, yRes, zRes;
@@ -451,7 +425,6 @@
   MatrixMath::Multiply3x3with3x1(rotMat,zAxis,zAxisNew);
   float closestAxis;
   xResNew = xRes;
-<<<<<<< HEAD
   closestAxis = fabs(MatrixMath::DotProduct3x1(xAxis,xAxisNew));
   if(fabs(MatrixMath::DotProduct3x1(yAxis,xAxisNew)) > closestAxis) xResNew = yRes, closestAxis = fabs(MatrixMath::DotProduct3x1(yAxis,xAxisNew));
   if(fabs(MatrixMath::DotProduct3x1(zAxis,xAxisNew)) > closestAxis) xResNew = zRes, closestAxis = fabs(MatrixMath::DotProduct3x1(zAxis,xAxisNew));
@@ -463,19 +436,6 @@
   closestAxis = fabs(MatrixMath::DotProduct3x1(zAxis,zAxisNew));
   if(fabs(MatrixMath::DotProduct3x1(xAxis,zAxisNew)) > closestAxis) zResNew = xRes, closestAxis = fabs(MatrixMath::DotProduct3x1(xAxis,zAxisNew));
   if(fabs(MatrixMath::DotProduct3x1(yAxis,zAxisNew)) > closestAxis) zResNew = yRes, closestAxis = fabs(MatrixMath::DotProduct3x1(yAxis,zAxisNew));
-=======
-  closestAxis = fabs(MatrixMath::DotProduct(xAxis,xAxisNew));
-  if(fabs(MatrixMath::DotProduct(yAxis,xAxisNew)) > closestAxis) xResNew = yRes, closestAxis = fabs(MatrixMath::DotProduct(yAxis,xAxisNew));
-  if(fabs(MatrixMath::DotProduct(zAxis,xAxisNew)) > closestAxis) xResNew = zRes, closestAxis = fabs(MatrixMath::DotProduct(zAxis,xAxisNew));
-  yResNew = yRes;
-  closestAxis = fabs(MatrixMath::DotProduct(yAxis,yAxisNew));
-  if(fabs(MatrixMath::DotProduct(xAxis,yAxisNew)) > closestAxis) yResNew = xRes, closestAxis = fabs(MatrixMath::DotProduct(xAxis,yAxisNew));
-  if(fabs(MatrixMath::DotProduct(zAxis,yAxisNew)) > closestAxis) yResNew = zRes, closestAxis = fabs(MatrixMath::DotProduct(zAxis,yAxisNew));
-  zResNew = zRes;
-  closestAxis = fabs(MatrixMath::DotProduct(zAxis,zAxisNew));
-  if(fabs(MatrixMath::DotProduct(xAxis,zAxisNew)) > closestAxis) zResNew = xRes, closestAxis = fabs(MatrixMath::DotProduct(xAxis,zAxisNew));
-  if(fabs(MatrixMath::DotProduct(yAxis,zAxisNew)) > closestAxis) zResNew = yRes, closestAxis = fabs(MatrixMath::DotProduct(yAxis,zAxisNew));
->>>>>>> 4355193f
 
   xpNew = ((xMax-xMin)/xResNew)+1;
   ypNew = ((yMax-yMin)/yResNew)+1;
