/* ============================================================================
 * Copyright (c) 2011 Michael A. Jackson (BlueQuartz Software)
 * Copyright (c) 2011 Dr. Michael A. Groeber (US Air Force Research Laboratories)
 * All rights reserved.
 *
 * Redistribution and use in source and binary forms, with or without modification,
 * are permitted provided that the following conditions are met:
 *
 * Redistributions of source code must retain the above copyright notice, this
 * list of conditions and the following disclaimer.
 *
 * Redistributions in binary form must reproduce the above copyright notice, this
 * list of conditions and the following disclaimer in the documentation and/or
 * other materials provided with the distribution.
 *
 * Neither the name of Michael A. Groeber, Michael A. Jackson, the US Air Force,
 * BlueQuartz Software nor the names of its contributors may be used to endorse
 * or promote products derived from this software without specific prior written
 * permission.
 *
 * THIS SOFTWARE IS PROVIDED BY THE COPYRIGHT HOLDERS AND CONTRIBUTORS "AS IS"
 * AND ANY EXPRESS OR IMPLIED WARRANTIES, INCLUDING, BUT NOT LIMITED TO, THE
 * IMPLIED WARRANTIES OF MERCHANTABILITY AND FITNESS FOR A PARTICULAR PURPOSE ARE
 * DISCLAIMED. IN NO EVENT SHALL THE COPYRIGHT HOLDER OR CONTRIBUTORS BE LIABLE
 * FOR ANY DIRECT, INDIRECT, INCIDENTAL, SPECIAL, EXEMPLARY, OR CONSEQUENTIAL
 * DAMAGES (INCLUDING, BUT NOT LIMITED TO, PROCUREMENT OF SUBSTITUTE GOODS OR
 * SERVICES; LOSS OF USE, DATA, OR PROFITS; OR BUSINESS INTERRUPTION) HOWEVER
 * CAUSED AND ON ANY THEORY OF LIABILITY, WHETHER IN CONTRACT, STRICT LIABILITY,
 * OR TORT (INCLUDING NEGLIGENCE OR OTHERWISE) ARISING IN ANY WAY OUT OF THE
 * USE OF THIS SOFTWARE, EVEN IF ADVISED OF THE POSSIBILITY OF SUCH DAMAGE.
 *
 *  This code was written under United States Air Force Contract number
 *                           FA8650-07-D-5800
 *
 * ~~~~~~~~~~~~~~~~~~~~~~~~~~~~~~~~~~~~~~~~~~~~~~~~~~~~~~~~~~~~~~~~~~~~~~~~~~ */

#include "GroupMicroTextureRegions.h"

#include "DREAM3DLib/Common/Constants.h"
#include "DREAM3DLib/Math/OrientationMath.h"
#include "DREAM3DLib/Math/MatrixMath.h"
#include "DREAM3DLib/OrientationOps/OrientationOps.h"
#include "DREAM3DLib/Utilities/DREAM3DRandom.h"

#include "DREAM3DLib/StatisticsFilters/FindNeighbors.h"
#include "DREAM3DLib/GenericFilters/FindGrainPhases.h"

#define ERROR_TXT_OUT 1
#define ERROR_TXT_OUT1 1




#define NEW_SHARED_ARRAY(var, m_msgType, size)\
  boost::shared_array<m_msgType> var##Array(new m_msgType[size]);\
  m_msgType* var = var##Array.get();

// -----------------------------------------------------------------------------
//
// -----------------------------------------------------------------------------
GroupMicroTextureRegions::GroupMicroTextureRegions() :
  AbstractFilter(),
  m_DataContainerName(DREAM3D::HDF5::VolumeDataContainerName),
  m_GrainIdsArrayName(DREAM3D::CellData::GrainIds),
  m_CellParentIdsArrayName(DREAM3D::CellData::ParentIds),
  m_MicroTexVolFracArrayName(DREAM3D::CellData::MicroTexVolFrac),
  m_AvgQuatsArrayName(DREAM3D::FieldData::AvgQuats),
  m_FieldPhasesArrayName(DREAM3D::FieldData::Phases),
  m_ActiveArrayName(DREAM3D::FieldData::Active),
  m_FieldParentIdsArrayName(DREAM3D::FieldData::ParentIds),
  m_VolumesArrayName(DREAM3D::FieldData::Volumes),
  m_ContiguousNeighborListArrayName(DREAM3D::FieldData::NeighborList),
  m_NonContiguousNeighborListArrayName(DREAM3D::FieldData::NeighborhoodList),
  m_CrystalStructuresArrayName(DREAM3D::EnsembleData::CrystalStructures),
  m_CAxisTolerance(1.0f),
  m_UseNonContiguousNeighbors(false),
  m_GrainIds(NULL),
  m_CellParentIds(NULL),
  m_FieldParentIds(NULL),
  m_Volumes(NULL),
  m_AvgQuats(NULL),
  m_Active(NULL),
  m_FieldPhases(NULL),
  m_MicroTexVolFrac(NULL),
  m_CrystalStructures(NULL)
{
  m_OrientationOps = OrientationOps::getOrientationOpsVector();

  setupFilterParameters();
}

// -----------------------------------------------------------------------------
//
// -----------------------------------------------------------------------------
GroupMicroTextureRegions::~GroupMicroTextureRegions()
{
}

// -----------------------------------------------------------------------------
//
// -----------------------------------------------------------------------------
void GroupMicroTextureRegions::setupFilterParameters()
{
  QVector<FilterParameter::Pointer> parameters;
  {
    FilterParameter::Pointer option = FilterParameter::New();
    option->setHumanLabel("C-Axis Alignment Tolerance");
    option->setPropertyName("CAxisTolerance");
    option->setWidgetType(FilterParameter::DoubleWidget);
    option->setValueType("float");
    option->setCastableValueType("double");
    option->setUnits("Degrees");
    parameters.push_back(option);
  }

  {
    FilterParameter::Pointer option = FilterParameter::New();
    option->setHumanLabel("Use Non-Contiguous Neighbors");
    option->setPropertyName("UseNonContiguousNeighbors");
    option->setWidgetType(FilterParameter::BooleanWidget);
    option->setValueType("bool");
    option->setUnits("");
    parameters.push_back(option);
  }

  setFilterParameters(parameters);
}

// -----------------------------------------------------------------------------
//
// -----------------------------------------------------------------------------
void GroupMicroTextureRegions::readFilterParameters(AbstractFilterParametersReader* reader, int index)
{
  reader->openFilterGroup(this, index);
  /* Code to read the values goes between these statements */
/* FILTER_WIDGETCODEGEN_AUTO_GENERATED_CODE BEGIN*/
  setCAxisTolerance( reader->readValue("CAxisTolerance", getCAxisTolerance()) );
  setUseNonContiguousNeighbors( reader->readValue("UseNonContiguousNeighbors", getUseNonContiguousNeighbors()) );
/* FILTER_WIDGETCODEGEN_AUTO_GENERATED_CODE END*/
  reader->closeFilterGroup();
}

// -----------------------------------------------------------------------------
//
// -----------------------------------------------------------------------------
int GroupMicroTextureRegions::writeFilterParameters(AbstractFilterParametersWriter* writer, int index)
{
  writer->openFilterGroup(this, index);
  writer->writeValue("CAxisTolerance", getCAxisTolerance() );
  writer->writeValue("UseNonContiguousNeighbors", getUseNonContiguousNeighbors() );
  writer->closeFilterGroup();
  return ++index; // we want to return the next index that was just written to
}

// -----------------------------------------------------------------------------
//
// -----------------------------------------------------------------------------
void GroupMicroTextureRegions::dataCheck(bool preflight, size_t voxels, size_t fields, size_t ensembles)
{
  setErrorCondition(0);
  VolumeDataContainer* m = getDataContainerArray()->getDataContainerAs<VolumeDataContainer>(getDataContainerName());

  // Cell Data
<<<<<<< HEAD
  GET_PREREQ_DATA( m, DREAM3D, CellData, GrainIds, -301, int32_t, Int32ArrayType, voxels, 1)
  CREATE_NON_PREREQ_DATA(m, DREAM3D, CellData, CellParentIds, int32_t, Int32ArrayType, -1, voxels, 1)
=======
  GET_PREREQ_DATA( m, DREAM3D, CellData, GrainIds, ss, -301, int32_t, Int32ArrayType, voxels, 1)
  CREATE_NON_PREREQ_DATA(m, DREAM3D, CellData, CellParentIds, ss, int32_t, Int32ArrayType, -1, voxels, 1)
  CREATE_NON_PREREQ_DATA(m, DREAM3D, CellData, MicroTexVolFrac, ss, float, FloatArrayType, 0, voxels, 1)
>>>>>>> 113efff9

  // Field Data
  GET_PREREQ_DATA(m, DREAM3D, CellFieldData, AvgQuats, -302, float, FloatArrayType, fields, 4)

  GET_PREREQ_DATA(m, DREAM3D, CellFieldData, FieldPhases, -303, int32_t, Int32ArrayType, fields, 1)


<<<<<<< HEAD
  CREATE_NON_PREREQ_DATA(m, DREAM3D, CellFieldData, Active, bool, BoolArrayType, true, fields, 1)
  CREATE_NON_PREREQ_DATA(m, DREAM3D, CellFieldData, FieldParentIds, int32_t, Int32ArrayType, 0, fields, 1)
=======
  CREATE_NON_PREREQ_DATA(m, DREAM3D, FieldData, Active, ss, bool, BoolArrayType, true, fields, 1)
  CREATE_NON_PREREQ_DATA(m, DREAM3D, FieldData, FieldParentIds, ss, int32_t, Int32ArrayType, 0, fields, 1)
  CREATE_NON_PREREQ_DATA(m, DREAM3D, FieldData, Volumes, ss, float, FloatArrayType, 0, fields, 1)
>>>>>>> 113efff9

  if(m_UseNonContiguousNeighbors == false)
  {
      // Now we are going to get a "Pointer" to the NeighborList object out of the DataContainer
      m_ContiguousNeighborList = NeighborList<int>::SafeObjectDownCast<IDataArray*, NeighborList<int>*>(m->getCellFieldData(DREAM3D::FieldData::NeighborList).get());
      if(m_ContiguousNeighborList == NULL)
      {
        QString ss = QObject::tr("NeighborLists Array Not Initialized correctly");
        setErrorCondition(-304);
        addErrorMessage(getHumanLabel(), ss, -1);
      }
  }
  else
  {
      // Now we are going to get a "Pointer" to the NeighborList object out of the DataContainer
      m_ContiguousNeighborList = NeighborList<int>::SafeObjectDownCast<IDataArray*, NeighborList<int>*>(m->getCellFieldData(DREAM3D::FieldData::NeighborList).get());
      m_NonContiguousNeighborList = NeighborList<int>::SafeObjectDownCast<IDataArray*, NeighborList<int>*>(m->getCellFieldData(DREAM3D::FieldData::NeighborhoodList).get());
      if(m_ContiguousNeighborList == NULL || m_NonContiguousNeighborList == NULL)
      {
        QString ss = QObject::tr("NeighborhoodLists Array Not Initialized correctly");
        setErrorCondition(-305);
        addErrorMessage(getHumanLabel(), ss, -1);
      }
  }
  typedef DataArray<unsigned int> XTalStructArrayType;
  GET_PREREQ_DATA(m, DREAM3D, CellEnsembleData, CrystalStructures, -305, unsigned int, XTalStructArrayType, ensembles, 1)
}

// -----------------------------------------------------------------------------
//
// -----------------------------------------------------------------------------
void GroupMicroTextureRegions::preflight()
{
  VolumeDataContainer* m = getDataContainerArray()->getDataContainerAs<VolumeDataContainer>(getDataContainerName());
  if(NULL == m)
  {
    setErrorCondition(-999);
    notifyErrorMessage("The DataContainer Object was NULL", -999);
    return;
  }

  dataCheck(true, 1, 1, 1);
}

// -----------------------------------------------------------------------------
//
// -----------------------------------------------------------------------------
void GroupMicroTextureRegions::execute()
{
  VolumeDataContainer* m = getDataContainerArray()->getDataContainerAs<VolumeDataContainer>(getDataContainerName());
  if(NULL == m)
  {
    setErrorCondition(-999);
    notifyErrorMessage("The DataContainer Object was NULL", -999);
    return;
  }

  setErrorCondition(0);
  dataCheck(false, m->getTotalPoints(), m->getNumCellFieldTuples(), m->getNumCellEnsembleTuples());
  if (getErrorCondition() < 0)
  {
    return;
  }

  // Convert user defined tolerance to radians.
  m_CAxisTolerance = m_CAxisTolerance * DREAM3D::Constants::k_Pi/180.0f;

  notifyStatusMessage("Grouping MicroTexture Regions");
  merge_micro_texture_regions();

  notifyStatusMessage("Characterizing MicroTexture Regions");
  // characterize_micro_texture_regions();

  // If there is an error set this to something negative and also set a message
  notifyStatusMessage("GroupMicroTextureRegions Completed");
}

// -----------------------------------------------------------------------------
//
// -----------------------------------------------------------------------------
void GroupMicroTextureRegions::merge_micro_texture_regions()
{
  // Since this method is called from the 'execute' and the DataContainer validity
  // was checked there we are just going to get the Shared Pointer to the DataContainer
<<<<<<< HEAD
  VolumeDataContainer* m = getDataContainerArray()->getDataContainerAs<VolumeDataContainer>(getDataContainerName());
=======
  std::stringstream ss;
  VolumeDataContainer* m = getVolumeDataContainer();
>>>>>>> 113efff9

  NeighborList<int>& neighborlist = *m_ContiguousNeighborList;
  NeighborList<int>& neighborhoodlist = *m_NonContiguousNeighborList;

  float angcur = 180.0f;
<<<<<<< HEAD
  QVector<int> microtexturelist;
=======
  std::vector<int> microtexturelist;
  std::vector<int> totalCheckList;
  float microtexturevolume = 0.0f;
  float totalCheckVolume = 0.0f;
>>>>>>> 113efff9
  float w;
  float g1[3][3];
  float g2[3][3];
  float g1t[3][3];
  float g2t[3][3];
  float c1[3];
  float c2[3];
  float caxis[3] = {0,0,1};
  QuatF q1;
  QuatF q2;
  QuatF* avgQuats = reinterpret_cast<QuatF*>(m_AvgQuats);

  size_t numgrains = m->getNumCellFieldTuples();
  unsigned int phase1, phase2;
  int parentcount = 0;
<<<<<<< HEAD
  m_ParentNumbers.clear();
  m_ParentNumbers.fill(-1, numgrains);
=======
  parentnumbers.resize(numgrains, -1);
  beenChecked.resize(numgrains, false);
  intensities.resize(numgrains, 0.0);
>>>>>>> 113efff9
  int size1 = 0, size2 = 0, size = 0;
  m_ParentNumbers[0] = 0;
  for (size_t i = 1; i < numgrains; i++)
  {
    if (m_ParentNumbers[i] == -1 && m_FieldPhases[i] > 0)
    {
      parentcount++;
<<<<<<< HEAD
      m_ParentNumbers[i] = parentcount;
      m_Active[i] = true;
      microtexturelist.push_back(i);
      for (QVector<int>::size_type j = 0; j < microtexturelist.size(); j++)
=======
      parentnumbers[i] = parentcount;
      if (i%1000 == 0)
      {
        ss.str("");
        ss << "Working On Grain " << i << " of " << numgrains;
        notifyStatusMessage(ss.str());
      }
      m_Active[i] = true;
      microtexturelist.push_back(i);
      totalCheckList.push_back(i);
      microtexturevolume = m_Volumes[i];
      totalCheckVolume = m_Volumes[i];
      for (std::vector<int>::size_type j = 0; j < microtexturelist.size(); j++)
>>>>>>> 113efff9
      {
        int firstgrain = microtexturelist[j];
        size1 = int(neighborlist[firstgrain].size());
        if (m_UseNonContiguousNeighbors == true) size2 = int(neighborhoodlist[firstgrain].size());
        QuaternionMathF::Copy(avgQuats[firstgrain], q1);
        phase1 = m_CrystalStructures[m_FieldPhases[firstgrain]];
        OrientationMath::QuattoMat(q1, g1);
        //transpose the g matrix so when caxis is multiplied by it
        //it will give the sample direction that the caxis is along
        MatrixMath::Transpose3x3(g1, g1t);
        MatrixMath::Multiply3x3with3x1(g1t, caxis, c1);
        //normalize so that the dot product can be taken below without
        //dividing by the magnitudes (they would be 1)
        MatrixMath::Normalize3x1(c1);

        size_t neigh;
        for (int k = 0; k < 2; k++)
        {
          if (k == 0) size = size1;
          else if (k == 1) size = size2;
          for (int l = 0; l < size; l++)
          {
            angcur = 180.0f;
            if (k == 0) neigh = neighborlist[firstgrain][l];
            else if (k == 1) neigh = neighborhoodlist[firstgrain][l];
<<<<<<< HEAD
            if (neigh != i && m_ParentNumbers[neigh] == -1 && m_FieldPhases[neigh] > 0)
=======
            if (beenChecked[neigh] == false)
            {
              totalCheckList.push_back(neigh);
              totalCheckVolume += m_Volumes[neigh];
            }
            beenChecked[neigh] = true;
            if (neigh != i && parentnumbers[neigh] == -1 && m_FieldPhases[neigh] > 0)
>>>>>>> 113efff9
            {
              phase2 = m_CrystalStructures[m_FieldPhases[neigh]];
              if (phase1 == phase2 && (phase1 == Ebsd::CrystalStructure::Hexagonal_High) )
              {
                QuaternionMathF::Copy(avgQuats[neigh], q2);
                OrientationMath::QuattoMat(q2, g2);
                //transpose the g matrix so when caxis is multiplied by it
                //it will give the sample direction that the caxis is along
                MatrixMath::Transpose3x3(g2, g2t);
                MatrixMath::Multiply3x3with3x1(g2t, caxis, c2);
                //normalize so that the dot product can be taken below without
                //dividing by the magnitudes (they would be 1)
                MatrixMath::Normalize3x1(c2);

                w = MatrixMath::CosThetaBetweenVectors(c1,c2);
                DREAM3DMath::boundF(w,-1,1);
                w = acosf(w);
                if (w <= m_CAxisTolerance || (DREAM3D::Constants::k_Pi-w) <= m_CAxisTolerance)
                {
                  m_ParentNumbers[neigh] = parentcount;
                  microtexturelist.push_back(neigh);
                  microtexturevolume += m_Volumes[neigh];
                }
              }
            }
          }
        }
      }
      //float fraction = (float)microtexturelist.size()/(float)totalCheckList.size();
      float fraction = microtexturevolume / totalCheckVolume;
      intensities[parentcount] = fraction;
      int checkedSize = totalCheckList.size();
      for (size_t j = 0 ; j < checkedSize ; j++)
      {
          beenChecked[totalCheckList[j]] = false;
      }
    }
    microtexturelist.clear();
    totalCheckList.clear();
    microtexturevolume = 0.0f;
    totalCheckVolume = 0.0f;
  }
  size_t totalPoints = static_cast<size_t>(m->getTotalPoints());

  for (size_t k = 0; k < totalPoints; k++)
  {
    int grainname = m_GrainIds[k];
    m_CellParentIds[k] = m_ParentNumbers[grainname];
    m_FieldParentIds[grainname] = m_CellParentIds[k];
    m_MicroTexVolFrac[k] = intensities[parentnumbers[grainname]];
  }

}

// -----------------------------------------------------------------------------
//
// -----------------------------------------------------------------------------
/*void GroupMicroTextureRegions::characterize_micro_texture_regions()
{
<<<<<<< HEAD
  VolumeDataContainer* m = getDataContainerArray()->getDataContainerAs<VolumeDataContainer>(getDataContainerName());

  size_t numgrains = m->getNumCellFieldTuples();
=======
  VolumeDataContainer* m = getVolumeDataContainer();

  NeighborList<int>& neighborlist = *m_ContiguousNeighborList;
  NeighborList<int>& neighborhoodlist = *m_NonContiguousNeighborList;

  std::vector<int> microtexturelist;

  size_t numgrains = m->getNumFieldTuples();

  int grandparentcount = 0;
  grandparentnumbers.resize(numgrains, -1);
  grandparenttallynumbers.resize(numgrains, -1);
  int size1 = 0, size2 = 0, size = 0;
  grandparenttallynumbers[0] = 0;

>>>>>>> 113efff9
  for (size_t i = 0; i < numgrains; i++)
  {
    if (grandparentnumbers[i] == -1 && m_FieldPhases[i] > 0)
    {
      grandparentcount++;
      grandparentnumbers[i] = grandparentcount;
      grandparenttallynumbers[i] = grandparentcount;
      m_Active[i] = true;
      microtexturelist.push_back(i);
      for (std::vector<int>::size_type j = 0; j < microtexturelist.size(); j++)
      {
        int firstgrain = microtexturelist[j];
        size1 = int(neighborlist[firstgrain].size());
        if (m_UseNonContiguousNeighbors == true) size2 = int(neighborhoodlist[firstgrain].size());
        size_t neigh;
        for (int k = 0; k < 2; k++)
        {
          if (k == 0) size = size1;
          else if (k == 1) size = size2;
          for (int l = 0; l < size; l++)
          {
            if (k == 0) neigh = neighborlist[firstgrain][l];
            else if (k == 1) neigh = neighborhoodlist[firstgrain][l];
            if (neigh != i && grandparenttallynumbers[neigh] == -1 && m_FieldPhases[neigh] > 0)
            {
              grandparentnumbers[neigh] = grandparentcount;
              grandparenttallynumbers[neigh] = grandparentcount;
              microtexturelist.push_back(neigh);
            }
          }
        }
      }
    }
    microtexturelist.clear();
    grandparenttallynumbers.resize(numgrains, -1);
  }
  size_t totalPoints = static_cast<size_t>(m->getTotalPoints());

  std::ofstream outFile;
  outFile.open("test.txt");

  for (size_t k = 0; k < totalPoints; k++)
  {
    int grainname = m_GrainIds[k];
    m_MicroTexVolFrac[k] = grandparentnumbers[grainname];
    outFile << m_MicroTexVolFrac[k] << " ";
  }
  outFile.close();
}*/
<|MERGE_RESOLUTION|>--- conflicted
+++ resolved
@@ -37,10 +37,10 @@
 #include "GroupMicroTextureRegions.h"
 
 #include "DREAM3DLib/Common/Constants.h"
-#include "DREAM3DLib/Math/OrientationMath.h"
+#include "DREAM3DLib/Common/DREAM3DMath.h"
 #include "DREAM3DLib/Math/MatrixMath.h"
 #include "DREAM3DLib/OrientationOps/OrientationOps.h"
-#include "DREAM3DLib/Utilities/DREAM3DRandom.h"
+#include "DREAM3DLib/Common/DREAM3DRandom.h"
 
 #include "DREAM3DLib/StatisticsFilters/FindNeighbors.h"
 #include "DREAM3DLib/GenericFilters/FindGrainPhases.h"
@@ -60,7 +60,6 @@
 // -----------------------------------------------------------------------------
 GroupMicroTextureRegions::GroupMicroTextureRegions() :
   AbstractFilter(),
-  m_DataContainerName(DREAM3D::HDF5::VolumeDataContainerName),
   m_GrainIdsArrayName(DREAM3D::CellData::GrainIds),
   m_CellParentIdsArrayName(DREAM3D::CellData::ParentIds),
   m_MicroTexVolFracArrayName(DREAM3D::CellData::MicroTexVolFrac),
@@ -101,7 +100,7 @@
 // -----------------------------------------------------------------------------
 void GroupMicroTextureRegions::setupFilterParameters()
 {
-  QVector<FilterParameter::Pointer> parameters;
+  std::vector<FilterParameter::Pointer> parameters;
   {
     FilterParameter::Pointer option = FilterParameter::New();
     option->setHumanLabel("C-Axis Alignment Tolerance");
@@ -158,58 +157,49 @@
 void GroupMicroTextureRegions::dataCheck(bool preflight, size_t voxels, size_t fields, size_t ensembles)
 {
   setErrorCondition(0);
-  VolumeDataContainer* m = getDataContainerArray()->getDataContainerAs<VolumeDataContainer>(getDataContainerName());
+  std::stringstream ss;
+  VolumeDataContainer* m = getVolumeDataContainer();
 
   // Cell Data
-<<<<<<< HEAD
-  GET_PREREQ_DATA( m, DREAM3D, CellData, GrainIds, -301, int32_t, Int32ArrayType, voxels, 1)
-  CREATE_NON_PREREQ_DATA(m, DREAM3D, CellData, CellParentIds, int32_t, Int32ArrayType, -1, voxels, 1)
-=======
   GET_PREREQ_DATA( m, DREAM3D, CellData, GrainIds, ss, -301, int32_t, Int32ArrayType, voxels, 1)
   CREATE_NON_PREREQ_DATA(m, DREAM3D, CellData, CellParentIds, ss, int32_t, Int32ArrayType, -1, voxels, 1)
   CREATE_NON_PREREQ_DATA(m, DREAM3D, CellData, MicroTexVolFrac, ss, float, FloatArrayType, 0, voxels, 1)
->>>>>>> 113efff9
 
   // Field Data
-  GET_PREREQ_DATA(m, DREAM3D, CellFieldData, AvgQuats, -302, float, FloatArrayType, fields, 4)
-
-  GET_PREREQ_DATA(m, DREAM3D, CellFieldData, FieldPhases, -303, int32_t, Int32ArrayType, fields, 1)
-
-
-<<<<<<< HEAD
-  CREATE_NON_PREREQ_DATA(m, DREAM3D, CellFieldData, Active, bool, BoolArrayType, true, fields, 1)
-  CREATE_NON_PREREQ_DATA(m, DREAM3D, CellFieldData, FieldParentIds, int32_t, Int32ArrayType, 0, fields, 1)
-=======
+  GET_PREREQ_DATA(m, DREAM3D, FieldData, AvgQuats, ss, -302, float, FloatArrayType, fields, 4)
+
+  GET_PREREQ_DATA(m, DREAM3D, FieldData, FieldPhases, ss, -303, int32_t, Int32ArrayType, fields, 1)
+
+
   CREATE_NON_PREREQ_DATA(m, DREAM3D, FieldData, Active, ss, bool, BoolArrayType, true, fields, 1)
   CREATE_NON_PREREQ_DATA(m, DREAM3D, FieldData, FieldParentIds, ss, int32_t, Int32ArrayType, 0, fields, 1)
   CREATE_NON_PREREQ_DATA(m, DREAM3D, FieldData, Volumes, ss, float, FloatArrayType, 0, fields, 1)
->>>>>>> 113efff9
 
   if(m_UseNonContiguousNeighbors == false)
   {
       // Now we are going to get a "Pointer" to the NeighborList object out of the DataContainer
-      m_ContiguousNeighborList = NeighborList<int>::SafeObjectDownCast<IDataArray*, NeighborList<int>*>(m->getCellFieldData(DREAM3D::FieldData::NeighborList).get());
+      m_ContiguousNeighborList = NeighborList<int>::SafeObjectDownCast<IDataArray*, NeighborList<int>*>(m->getFieldData(DREAM3D::FieldData::NeighborList).get());
       if(m_ContiguousNeighborList == NULL)
       {
-        QString ss = QObject::tr("NeighborLists Array Not Initialized correctly");
+        ss << "NeighborLists Array Not Initialized correctly" << std::endl;
         setErrorCondition(-304);
-        addErrorMessage(getHumanLabel(), ss, -1);
+        addErrorMessage(getHumanLabel(), ss.str(), -1);
       }
   }
   else
   {
       // Now we are going to get a "Pointer" to the NeighborList object out of the DataContainer
-      m_ContiguousNeighborList = NeighborList<int>::SafeObjectDownCast<IDataArray*, NeighborList<int>*>(m->getCellFieldData(DREAM3D::FieldData::NeighborList).get());
-      m_NonContiguousNeighborList = NeighborList<int>::SafeObjectDownCast<IDataArray*, NeighborList<int>*>(m->getCellFieldData(DREAM3D::FieldData::NeighborhoodList).get());
+      m_ContiguousNeighborList = NeighborList<int>::SafeObjectDownCast<IDataArray*, NeighborList<int>*>(m->getFieldData(DREAM3D::FieldData::NeighborList).get());
+      m_NonContiguousNeighborList = NeighborList<int>::SafeObjectDownCast<IDataArray*, NeighborList<int>*>(m->getFieldData(DREAM3D::FieldData::NeighborhoodList).get());
       if(m_ContiguousNeighborList == NULL || m_NonContiguousNeighborList == NULL)
       {
-        QString ss = QObject::tr("NeighborhoodLists Array Not Initialized correctly");
+        ss << "NeighborhoodLists Array Not Initialized correctly" << std::endl;
         setErrorCondition(-305);
-        addErrorMessage(getHumanLabel(), ss, -1);
+        addErrorMessage(getHumanLabel(), ss.str(), -1);
       }
   }
   typedef DataArray<unsigned int> XTalStructArrayType;
-  GET_PREREQ_DATA(m, DREAM3D, CellEnsembleData, CrystalStructures, -305, unsigned int, XTalStructArrayType, ensembles, 1)
+  GET_PREREQ_DATA(m, DREAM3D, EnsembleData, CrystalStructures, ss, -305, unsigned int, XTalStructArrayType, ensembles, 1)
 }
 
 // -----------------------------------------------------------------------------
@@ -217,7 +207,15 @@
 // -----------------------------------------------------------------------------
 void GroupMicroTextureRegions::preflight()
 {
-  VolumeDataContainer* m = getDataContainerArray()->getDataContainerAs<VolumeDataContainer>(getDataContainerName());
+  dataCheck(true, 1, 1, 1);
+}
+
+// -----------------------------------------------------------------------------
+//
+// -----------------------------------------------------------------------------
+void GroupMicroTextureRegions::execute()
+{
+  VolumeDataContainer* m = getVolumeDataContainer();
   if(NULL == m)
   {
     setErrorCondition(-999);
@@ -225,24 +223,8 @@
     return;
   }
 
-  dataCheck(true, 1, 1, 1);
-}
-
-// -----------------------------------------------------------------------------
-//
-// -----------------------------------------------------------------------------
-void GroupMicroTextureRegions::execute()
-{
-  VolumeDataContainer* m = getDataContainerArray()->getDataContainerAs<VolumeDataContainer>(getDataContainerName());
-  if(NULL == m)
-  {
-    setErrorCondition(-999);
-    notifyErrorMessage("The DataContainer Object was NULL", -999);
-    return;
-  }
-
   setErrorCondition(0);
-  dataCheck(false, m->getTotalPoints(), m->getNumCellFieldTuples(), m->getNumCellEnsembleTuples());
+  dataCheck(false, m->getTotalPoints(), m->getNumFieldTuples(), m->getNumEnsembleTuples());
   if (getErrorCondition() < 0)
   {
     return;
@@ -268,25 +250,17 @@
 {
   // Since this method is called from the 'execute' and the DataContainer validity
   // was checked there we are just going to get the Shared Pointer to the DataContainer
-<<<<<<< HEAD
-  VolumeDataContainer* m = getDataContainerArray()->getDataContainerAs<VolumeDataContainer>(getDataContainerName());
-=======
   std::stringstream ss;
   VolumeDataContainer* m = getVolumeDataContainer();
->>>>>>> 113efff9
 
   NeighborList<int>& neighborlist = *m_ContiguousNeighborList;
   NeighborList<int>& neighborhoodlist = *m_NonContiguousNeighborList;
 
   float angcur = 180.0f;
-<<<<<<< HEAD
-  QVector<int> microtexturelist;
-=======
   std::vector<int> microtexturelist;
   std::vector<int> totalCheckList;
   float microtexturevolume = 0.0f;
   float totalCheckVolume = 0.0f;
->>>>>>> 113efff9
   float w;
   float g1[3][3];
   float g2[3][3];
@@ -299,30 +273,19 @@
   QuatF q2;
   QuatF* avgQuats = reinterpret_cast<QuatF*>(m_AvgQuats);
 
-  size_t numgrains = m->getNumCellFieldTuples();
+  size_t numgrains = m->getNumFieldTuples();
   unsigned int phase1, phase2;
   int parentcount = 0;
-<<<<<<< HEAD
-  m_ParentNumbers.clear();
-  m_ParentNumbers.fill(-1, numgrains);
-=======
   parentnumbers.resize(numgrains, -1);
   beenChecked.resize(numgrains, false);
   intensities.resize(numgrains, 0.0);
->>>>>>> 113efff9
   int size1 = 0, size2 = 0, size = 0;
-  m_ParentNumbers[0] = 0;
+  parentnumbers[0] = 0;
   for (size_t i = 1; i < numgrains; i++)
   {
-    if (m_ParentNumbers[i] == -1 && m_FieldPhases[i] > 0)
+    if (parentnumbers[i] == -1 && m_FieldPhases[i] > 0)
     {
       parentcount++;
-<<<<<<< HEAD
-      m_ParentNumbers[i] = parentcount;
-      m_Active[i] = true;
-      microtexturelist.push_back(i);
-      for (QVector<int>::size_type j = 0; j < microtexturelist.size(); j++)
-=======
       parentnumbers[i] = parentcount;
       if (i%1000 == 0)
       {
@@ -336,7 +299,6 @@
       microtexturevolume = m_Volumes[i];
       totalCheckVolume = m_Volumes[i];
       for (std::vector<int>::size_type j = 0; j < microtexturelist.size(); j++)
->>>>>>> 113efff9
       {
         int firstgrain = microtexturelist[j];
         size1 = int(neighborlist[firstgrain].size());
@@ -362,9 +324,6 @@
             angcur = 180.0f;
             if (k == 0) neigh = neighborlist[firstgrain][l];
             else if (k == 1) neigh = neighborhoodlist[firstgrain][l];
-<<<<<<< HEAD
-            if (neigh != i && m_ParentNumbers[neigh] == -1 && m_FieldPhases[neigh] > 0)
-=======
             if (beenChecked[neigh] == false)
             {
               totalCheckList.push_back(neigh);
@@ -372,7 +331,6 @@
             }
             beenChecked[neigh] = true;
             if (neigh != i && parentnumbers[neigh] == -1 && m_FieldPhases[neigh] > 0)
->>>>>>> 113efff9
             {
               phase2 = m_CrystalStructures[m_FieldPhases[neigh]];
               if (phase1 == phase2 && (phase1 == Ebsd::CrystalStructure::Hexagonal_High) )
@@ -392,7 +350,7 @@
                 w = acosf(w);
                 if (w <= m_CAxisTolerance || (DREAM3D::Constants::k_Pi-w) <= m_CAxisTolerance)
                 {
-                  m_ParentNumbers[neigh] = parentcount;
+                  parentnumbers[neigh] = parentcount;
                   microtexturelist.push_back(neigh);
                   microtexturevolume += m_Volumes[neigh];
                 }
@@ -420,7 +378,7 @@
   for (size_t k = 0; k < totalPoints; k++)
   {
     int grainname = m_GrainIds[k];
-    m_CellParentIds[k] = m_ParentNumbers[grainname];
+    m_CellParentIds[k] = parentnumbers[grainname];
     m_FieldParentIds[grainname] = m_CellParentIds[k];
     m_MicroTexVolFrac[k] = intensities[parentnumbers[grainname]];
   }
@@ -432,11 +390,6 @@
 // -----------------------------------------------------------------------------
 /*void GroupMicroTextureRegions::characterize_micro_texture_regions()
 {
-<<<<<<< HEAD
-  VolumeDataContainer* m = getDataContainerArray()->getDataContainerAs<VolumeDataContainer>(getDataContainerName());
-
-  size_t numgrains = m->getNumCellFieldTuples();
-=======
   VolumeDataContainer* m = getVolumeDataContainer();
 
   NeighborList<int>& neighborlist = *m_ContiguousNeighborList;
@@ -452,7 +405,6 @@
   int size1 = 0, size2 = 0, size = 0;
   grandparenttallynumbers[0] = 0;
 
->>>>>>> 113efff9
   for (size_t i = 0; i < numgrains; i++)
   {
     if (grandparentnumbers[i] == -1 && m_FieldPhases[i] > 0)
