/* ============================================================================
 * Copyright (c) 2011 Michael A. Jackson (BlueQuartz Software)
 * Copyright (c) 2011 Dr. Michael A. Groeber (US Air Force Research Laboratories)
 * All rights reserved.
 *
 * Redistribution and use in source and binary forms, with or without modification,
 * are permitted provided that the following conditions are met:
 *
 * Redistributions of source code must retain the above copyright notice, this
 * list of conditions and the following disclaimer.
 *
 * Redistributions in binary form must reproduce the above copyright notice, this
 * list of conditions and the following disclaimer in the documentation and/or
 * other materials provided with the distribution.
 *
 * Neither the name of Michael A. Groeber, Michael A. Jackson, the US Air Force,
 * BlueQuartz Software nor the names of its contributors may be used to endorse
 * or promote products derived from this software without specific prior written
 * permission.
 *
 * THIS SOFTWARE IS PROVIDED BY THE COPYRIGHT HOLDERS AND CONTRIBUTORS "AS IS"
 * AND ANY EXPRESS OR IMPLIED WARRANTIES, INCLUDING, BUT NOT LIMITED TO, THE
 * IMPLIED WARRANTIES OF MERCHANTABILITY AND FITNESS FOR A PARTICULAR PURPOSE ARE
 * DISCLAIMED. IN NO EVENT SHALL THE COPYRIGHT HOLDER OR CONTRIBUTORS BE LIABLE
 * FOR ANY DIRECT, INDIRECT, INCIDENTAL, SPECIAL, EXEMPLARY, OR CONSEQUENTIAL
 * DAMAGES (INCLUDING, BUT NOT LIMITED TO, PROCUREMENT OF SUBSTITUTE GOODS OR
 * SERVICES; LOSS OF USE, DATA, OR PROFITS; OR BUSINESS INTERRUPTION) HOWEVER
 * CAUSED AND ON ANY THEORY OF LIABILITY, WHETHER IN CONTRACT, STRICT LIABILITY,
 * OR TORT (INCLUDING NEGLIGENCE OR OTHERWISE) ARISING IN ANY WAY OUT OF THE
 * USE OF THIS SOFTWARE, EVEN IF ADVISED OF THE POSSIBILITY OF SUCH DAMAGE.
 *
 *  This code was written under United States Air Force Contract number
 *                           FA8650-07-D-5800
 *
 * ~~~~~~~~~~~~~~~~~~~~~~~~~~~~~~~~~~~~~~~~~~~~~~~~~~~~~~~~~~~~~~~~~~~~~~~~~~ */

#include "GroupMicroTextureRegions.h"

#include "DREAM3DLib/Common/Constants.h"
<<<<<<< HEAD
#include "DREAM3DLib/Math/DREAM3DMath.h"
#include "DREAM3DLib/Math/MatrixMath.h"
#include "DREAM3DLib/OrientationOps/OrientationOps.h"
#include "DREAM3DLib/Utilities/DREAM3DRandom.h"
=======
#include "DREAM3DLib/Common/DREAM3DMath.h"
#include "DREAM3DLib/Math/MatrixMath.h"
#include "DREAM3DLib/OrientationOps/OrientationOps.h"
#include "DREAM3DLib/Common/DREAM3DRandom.h"
>>>>>>> 4355193f

#include "DREAM3DLib/StatisticsFilters/FindNeighbors.h"
#include "DREAM3DLib/GenericFilters/FindGrainPhases.h"

#define ERROR_TXT_OUT 1
#define ERROR_TXT_OUT1 1




#define NEW_SHARED_ARRAY(var, m_msgType, size)\
  boost::shared_array<m_msgType> var##Array(new m_msgType[size]);\
  m_msgType* var = var##Array.get();

// -----------------------------------------------------------------------------
//
// -----------------------------------------------------------------------------
GroupMicroTextureRegions::GroupMicroTextureRegions() :
  AbstractFilter(),
  m_GrainIdsArrayName(DREAM3D::CellData::GrainIds),
  m_CellParentIdsArrayName(DREAM3D::CellData::ParentIds),
  m_AvgQuatsArrayName(DREAM3D::FieldData::AvgQuats),
  m_FieldPhasesArrayName(DREAM3D::FieldData::Phases),
  m_ActiveArrayName(DREAM3D::FieldData::Active),
  m_FieldParentIdsArrayName(DREAM3D::CellData::ParentIds),
  m_CrystalStructuresArrayName(DREAM3D::EnsembleData::CrystalStructures),
  m_CAxisTolerance(1.0f),
  m_GrainIds(NULL),
  m_CellParentIds(NULL),
  m_FieldParentIds(NULL),
  m_AvgQuats(NULL),
  m_Active(NULL),
  m_FieldPhases(NULL),
  m_NeighborList(NULL),
  m_CrystalStructures(NULL)
{
  m_OrientationOps = OrientationOps::getOrientationOpsVector();

  setupFilterParameters();
}

// -----------------------------------------------------------------------------
//
// -----------------------------------------------------------------------------
GroupMicroTextureRegions::~GroupMicroTextureRegions()
{
}

// -----------------------------------------------------------------------------
//
// -----------------------------------------------------------------------------
void GroupMicroTextureRegions::setupFilterParameters()
{
  std::vector<FilterParameter::Pointer> parameters;
  {
    FilterParameter::Pointer option = FilterParameter::New();
    option->setHumanLabel("C-Axis Alignment Tolerance");
    option->setPropertyName("CAxisTolerance");
    option->setWidgetType(FilterParameter::DoubleWidget);
    option->setValueType("float");
    option->setCastableValueType("double");
    option->setUnits("Degrees");
    parameters.push_back(option);
  }

  setFilterParameters(parameters);
}

// -----------------------------------------------------------------------------
//
// -----------------------------------------------------------------------------
void GroupMicroTextureRegions::readFilterParameters(AbstractFilterParametersReader* reader, int index)
{
  reader->openFilterGroup(this, index);
  /* Code to read the values goes between these statements */
/* FILTER_WIDGETCODEGEN_AUTO_GENERATED_CODE BEGIN*/
  setCAxisTolerance( reader->readValue("CAxisTolerance", getCAxisTolerance()) );
/* FILTER_WIDGETCODEGEN_AUTO_GENERATED_CODE END*/
  reader->closeFilterGroup();
}

// -----------------------------------------------------------------------------
//
// -----------------------------------------------------------------------------
int GroupMicroTextureRegions::writeFilterParameters(AbstractFilterParametersWriter* writer, int index)
{
  writer->openFilterGroup(this, index);
  writer->writeValue("CAxisTolerance", getCAxisTolerance() );
  writer->closeFilterGroup();
  return ++index; // we want to return the next index that was just written to
}

// -----------------------------------------------------------------------------
//
// -----------------------------------------------------------------------------
void GroupMicroTextureRegions::dataCheck(bool preflight, size_t voxels, size_t fields, size_t ensembles)
{
  setErrorCondition(0);
  std::stringstream ss;
  VoxelDataContainer* m = getVoxelDataContainer();

  // Cell Data
  GET_PREREQ_DATA( m, DREAM3D, CellData, GrainIds, ss, -301, int32_t, Int32ArrayType, voxels, 1)
  CREATE_NON_PREREQ_DATA(m, DREAM3D, CellData, CellParentIds, ss, int32_t, Int32ArrayType, -1, voxels, 1)

  // Field Data
  GET_PREREQ_DATA(m, DREAM3D, FieldData, AvgQuats, ss, -302, float, FloatArrayType, fields, 4)

  GET_PREREQ_DATA(m, DREAM3D, FieldData, FieldPhases, ss, -303, int32_t, Int32ArrayType, fields, 1)


  CREATE_NON_PREREQ_DATA(m, DREAM3D, FieldData, Active, ss, bool, BoolArrayType, true, fields, 1)
  CREATE_NON_PREREQ_DATA(m, DREAM3D, FieldData, FieldParentIds, ss, int32_t, Int32ArrayType, 0, fields, 1)
  // Now we are going to get a "Pointer" to the NeighborList object out of the DataContainer
  m_NeighborList = NeighborList<int>::SafeObjectDownCast<IDataArray*, NeighborList<int>*>(m->getFieldData(DREAM3D::FieldData::NeighborList).get());
  if(m_NeighborList == NULL)
  {
    ss << "NeighborLists Array Not Initialized correctly" << std::endl;
    setErrorCondition(-304);
    addErrorMessage(getHumanLabel(), ss.str(), -1);
  }

  typedef DataArray<unsigned int> XTalStructArrayType;
  GET_PREREQ_DATA(m, DREAM3D, EnsembleData, CrystalStructures, ss, -305, unsigned int, XTalStructArrayType, ensembles, 1)
}

// -----------------------------------------------------------------------------
//
// -----------------------------------------------------------------------------
void GroupMicroTextureRegions::preflight()
{
  dataCheck(true, 1, 1, 1);
}

// -----------------------------------------------------------------------------
//
// -----------------------------------------------------------------------------
void GroupMicroTextureRegions::execute()
{
  VoxelDataContainer* m = getVoxelDataContainer();
  if(NULL == m)
  {
    setErrorCondition(-999);
    notifyErrorMessage("The DataContainer Object was NULL", -999);
    return;
  }

  setErrorCondition(0);
  dataCheck(false, m->getTotalPoints(), m->getNumFieldTuples(), m->getNumEnsembleTuples());
  if (getErrorCondition() < 0)
  {
    return;
  }

  //Convert user defined tolerance to radians.
  m_CAxisTolerance = m_CAxisTolerance * DREAM3D::Constants::k_Pi/180.0f;

  notifyStatusMessage("Grouping MicroTexture Regions");
  merge_micro_texture_regions();

  notifyStatusMessage("Characterizing MicroTexture Regions");
  characterize_micro_texture_regions();

  // If there is an error set this to something negative and also set a message
  notifyStatusMessage("GroupMicroTextureRegions Completed");
}

// -----------------------------------------------------------------------------
//
// -----------------------------------------------------------------------------
void GroupMicroTextureRegions::merge_micro_texture_regions()
{
  // Since this method is called from the 'execute' and the DataContainer validity
  // was checked there we are just going to get the Shared Pointer to the DataContainer
  VoxelDataContainer* m = getVoxelDataContainer();

  NeighborList<int>& neighborlist = *m_NeighborList;

  float angcur = 180.0f;
  std::vector<int> microtexturelist;
  float w;
  float g1[3][3];
  float g2[3][3];
  float g1t[3][3];
  float g2t[3][3];
  float c1[3];
  float c2[3];
  float caxis[3] = {0,0,1};
  QuatF q1;
  QuatF q2;
  QuatF* avgQuats = reinterpret_cast<QuatF*>(m_AvgQuats);

  size_t numgrains = m->getNumFieldTuples();
  unsigned int phase1, phase2;
  int parentcount = 0;
  parentnumbers.resize(numgrains, -1);

  parentnumbers[0] = 0;
  for (size_t i = 1; i < numgrains; i++)
  {
    if (parentnumbers[i] == -1 && m_FieldPhases[i] > 0)
    {
      parentcount++;
      parentnumbers[i] = parentcount;
      m_Active[i] = true;
      microtexturelist.push_back(i);
      for (std::vector<int>::size_type j = 0; j < microtexturelist.size(); j++)
      {
        int firstgrain = microtexturelist[j];
        int size = int(neighborlist[firstgrain].size());
        QuaternionMathF::Copy(avgQuats[firstgrain], q1);
//        q1[0] = 1;
//        q1[1] = m_AvgQuats[5*firstgrain+1];
//        q1[2] = m_AvgQuats[5*firstgrain+2];
//        q1[3] = m_AvgQuats[5*firstgrain+3];
//        q1[4] = m_AvgQuats[5*firstgrain+4];
        phase1 = m_CrystalStructures[m_FieldPhases[firstgrain]];
        OrientationMath::QuattoMat(q1, g1);
        //transpose the g matrix so when caxis is multiplied by it
        //it will give the sample direction that the caxis is along
        MatrixMath::Transpose3x3(g1, g1t);
        MatrixMath::Multiply3x3with3x1(g1t, caxis, c1);
        //normalize so that the dot product can be taken below without
        //dividing by the magnitudes (they would be 1)
        MatrixMath::Normalize3x1(c1);


        for (int l = 0; l < size; l++)
        {
          angcur = 180.0f;
          size_t neigh = neighborlist[firstgrain][l];
          if (neigh != i && parentnumbers[neigh] == -1 && m_FieldPhases[neigh] > 0)
          {
            phase2 = m_CrystalStructures[m_FieldPhases[neigh]];
            if (phase1 == phase2 && (phase1 == Ebsd::CrystalStructure::Hexagonal_High) )
            {
              QuaternionMathF::Copy(avgQuats[neigh], q2);
//              q2[0] = 1;
//              q2[1] = m_AvgQuats[5*neigh+1];
//              q2[2] = m_AvgQuats[5*neigh+2];
//              q2[3] = m_AvgQuats[5*neigh+3];
//              q2[4] = m_AvgQuats[5*neigh+4];
              OrientationMath::QuattoMat(q2, g2);
              //transpose the g matrix so when caxis is multiplied by it
              //it will give the sample direction that the caxis is along
              MatrixMath::Transpose3x3(g2, g2t);
              MatrixMath::Multiply3x3with3x1(g2t, caxis, c2);
              //normalize so that the dot product can be taken below without
              //dividing by the magnitudes (they would be 1)
              MatrixMath::Normalize3x1(c2);

              w = ((c1[0]*c2[0])+(c1[1]*c2[1])+(c1[2]*c2[2]));
              w = acosf(w);
              if (w <= m_CAxisTolerance || (DREAM3D::Constants::k_Pi-w) <= m_CAxisTolerance)
              {
                parentnumbers[neigh] = parentcount;
                microtexturelist.push_back(neigh);
              }
            }
          }
        }
      }
    }
    microtexturelist.clear();
  }
  size_t totalPoints = static_cast<size_t>(m->getTotalPoints());
  for (size_t k = 0; k < totalPoints; k++)
  {
    int grainname = m_GrainIds[k];
    m_CellParentIds[k] = parentnumbers[grainname];
    m_FieldParentIds[grainname] = m_CellParentIds[k];
  }
}

// -----------------------------------------------------------------------------
//
// -----------------------------------------------------------------------------
void GroupMicroTextureRegions::characterize_micro_texture_regions()
{
  VoxelDataContainer* m = getVoxelDataContainer();
  size_t numgrains = m->getNumFieldTuples();
  for (size_t i = 0; i < numgrains; i++)
  {

  }
}<|MERGE_RESOLUTION|>--- conflicted
+++ resolved
@@ -37,17 +37,10 @@
 #include "GroupMicroTextureRegions.h"
 
 #include "DREAM3DLib/Common/Constants.h"
-<<<<<<< HEAD
 #include "DREAM3DLib/Math/DREAM3DMath.h"
 #include "DREAM3DLib/Math/MatrixMath.h"
 #include "DREAM3DLib/OrientationOps/OrientationOps.h"
 #include "DREAM3DLib/Utilities/DREAM3DRandom.h"
-=======
-#include "DREAM3DLib/Common/DREAM3DMath.h"
-#include "DREAM3DLib/Math/MatrixMath.h"
-#include "DREAM3DLib/OrientationOps/OrientationOps.h"
-#include "DREAM3DLib/Common/DREAM3DRandom.h"
->>>>>>> 4355193f
 
 #include "DREAM3DLib/StatisticsFilters/FindNeighbors.h"
 #include "DREAM3DLib/GenericFilters/FindGrainPhases.h"
@@ -55,7 +48,7 @@
 #define ERROR_TXT_OUT 1
 #define ERROR_TXT_OUT1 1
 
-
+const static float m_pi = static_cast<float>(M_PI);
 
 
 #define NEW_SHARED_ARRAY(var, m_msgType, size)\
@@ -124,7 +117,6 @@
   reader->openFilterGroup(this, index);
   /* Code to read the values goes between these statements */
 /* FILTER_WIDGETCODEGEN_AUTO_GENERATED_CODE BEGIN*/
-  setCAxisTolerance( reader->readValue("CAxisTolerance", getCAxisTolerance()) );
 /* FILTER_WIDGETCODEGEN_AUTO_GENERATED_CODE END*/
   reader->closeFilterGroup();
 }
@@ -136,8 +128,8 @@
 {
   writer->openFilterGroup(this, index);
   writer->writeValue("CAxisTolerance", getCAxisTolerance() );
-  writer->closeFilterGroup();
-  return ++index; // we want to return the next index that was just written to
+    writer->closeFilterGroup();
+    return ++index; // we want to return the next index that was just written to
 }
 
 // -----------------------------------------------------------------------------
@@ -203,7 +195,7 @@
   }
 
   //Convert user defined tolerance to radians.
-  m_CAxisTolerance = m_CAxisTolerance * DREAM3D::Constants::k_Pi/180.0f;
+  m_CAxisTolerance = m_CAxisTolerance * m_pi/180.0f;
 
   notifyStatusMessage("Grouping MicroTexture Regions");
   merge_micro_texture_regions();
@@ -301,7 +293,7 @@
 
               w = ((c1[0]*c2[0])+(c1[1]*c2[1])+(c1[2]*c2[2]));
               w = acosf(w);
-              if (w <= m_CAxisTolerance || (DREAM3D::Constants::k_Pi-w) <= m_CAxisTolerance)
+              if (w <= m_CAxisTolerance || (m_pi-w) <= m_CAxisTolerance)
               {
                 parentnumbers[neigh] = parentcount;
                 microtexturelist.push_back(neigh);
