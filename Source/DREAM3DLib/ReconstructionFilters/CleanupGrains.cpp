--- conflicted
+++ resolved
@@ -620,11 +620,9 @@
   neighpoints[4] = dims[0];
   neighpoints[5] = dims[0]*dims[1];
 
-<<<<<<< HEAD
+
   DimType numgrains = m->getTotalFields();
-=======
-  int numgrains = m->getTotalFields();
->>>>>>> 626e7991
+
   nuclei.resize(numgrains, -1);
 
  // size_t maxGrain = 0;
