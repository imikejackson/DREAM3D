/* ============================================================================
 * Copyright (c) 2011 Michael A. Jackson (BlueQuartz Software)
 * Copyright (c) 2011 Dr. Michael A. Groeber (US Air Force Research Laboratories)
 * All rights reserved.
 *
 * Redistribution and use in source and binary forms, with or without modification,
 * are permitted provided that the following conditions are met:
 *
 * Redistributions of source code must retain the above copyright notice, this
 * list of conditions and the following disclaimer.
 *
 * Redistributions in binary form must reproduce the above copyright notice, this
 * list of conditions and the following disclaimer in the documentation and/or
 * other materials provided with the distribution.
 *
 * Neither the name of Michael A. Groeber, Michael A. Jackson, the US Air Force,
 * BlueQuartz Software nor the names of its contributors may be used to endorse
 * or promote products derived from this software without specific prior written
 * permission.
 *
 * THIS SOFTWARE IS PROVIDED BY THE COPYRIGHT HOLDERS AND CONTRIBUTORS "AS IS"
 * AND ANY EXPRESS OR IMPLIED WARRANTIES, INCLUDING, BUT NOT LIMITED TO, THE
 * IMPLIED WARRANTIES OF MERCHANTABILITY AND FITNESS FOR A PARTICULAR PURPOSE ARE
 * DISCLAIMED. IN NO EVENT SHALL THE COPYRIGHT HOLDER OR CONTRIBUTORS BE LIABLE
 * FOR ANY DIRECT, INDIRECT, INCIDENTAL, SPECIAL, EXEMPLARY, OR CONSEQUENTIAL
 * DAMAGES (INCLUDING, BUT NOT LIMITED TO, PROCUREMENT OF SUBSTITUTE GOODS OR
 * SERVICES; LOSS OF USE, DATA, OR PROFITS; OR BUSINESS INTERRUPTION) HOWEVER
 * CAUSED AND ON ANY THEORY OF LIABILITY, WHETHER IN CONTRACT, STRICT LIABILITY,
 * OR TORT (INCLUDING NEGLIGENCE OR OTHERWISE) ARISING IN ANY WAY OUT OF THE
 * USE OF THIS SOFTWARE, EVEN IF ADVISED OF THE POSSIBILITY OF SUCH DAMAGE.
 *
 *  This code was written under United States Air Force Contract number
 *                           FA8650-07-D-5800
 *
 * ~~~~~~~~~~~~~~~~~~~~~~~~~~~~~~~~~~~~~~~~~~~~~~~~~~~~~~~~~~~~~~~~~~~~~~~~~~ */

#include "EBSDSegmentGrains.h"

#include <boost/random/mersenne_twister.hpp>
#include <boost/random/uniform_int.hpp>
#include <boost/random/variate_generator.hpp>

#include "DREAM3DLib/Common/Constants.h"
#include "DREAM3DLib/Math/DREAM3DMath.h"
#include "DREAM3DLib/Utilities/DREAM3DRandom.h"

#include "DREAM3DLib/GenericFilters/FindCellQuats.h"

#define ERROR_TXT_OUT 1
#define ERROR_TXT_OUT1 1




#define NEW_SHARED_ARRAY(var, m_msgType, size)\
  boost::shared_array<m_msgType> var##Array(new m_msgType[size]);\
  m_msgType* var = var##Array.get();



// -----------------------------------------------------------------------------
//
// -----------------------------------------------------------------------------
EBSDSegmentGrains::EBSDSegmentGrains() :
  SegmentGrains(),
  m_GoodVoxelsArrayName(DREAM3D::CellData::GoodVoxels),
  m_CellPhasesArrayName(DREAM3D::CellData::Phases),
  m_QuatsArrayName(DREAM3D::CellData::Quats),
  m_GrainIdsArrayName(DREAM3D::CellData::GrainIds),
  m_ActiveArrayName(DREAM3D::FieldData::Active),
  m_CrystalStructuresArrayName(DREAM3D::EnsembleData::CrystalStructures),
  m_MisorientationTolerance(5.0f),
  m_RandomizeGrainIds(true),
  m_GrainIds(NULL),
  m_Quats(NULL),
  m_CellPhases(NULL),
  m_GoodVoxels(NULL),
  m_Active(NULL),
  m_CrystalStructures(NULL)
{
  m_OrientationOps = OrientationOps::getOrientationOpsVector();

  setupFilterParameters();
}

// -----------------------------------------------------------------------------
//
// -----------------------------------------------------------------------------
EBSDSegmentGrains::~EBSDSegmentGrains()
{

}

// -----------------------------------------------------------------------------
//
// -----------------------------------------------------------------------------
void EBSDSegmentGrains::setupFilterParameters()
{
  std::vector<FilterParameter::Pointer> parameters;
  {
    FilterParameter::Pointer option = FilterParameter::New();
    option->setPropertyName("MisorientationTolerance");
    option->setHumanLabel("Misorientation Tolerance");
    option->setWidgetType(FilterParameter::DoubleWidget);
    option->setValueType("float");
    option->setCastableValueType("double");
    option->setUnits("Degrees");
    parameters.push_back(option);
  }
#if 0
  {
    FilterParameter::Pointer option = FilterParameter::New();
    option->setHumanLabel("Randomly Reorder Generated Grain Ids");
    option->setPropertyName("RandomizeGrainIds");
    option->setWidgetType(FilterParameter::BooleanWidget);
    option->setValueType("bool");
    parameters.push_back(option);
  }
#endif
  setFilterParameters(parameters);
}

// -----------------------------------------------------------------------------
//
// -----------------------------------------------------------------------------
void EBSDSegmentGrains::readFilterParameters(AbstractFilterParametersReader* reader, int index)
{
  reader->openFilterGroup(this, index);
  /* Code to read the values goes between these statements */
/* FILTER_WIDGETCODEGEN_AUTO_GENERATED_CODE BEGIN*/
  setMisorientationTolerance( reader->readValue("MisorientationTolerance", getMisorientationTolerance()) );
/* FILTER_WIDGETCODEGEN_AUTO_GENERATED_CODE END*/
  reader->closeFilterGroup();
}

// -----------------------------------------------------------------------------
//
// -----------------------------------------------------------------------------
int EBSDSegmentGrains::writeFilterParameters(AbstractFilterParametersWriter* writer, int index)
{
  writer->openFilterGroup(this, index);
  writer->writeValue("MisorientationTolerance", getMisorientationTolerance() );
  writer->closeFilterGroup();
  return ++index; // we want to return the next index that was just written to
}

// -----------------------------------------------------------------------------
//
// -----------------------------------------------------------------------------
void EBSDSegmentGrains::dataCheck(bool preflight, size_t voxels, size_t fields, size_t ensembles)
{
  setErrorCondition(0);
  std::stringstream ss;
  VoxelDataContainer* m = getVoxelDataContainer();

  CREATE_NON_PREREQ_DATA(m, DREAM3D, CellData, GoodVoxels, ss, bool, BoolArrayType,  true, voxels, 1)
      GET_PREREQ_DATA(m, DREAM3D, CellData, CellPhases, ss, -302, int32_t, Int32ArrayType,  voxels, 1)


<<<<<<< HEAD
      GET_PREREQ_DATA(m, DREAM3D, CellData, Quats, ss, -303, float, FloatArrayType, voxels, 4)
=======
  GET_PREREQ_DATA(m, DREAM3D, CellData, Quats, ss, -303, float, FloatArrayType, voxels, 4)
>>>>>>> 4355193f


      CREATE_NON_PREREQ_DATA(m, DREAM3D, CellData, GrainIds, ss, int32_t, Int32ArrayType, 0, voxels, 1)
      CREATE_NON_PREREQ_DATA(m, DREAM3D, FieldData, Active, ss, bool, BoolArrayType, true, fields, 1)

      typedef DataArray<unsigned int> XTalStructArrayType;
  GET_PREREQ_DATA(m, DREAM3D, EnsembleData, CrystalStructures, ss, -304, unsigned int, XTalStructArrayType, ensembles, 1)

}

// -----------------------------------------------------------------------------
//
// -----------------------------------------------------------------------------
void EBSDSegmentGrains::preflight()
{
  dataCheck(true, 1, 1, 1);
}

// -----------------------------------------------------------------------------
//
// -----------------------------------------------------------------------------
void EBSDSegmentGrains::execute()
{
  setErrorCondition(0);
  VoxelDataContainer* m = getVoxelDataContainer();
  if(NULL == m)
  {
    setErrorCondition(-999);
    notifyErrorMessage("The DataContainer Object was NULL", -999);
    return;
  }

  int64_t totalPoints = m->getTotalPoints();
  m->resizeFieldDataArrays(1);
  // This runs a subfilter
  dataCheck(false, totalPoints, m->getNumFieldTuples(), m->getNumEnsembleTuples());
  if (getErrorCondition() < 0)
  {
    return;
  }
  // Tell the user we are starting the filter
  notifyStatusMessage("Starting");

  //Convert user defined tolerance to radians.
  m_MisorientationTolerance = m_MisorientationTolerance * DREAM3D::Constants::k_Pi/180.0f;
  for(int64_t i=0;i<totalPoints;i++)
  {
    m_GrainIds[i] = 0;
  }

  SegmentGrains::execute();

  size_t totalFields = m->getNumFieldTuples();
  if (totalFields < 2)
  {
    setErrorCondition(-87000);
    notifyErrorMessage("The number of Fields was 0 or 1 which means no fields were detected. Is a threshold value set to high?", getErrorCondition());
    return;
  }
  if (true == m_RandomizeGrainIds)
  {
    totalPoints = m->getTotalPoints();


    // Generate all the numbers up front
    const int rangeMin = 1;
    const int rangeMax = totalFields - 1;
    typedef boost::uniform_int<int> NumberDistribution;
    typedef boost::mt19937 RandomNumberGenerator;
<<<<<<< HEAD
    typedef boost::variate_generator<RandomNumberGenerator&,
        NumberDistribution> Generator;
=======
    typedef boost::variate_generator<RandomNumberGenerator&, NumberDistribution> Generator;
>>>>>>> 4355193f

    NumberDistribution distribution(rangeMin, rangeMax);
    RandomNumberGenerator generator;
    Generator numberGenerator(generator, distribution);
    generator.seed(static_cast<boost::uint32_t>( MXA::getMilliSeconds() )); // seed with the current time

    DataArray<int32_t>::Pointer rndNumbers = DataArray<int32_t>::CreateArray(totalFields, "New GrainIds");
    int32_t* gid = rndNumbers->GetPointer(0);
    gid[0] = 0;
    std::set<int32_t> grainIdSet;
    grainIdSet.insert(0);
    for(size_t i = 1; i < totalFields; ++i)
    {
      gid[i] = i; //numberGenerator();
      grainIdSet.insert(gid[i]);
    }

    size_t r;
    size_t temp;
    //--- Shuffle elements by randomly exchanging each with one other.
    for (size_t i=1; i< totalFields; i++) {
      r = numberGenerator(); // Random remaining position.
      if (r >= totalFields) {
        continue;
      }
      temp = gid[i];
      gid[i] = gid[r];
      gid[r] = temp;
    }

    // Now adjust all the Grain Id values for each Voxel
    for(int64_t i = 0; i < totalPoints; ++i)
    {
      m_GrainIds[i] = gid[ m_GrainIds[i] ];
    }
  }

  // If there is an error set this to something negative and also set a message
  notifyStatusMessage("Completed");
}


// -----------------------------------------------------------------------------
//
// -----------------------------------------------------------------------------
int EBSDSegmentGrains::getSeed(size_t gnum)
{
  setErrorCondition(0);
  VoxelDataContainer* m = getVoxelDataContainer();
  if (NULL == m)
  {
    setErrorCondition(-1);
    std::stringstream ss;
    ss << " DataContainer was NULL";
    addErrorMessage(getHumanLabel(), ss.str(), -1);
    return -1;
  }

  int64_t totalPoints = m->getTotalPoints();

  DREAM3D_RANDOMNG_NEW()
      int seed = -1;
  int randpoint = 0;

  // Precalculate some constants
  int64_t totalPMinus1 = totalPoints - 1;

  int counter = 0;
  randpoint = int(float(rg.genrand_res53()) * float(totalPMinus1));
  while (seed == -1 && counter < totalPoints)
  {
    if (randpoint > totalPMinus1) randpoint = static_cast<int>( randpoint - totalPoints );
    if (m_GoodVoxels[randpoint] == true && m_GrainIds[randpoint] == 0 && m_CellPhases[randpoint] > 0) seed = randpoint;
    randpoint++;
    counter++;
  }
  if (seed >= 0)
  {
    m_GrainIds[seed] = gnum;
    m->resizeFieldDataArrays(gnum+1);
    dataCheck(false, totalPoints, m->getNumFieldTuples(), m->getNumEnsembleTuples());
  }
  return seed;
}
// -----------------------------------------------------------------------------
//
// -----------------------------------------------------------------------------
bool EBSDSegmentGrains::determineGrouping(int referencepoint, int neighborpoint, size_t gnum)
{
  bool group = false;
  float w = 10000.0;
  QuatF q1;
  QuatF q2;
  QuatF* quats = reinterpret_cast<QuatF*>(m_Quats);
  float n1, n2, n3;
  unsigned int phase1, phase2;

  if(m_GrainIds[neighborpoint] == 0 && m_GoodVoxels[neighborpoint] == true)
  {
    phase1 = m_CrystalStructures[m_CellPhases[referencepoint]];
    QuaternionMathF::Copy(quats[referencepoint], q1);
    //    q1[0] = 1;
    //    q1[1] = m_Quats[referencepoint * 5 + 1];
    //    q1[2] = m_Quats[referencepoint * 5 + 2];
    //    q1[3] = m_Quats[referencepoint * 5 + 3];
    //    q1[4] = m_Quats[referencepoint * 5 + 4];

    phase2 = m_CrystalStructures[m_CellPhases[neighborpoint]];
    QuaternionMathF::Copy(quats[neighborpoint], q2);
    //    q2[0] = 1;
    //    q2[1] = m_Quats[neighborpoint*5 + 1];
    //    q2[2] = m_Quats[neighborpoint*5 + 2];
    //    q2[3] = m_Quats[neighborpoint*5 + 3];
    //    q2[4] = m_Quats[neighborpoint*5 + 4];


    if (m_CellPhases[referencepoint] == m_CellPhases[neighborpoint]) w = m_OrientationOps[phase1]->getMisoQuat( q1, q2, n1, n2, n3);
    if (w < m_MisorientationTolerance)
    {
      group = true;
      m_GrainIds[neighborpoint] = gnum;
    }
  }

  return group;
}<|MERGE_RESOLUTION|>--- conflicted
+++ resolved
@@ -49,7 +49,7 @@
 #define ERROR_TXT_OUT 1
 #define ERROR_TXT_OUT1 1
 
-
+const static float m_pi = static_cast<float>(M_PI);
 
 
 #define NEW_SHARED_ARRAY(var, m_msgType, size)\
@@ -128,7 +128,6 @@
   reader->openFilterGroup(this, index);
   /* Code to read the values goes between these statements */
 /* FILTER_WIDGETCODEGEN_AUTO_GENERATED_CODE BEGIN*/
-  setMisorientationTolerance( reader->readValue("MisorientationTolerance", getMisorientationTolerance()) );
 /* FILTER_WIDGETCODEGEN_AUTO_GENERATED_CODE END*/
   reader->closeFilterGroup();
 }
@@ -140,10 +139,9 @@
 {
   writer->openFilterGroup(this, index);
   writer->writeValue("MisorientationTolerance", getMisorientationTolerance() );
-  writer->closeFilterGroup();
-  return ++index; // we want to return the next index that was just written to
-}
-
+    writer->closeFilterGroup();
+    return ++index; // we want to return the next index that was just written to
+}
 // -----------------------------------------------------------------------------
 //
 // -----------------------------------------------------------------------------
@@ -157,11 +155,7 @@
       GET_PREREQ_DATA(m, DREAM3D, CellData, CellPhases, ss, -302, int32_t, Int32ArrayType,  voxels, 1)
 
 
-<<<<<<< HEAD
       GET_PREREQ_DATA(m, DREAM3D, CellData, Quats, ss, -303, float, FloatArrayType, voxels, 4)
-=======
-  GET_PREREQ_DATA(m, DREAM3D, CellData, Quats, ss, -303, float, FloatArrayType, voxels, 4)
->>>>>>> 4355193f
 
 
       CREATE_NON_PREREQ_DATA(m, DREAM3D, CellData, GrainIds, ss, int32_t, Int32ArrayType, 0, voxels, 1)
@@ -206,7 +200,7 @@
   notifyStatusMessage("Starting");
 
   //Convert user defined tolerance to radians.
-  m_MisorientationTolerance = m_MisorientationTolerance * DREAM3D::Constants::k_Pi/180.0f;
+  m_MisorientationTolerance = m_MisorientationTolerance * m_pi/180.0f;
   for(int64_t i=0;i<totalPoints;i++)
   {
     m_GrainIds[i] = 0;
@@ -231,12 +225,8 @@
     const int rangeMax = totalFields - 1;
     typedef boost::uniform_int<int> NumberDistribution;
     typedef boost::mt19937 RandomNumberGenerator;
-<<<<<<< HEAD
     typedef boost::variate_generator<RandomNumberGenerator&,
         NumberDistribution> Generator;
-=======
-    typedef boost::variate_generator<RandomNumberGenerator&, NumberDistribution> Generator;
->>>>>>> 4355193f
 
     NumberDistribution distribution(rangeMin, rangeMax);
     RandomNumberGenerator generator;
