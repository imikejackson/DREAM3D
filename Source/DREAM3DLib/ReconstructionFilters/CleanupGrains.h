/* ============================================================================
 * Copyright (c) 2011 Michael A. Jackson (BlueQuartz Software)
 * Copyright (c) 2011 Dr. Michael A. Groeber (US Air Force Research Laboratories)
 * All rights reserved.
 *
 * Redistribution and use in source and binary forms, with or without modification,
 * are permitted provided that the following conditions are met:
 *
 * Redistributions of source code must retain the above copyright notice, this
 * list of conditions and the following disclaimer.
 *
 * Redistributions in binary form must reproduce the above copyright notice, this
 * list of conditions and the following disclaimer in the documentation and/or
 * other materials provided with the distribution.
 *
 * Neither the name of Michael A. Groeber, Michael A. Jackson, the US Air Force,
 * BlueQuartz Software nor the names of its contributors may be used to endorse
 * or promote products derived from this software without specific prior written
 * permission.
 *
 * THIS SOFTWARE IS PROVIDED BY THE COPYRIGHT HOLDERS AND CONTRIBUTORS "AS IS"
 * AND ANY EXPRESS OR IMPLIED WARRANTIES, INCLUDING, BUT NOT LIMITED TO, THE
 * IMPLIED WARRANTIES OF MERCHANTABILITY AND FITNESS FOR A PARTICULAR PURPOSE ARE
 * DISCLAIMED. IN NO EVENT SHALL THE COPYRIGHT HOLDER OR CONTRIBUTORS BE LIABLE
 * FOR ANY DIRECT, INDIRECT, INCIDENTAL, SPECIAL, EXEMPLARY, OR CONSEQUENTIAL
 * DAMAGES (INCLUDING, BUT NOT LIMITED TO, PROCUREMENT OF SUBSTITUTE GOODS OR
 * SERVICES; LOSS OF USE, DATA, OR PROFITS; OR BUSINESS INTERRUPTION) HOWEVER
 * CAUSED AND ON ANY THEORY OF LIABILITY, WHETHER IN CONTRACT, STRICT LIABILITY,
 * OR TORT (INCLUDING NEGLIGENCE OR OTHERWISE) ARISING IN ANY WAY OUT OF THE
 * USE OF THIS SOFTWARE, EVEN IF ADVISED OF THE POSSIBILITY OF SUCH DAMAGE.
 *
 *  This code was written under United States Air Force Contract number
 *                           FA8650-07-D-5800
 *
 * ~~~~~~~~~~~~~~~~~~~~~~~~~~~~~~~~~~~~~~~~~~~~~~~~~~~~~~~~~~~~~~~~~~~~~~~~~~ */

#ifndef CLEANUPGRAINS_H_
#define CLEANUPGRAINS_H_

#include <vector>
#include <string>


#include "DREAM3DLib/DREAM3DLib.h"
#include "DREAM3DLib/Common/DREAM3DSetGetMacros.h"
#include "DREAM3DLib/Common/AbstractFilter.h"
#include "DREAM3DLib/Common/DataContainer.h"
#include "DREAM3DLib/Common/OrientationMath.h"


/**
 * @class CleanupGrains CleanupGrains.h DREAM3DLib/ReconstructionFilters/CleanupGrains.h
 * @brief
 * @author
 * @date Nov 19, 2011
 * @version 1.0
 */
class DREAM3DLib_EXPORT CleanupGrains : public AbstractFilter
{
  public:
    DREAM3D_SHARED_POINTERS(CleanupGrains);
    DREAM3D_STATIC_NEW_MACRO(CleanupGrains);
    DREAM3D_TYPE_MACRO_SUPER(CleanupGrains, AbstractFilter);

    virtual ~CleanupGrains();

    DREAM3D_INSTANCE_PROPERTY(int, minallowedgrainsize);
    DREAM3D_INSTANCE_PROPERTY(float, misorientationtolerance);

    /**
     * @brief Reimplemented from @see AbstractFilter class
     */

    virtual void execute();

  protected:
    CleanupGrains();

    void remove_smallgrains();
    void assign_badpoints();
    void merge_containedgrains();
    void reorder_grains();


  private:
    OrientationMath::Pointer m_CubicOps;
    OrientationMath::Pointer m_HexOps;
    OrientationMath::Pointer m_OrthoOps;
    std::vector<OrientationMath*> m_OrientationOps;

<<<<<<< HEAD
    int32_t* grain_indicies;
    int32_t* phases;
    bool* alreadychecked;
    float* quats;
    int32_t* neighbors;
=======
	std::vector<std::vector<int> > voxellists;
>>>>>>> 5e41b319

	CleanupGrains(const CleanupGrains&); // Copy Constructor Not Implemented
    void operator=(const CleanupGrains&); // Operator '=' Not Implemented
};

#endif /* CLEANUPGRAINS_H_ */<|MERGE_RESOLUTION|>--- conflicted
+++ resolved
@@ -88,15 +88,13 @@
     OrientationMath::Pointer m_OrthoOps;
     std::vector<OrientationMath*> m_OrientationOps;
 
-<<<<<<< HEAD
     int32_t* grain_indicies;
     int32_t* phases;
     bool* alreadychecked;
     float* quats;
     int32_t* neighbors;
-=======
 	std::vector<std::vector<int> > voxellists;
->>>>>>> 5e41b319
+
 
 	CleanupGrains(const CleanupGrains&); // Copy Constructor Not Implemented
     void operator=(const CleanupGrains&); // Operator '=' Not Implemented
