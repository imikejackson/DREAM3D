/* ============================================================================
 * Copyright (c) 2011 Michael A. Jackson (BlueQuartz Software)
 * Copyright (c) 2011 Dr. Michael A. Groeber (US Air Force Research Laboratories)
 * All rights reserved.
 *
 * Redistribution and use in source and binary forms, with or without modification,
 * are permitted provided that the following conditions are met:
 *
 * Redistributions of source code must retain the above copyright notice, this
 * list of conditions and the following disclaimer.
 *
 * Redistributions in binary form must reproduce the above copyright notice, this
 * list of conditions and the following disclaimer in the documentation and/or
 * other materials provided with the distribution.
 *
 * Neither the name of Michael A. Groeber, Michael A. Jackson, the US Air Force,
 * BlueQuartz Software nor the names of its contributors may be used to endorse
 * or promote products derived from this software without specific prior written
 * permission.
 *
 * THIS SOFTWARE IS PROVIDED BY THE COPYRIGHT HOLDERS AND CONTRIBUTORS "AS IS"
 * AND ANY EXPRESS OR IMPLIED WARRANTIES, INCLUDING, BUT NOT LIMITED TO, THE
 * IMPLIED WARRANTIES OF MERCHANTABILITY AND FITNESS FOR A PARTICULAR PURPOSE ARE
 * DISCLAIMED. IN NO EVENT SHALL THE COPYRIGHT HOLDER OR CONTRIBUTORS BE LIABLE
 * FOR ANY DIRECT, INDIRECT, INCIDENTAL, SPECIAL, EXEMPLARY, OR CONSEQUENTIAL
 * DAMAGES (INCLUDING, BUT NOT LIMITED TO, PROCUREMENT OF SUBSTITUTE GOODS OR
 * SERVICES; LOSS OF USE, DATA, OR PROFITS; OR BUSINESS INTERRUPTION) HOWEVER
 * CAUSED AND ON ANY THEORY OF LIABILITY, WHETHER IN CONTRACT, STRICT LIABILITY,
 * OR TORT (INCLUDING NEGLIGENCE OR OTHERWISE) ARISING IN ANY WAY OUT OF THE
 * USE OF THIS SOFTWARE, EVEN IF ADVISED OF THE POSSIBILITY OF SUCH DAMAGE.
 *
 *  This code was written under United States Air Force Contract number
 *                           FA8650-07-D-5800
 *
 * ~~~~~~~~~~~~~~~~~~~~~~~~~~~~~~~~~~~~~~~~~~~~~~~~~~~~~~~~~~~~~~~~~~~~~~~~~~ */

#include "CAxisSegmentGrains.h"

#include <boost/random/mersenne_twister.hpp>
#include <boost/random/uniform_int.hpp>
#include <boost/random/variate_generator.hpp>

#include "DREAM3DLib/Common/Constants.h"

#include "DREAM3DLib/Math/MatrixMath.h"
#include "DREAM3DLib/OrientationOps/OrientationOps.h"
#include "DREAM3DLib/Common/DREAM3DRandom.h"

#include "DREAM3DLib/GenericFilters/FindCellQuats.h"

#define ERROR_TXT_OUT 1
#define ERROR_TXT_OUT1 1




#define NEW_SHARED_ARRAY(var, m_msgType, size)\
  boost::shared_array<m_msgType> var##Array(new m_msgType[size]);\
  m_msgType* var = var##Array.get();



// -----------------------------------------------------------------------------
//
// -----------------------------------------------------------------------------
CAxisSegmentGrains::CAxisSegmentGrains() :
SegmentGrains(),
m_GoodVoxelsArrayName(DREAM3D::CellData::GoodVoxels),
m_CellPhasesArrayName(DREAM3D::CellData::Phases),
m_QuatsArrayName(DREAM3D::CellData::Quats),
m_GrainIdsArrayName(DREAM3D::CellData::GrainIds),
m_ActiveArrayName(DREAM3D::FieldData::Active),
m_CrystalStructuresArrayName(DREAM3D::EnsembleData::CrystalStructures),
m_MisorientationTolerance(5.0f),
m_RandomizeGrainIds(true),
m_GrainIds(NULL),
m_Quats(NULL),
m_CellPhases(NULL),
m_GoodVoxels(NULL),
m_Active(NULL),
m_CrystalStructures(NULL)
{
  m_OrientationOps = OrientationOps::getOrientationOpsVector();

  setupFilterParameters();
}

// -----------------------------------------------------------------------------
//
// -----------------------------------------------------------------------------
CAxisSegmentGrains::~CAxisSegmentGrains()
{

}

// -----------------------------------------------------------------------------
//
// -----------------------------------------------------------------------------

void CAxisSegmentGrains::setupFilterParameters()
{
  std::vector<FilterParameter::Pointer> parameters;
  {
    FilterParameter::Pointer option = FilterParameter::New();
    option->setPropertyName("MisorientationTolerance");
    option->setHumanLabel("C-Axis Misorientation Tolerance");
    option->setWidgetType(FilterParameter::DoubleWidget);
    option->setValueType("float");
    option->setCastableValueType("double");
  option->setUnits("Degrees");
    parameters.push_back(option);
  }
#if 0
  {
    FilterParameter::Pointer option = FilterParameter::New();
    option->setHumanLabel("Randomly Reorder Generated Grain Ids");
    option->setPropertyName("RandomizeGrainIds");
    option->setWidgetType(FilterParameter::BooleanWidget);
    option->setValueType("bool");
    parameters.push_back(option);
  }
#endif
  setFilterParameters(parameters);
}

// -----------------------------------------------------------------------------
//
// -----------------------------------------------------------------------------
void CAxisSegmentGrains::readFilterParameters(AbstractFilterParametersReader* reader, int index)
{
  reader->openFilterGroup(this, index);
  /* Code to read the values goes between these statements */
/* FILTER_WIDGETCODEGEN_AUTO_GENERATED_CODE BEGIN*/
  setMisorientationTolerance( reader->readValue("MisorientationTolerance", getMisorientationTolerance()) );
/* FILTER_WIDGETCODEGEN_AUTO_GENERATED_CODE END*/
  reader->closeFilterGroup();
}

// -----------------------------------------------------------------------------
//
// -----------------------------------------------------------------------------
int CAxisSegmentGrains::writeFilterParameters(AbstractFilterParametersWriter* writer, int index)
{
  writer->openFilterGroup(this, index);
  writer->writeValue("MisorientationTolerance", getMisorientationTolerance() );
  writer->closeFilterGroup();
  return ++index; // we want to return the next index that was just written to
}

// -----------------------------------------------------------------------------
//
// -----------------------------------------------------------------------------
void CAxisSegmentGrains::dataCheck(bool preflight, size_t voxels, size_t fields, size_t ensembles)
{
  setErrorCondition(0);
<<<<<<< HEAD
  QString ss;
  VoxelDataContainer* m = getVoxelDataContainer();
=======
  std::stringstream ss;
  VolumeDataContainer* m = getVolumeDataContainer();
>>>>>>> c8a14ed2


  CREATE_NON_PREREQ_DATA(m, DREAM3D, CellData, GoodVoxels, ss, bool, BoolArrayType,  true, voxels, 1)
  GET_PREREQ_DATA(m, DREAM3D, CellData, CellPhases, ss, -302, int32_t, Int32ArrayType,  voxels, 1)

  GET_PREREQ_DATA(m, DREAM3D, CellData, Quats, ss, -303, float, FloatArrayType, voxels, 4)

  CREATE_NON_PREREQ_DATA(m, DREAM3D, CellData, GrainIds, ss, int32_t, Int32ArrayType, 0, voxels, 1)
  CREATE_NON_PREREQ_DATA(m, DREAM3D, FieldData, Active, ss, bool, BoolArrayType, true, fields, 1)

  typedef DataArray<unsigned int> XTalStructArrayType;
  GET_PREREQ_DATA(m, DREAM3D, EnsembleData, CrystalStructures, ss, -304, unsigned int, XTalStructArrayType, ensembles, 1)

}

// -----------------------------------------------------------------------------
//
// -----------------------------------------------------------------------------
void CAxisSegmentGrains::preflight()
{
  dataCheck(true, 1, 1, 1);
}

// -----------------------------------------------------------------------------
//
// -----------------------------------------------------------------------------
void CAxisSegmentGrains::execute()
{
  setErrorCondition(0);
  VolumeDataContainer* m = getVolumeDataContainer();
  if(NULL == m)
  {
    setErrorCondition(-999);
    notifyErrorMessage("The DataContainer Object was NULL", -999);
    return;
  }

  int64_t totalPoints = m->getTotalPoints();
  m->resizeFieldDataArrays(1);
  dataCheck(false, totalPoints, m->getNumFieldTuples(), m->getNumEnsembleTuples());
  if (getErrorCondition() < 0)
  {
    return;
  }

  //Convert user defined tolerance to radians.
  m_MisorientationTolerance = m_MisorientationTolerance * DREAM3D::Constants::k_Pi/180.0f;
  for(int64_t i=0;i<totalPoints;i++)
  {
    m_GrainIds[i] = 0;
  }

  SegmentGrains::execute();

  if (true == m_RandomizeGrainIds)
  {
    totalPoints = m->getTotalPoints();
    size_t totalFields = m->getNumFieldTuples();
    dataCheck(false, totalPoints, m->getNumFieldTuples(), m->getNumEnsembleTuples());
    if (getErrorCondition() < 0)
    {
      return;
    }

    // Generate all the numbers up front
    const int rangeMin = 1;
    const int rangeMax = totalFields-1;
    typedef boost::uniform_int<int> NumberDistribution;
    typedef boost::mt19937 RandomNumberGenerator;
    typedef boost::variate_generator<RandomNumberGenerator&,
                                     NumberDistribution> Generator;

    NumberDistribution distribution(rangeMin, rangeMax);
    RandomNumberGenerator generator;
    Generator numberGenerator(generator, distribution);
    generator.seed(static_cast<boost::uint32_t>( MXA::getMilliSeconds() )); // seed with the current time

    DataArray<int32_t>::Pointer rndNumbers = DataArray<int32_t>::CreateArray(totalFields, "New GrainIds");
    int32_t* gid = rndNumbers->GetPointer(0);
    gid[0] = 0;
    QSet<int32_t> grainIdSet;
    grainIdSet.insert(0);
    for(size_t i = 1; i < totalFields; ++i)
    {
      gid[i] = i; //numberGenerator();
      grainIdSet.insert(gid[i]);
    }

    size_t r;
    size_t temp;
    //--- Shuffle elements by randomly exchanging each with one other.
    for (size_t i=1; i< totalFields; i++) {
        r = numberGenerator(); // Random remaining position.

        temp = gid[i];
        gid[i] = gid[r];
        gid[r] = temp;
    }

    // Now adjust all the Grain Id values for each Voxel
    for(int64_t i = 0; i < totalPoints; ++i)
    {
       m_GrainIds[i] = gid[ m_GrainIds[i] ];
    }
  for(size_t i = 0; i < totalFields; i++)
  {
    m_Active[i] = true;
  }
  }

  // If there is an error set this to something negative and also set a message
 notifyStatusMessage("Completed");
}


// -----------------------------------------------------------------------------
//
// -----------------------------------------------------------------------------
int64_t CAxisSegmentGrains::getSeed(size_t gnum)
{
  setErrorCondition(0);
  VolumeDataContainer* m = getVolumeDataContainer();
  if (NULL == m)
  {
    setErrorCondition(-1);
    QString ss;
    ss << " DataContainer was NULL";
    addErrorMessage(getHumanLabel(), ss.str(), -1);
    return -1;
  }

  int64_t totalPoints = m->getTotalPoints();

  DREAM3D_RANDOMNG_NEW()
  int64_t seed = -1;
  int64_t randpoint = 0;

  // Precalculate some constants
  int64_t totalPMinus1 = totalPoints - 1;

  int64_t counter = 0;
  randpoint = int64_t(float(rg.genrand_res53()) * float(totalPMinus1));
  while (seed == -1 && counter < totalPoints)
  {
      if (randpoint > totalPMinus1) randpoint = static_cast<int64_t>( randpoint - totalPoints );
      if (m_GoodVoxels[randpoint] == true && m_GrainIds[randpoint] == 0 && m_CellPhases[randpoint] > 0) seed = randpoint;
      randpoint++;
      counter++;
  }
  if (seed >= 0)
  {
    m_GrainIds[seed] = gnum;
    m->resizeFieldDataArrays(gnum+1);
    dataCheck(false, totalPoints, m->getNumFieldTuples(), m->getNumEnsembleTuples());
  }
  return seed;
}
// -----------------------------------------------------------------------------
//
// -----------------------------------------------------------------------------
bool CAxisSegmentGrains::determineGrouping(int64_t referencepoint, int64_t neighborpoint, size_t gnum)
{
  bool group = false;
  float w = 10000.0;
  QuatF q1;
  QuatF q2;
  QuatF* quats = reinterpret_cast<QuatF*>(m_Quats);
  float g1[3][3];
  float g2[3][3];
  float g1t[3][3];
  float g2t[3][3];
 // float n1, n2, n3;
  unsigned int phase1, phase2;
  float caxis[3] = {0,0,1};
  float c1[3];
  float c2[3];

  if(m_GrainIds[neighborpoint] == 0 && m_GoodVoxels[neighborpoint] == true)
  {
    phase1 = m_CrystalStructures[m_CellPhases[referencepoint]];
    QuaternionMathF::Copy(quats[referencepoint], q1);

    phase2 = m_CrystalStructures[m_CellPhases[neighborpoint]];
    QuaternionMathF::Copy(quats[neighborpoint], q2);

    if (m_CellPhases[referencepoint] == m_CellPhases[neighborpoint])
    {
      OrientationMath::QuattoMat(q1, g1);
      OrientationMath::QuattoMat(q2, g2);

      //transpose the g matricies so when caxis is multiplied by it
      //it will give the sample direction that the caxis is along
      MatrixMath::Transpose3x3(g1, g1t);
      MatrixMath::Transpose3x3(g2, g2t);

      MatrixMath::Multiply3x3with3x1(g1t, caxis, c1);
      MatrixMath::Multiply3x3with3x1(g2t, caxis, c2);

      //normalize so that the dot product can be taken below without
      //dividing by the magnitudes (they would be 1)
      MatrixMath::Normalize3x1(c1);
      MatrixMath::Normalize3x1(c2);

      w = ((c1[0]*c2[0])+(c1[1]*c2[1])+(c1[2]*c2[2]));
      w = acosf(w);
      if (w <= m_MisorientationTolerance || (DREAM3D::Constants::k_Pi-w) <= m_MisorientationTolerance)
      {
        group = true;
        m_GrainIds[neighborpoint] = gnum;
      }

    }
  }

  return group;
}<|MERGE_RESOLUTION|>--- conflicted
+++ resolved
@@ -41,8 +41,9 @@
 #include <boost/random/variate_generator.hpp>
 
 #include "DREAM3DLib/Common/Constants.h"
-
+#include "DREAM3DLib/Common/DREAM3DMath.h"
 #include "DREAM3DLib/Math/MatrixMath.h"
+#include "DREAM3DLib/Math/OrientationMath.h"
 #include "DREAM3DLib/OrientationOps/OrientationOps.h"
 #include "DREAM3DLib/Common/DREAM3DRandom.h"
 
@@ -99,7 +100,7 @@
 
 void CAxisSegmentGrains::setupFilterParameters()
 {
-  std::vector<FilterParameter::Pointer> parameters;
+  QVector<FilterParameter::Pointer> parameters;
   {
     FilterParameter::Pointer option = FilterParameter::New();
     option->setPropertyName("MisorientationTolerance");
@@ -153,25 +154,20 @@
 void CAxisSegmentGrains::dataCheck(bool preflight, size_t voxels, size_t fields, size_t ensembles)
 {
   setErrorCondition(0);
-<<<<<<< HEAD
-  QString ss;
-  VoxelDataContainer* m = getVoxelDataContainer();
-=======
-  std::stringstream ss;
   VolumeDataContainer* m = getVolumeDataContainer();
->>>>>>> c8a14ed2
-
-
-  CREATE_NON_PREREQ_DATA(m, DREAM3D, CellData, GoodVoxels, ss, bool, BoolArrayType,  true, voxels, 1)
-  GET_PREREQ_DATA(m, DREAM3D, CellData, CellPhases, ss, -302, int32_t, Int32ArrayType,  voxels, 1)
-
-  GET_PREREQ_DATA(m, DREAM3D, CellData, Quats, ss, -303, float, FloatArrayType, voxels, 4)
-
-  CREATE_NON_PREREQ_DATA(m, DREAM3D, CellData, GrainIds, ss, int32_t, Int32ArrayType, 0, voxels, 1)
-  CREATE_NON_PREREQ_DATA(m, DREAM3D, FieldData, Active, ss, bool, BoolArrayType, true, fields, 1)
+
+
+
+  CREATE_NON_PREREQ_DATA(m, DREAM3D, CellData, GoodVoxels, bool, BoolArrayType,  true, voxels, 1)
+  GET_PREREQ_DATA(m, DREAM3D, CellData, CellPhases, -302, int32_t, Int32ArrayType,  voxels, 1)
+
+  GET_PREREQ_DATA(m, DREAM3D, CellData, Quats, -303, float, FloatArrayType, voxels, 4)
+
+  CREATE_NON_PREREQ_DATA(m, DREAM3D, CellData, GrainIds, int32_t, Int32ArrayType, 0, voxels, 1)
+  CREATE_NON_PREREQ_DATA(m, DREAM3D, FieldData, Active, bool, BoolArrayType, true, fields, 1)
 
   typedef DataArray<unsigned int> XTalStructArrayType;
-  GET_PREREQ_DATA(m, DREAM3D, EnsembleData, CrystalStructures, ss, -304, unsigned int, XTalStructArrayType, ensembles, 1)
+  GET_PREREQ_DATA(m, DREAM3D, EnsembleData, CrystalStructures, -304, unsigned int, XTalStructArrayType, ensembles, 1)
 
 }
 
@@ -235,7 +231,7 @@
     NumberDistribution distribution(rangeMin, rangeMax);
     RandomNumberGenerator generator;
     Generator numberGenerator(generator, distribution);
-    generator.seed(static_cast<boost::uint32_t>( MXA::getMilliSeconds() )); // seed with the current time
+    generator.seed(static_cast<boost::uint32_t>( QDateTime::currentMSecsSinceEpoch() )); // seed with the current time
 
     DataArray<int32_t>::Pointer rndNumbers = DataArray<int32_t>::CreateArray(totalFields, "New GrainIds");
     int32_t* gid = rndNumbers->GetPointer(0);
@@ -285,9 +281,9 @@
   if (NULL == m)
   {
     setErrorCondition(-1);
-    QString ss;
-    ss << " DataContainer was NULL";
-    addErrorMessage(getHumanLabel(), ss.str(), -1);
+
+    QString ss = QObject::tr(" DataContainer was NULL");
+    addErrorMessage(getHumanLabel(), ss, -1);
     return -1;
   }
 
