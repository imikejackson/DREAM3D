--- conflicted
+++ resolved
@@ -114,22 +114,17 @@
 void AlignSectionsFeature::dataCheck(bool preflight, size_t voxels, size_t fields, size_t ensembles)
 {
   setErrorCondition(0);
-<<<<<<< HEAD
-  QString ss;
-  VoxelDataContainer* m = getVoxelDataContainer();
-=======
-  std::stringstream ss;
   VolumeDataContainer* m = getVolumeDataContainer();
->>>>>>> c8a14ed2
+
 
   if(true == getWriteAlignmentShifts() && getAlignmentShiftFileName().isEmpty() == true)
   {
-    ss << "The Alignment Shift file name must be set before executing this filter.";
+    QString ss = QObject::tr("The Alignment Shift file name must be set before executing this filter.");
     setErrorCondition(-1);
-     addErrorMessage(getHumanLabel(), ss.str(), getErrorCondition());
-  }
-
-  GET_PREREQ_DATA(m, DREAM3D, CellData, GoodVoxels, ss, -303, bool, BoolArrayType, voxels, 1)
+     addErrorMessage(getHumanLabel(), ss, getErrorCondition());
+  }
+
+  GET_PREREQ_DATA(m, DREAM3D, CellData, GoodVoxels, -303, bool, BoolArrayType, voxels, 1)
 }
 
 // -----------------------------------------------------------------------------
@@ -173,14 +168,14 @@
 // -----------------------------------------------------------------------------
 //
 // -----------------------------------------------------------------------------
-void AlignSectionsFeature::find_shifts(std::vector<int> &xshifts, std::vector<int> &yshifts)
+void AlignSectionsFeature::find_shifts(QVector<int> &xshifts, QVector<int> &yshifts)
 {
   VolumeDataContainer* m = getVolumeDataContainer();
   //int64_t totalPoints = m->totalPoints();
 
   ofstream outFile;
   if (getWriteAlignmentShifts() == true) {
-    outFile.open(getAlignmentShiftFileName().c_str());
+    outFile.open(getAlignmentShiftFileName().toLatin1().data());
   }
   size_t udims[3] = {0,0,0};
   m->getDimensions(udims);
@@ -215,9 +210,9 @@
   }
   for (DimType iter = 1; iter < dims[2]; iter++)
   {
-    QString ss;
-    ss << "Aligning Sections - Determining Shifts - " << ((float)iter/dims[2])*100 << " Percent Complete";
-  //  notifyStatusMessage(ss.str());
+
+    QString ss = QObject::tr("Aligning Sections - Determining Shifts - %1 Percent Complete").arg(((float)iter/dims[2])*100);
+  //  notifyStatusMessage(ss);
     mindisorientation = 100000000;
     slice = static_cast<int>( (dims[2] - 1) - iter );
     oldxshift = -1;
