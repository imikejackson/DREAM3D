--- conflicted
+++ resolved
@@ -68,34 +68,10 @@
   m_OrthoOps = OrthoRhombicOps::New();
   m_OrientationOps.push_back(m_OrthoOps.get());
 
-<<<<<<< HEAD
-
-#if 0
-  This code is here for reference only. Let M Jackson delete it.
-  typedef boost::multi_array<int, 3> array_type;
-
-  typedef boost::shared_ptr<array_type> array_type_ptr;
-
-  array_type_ptr ptr(new array_type(boost::extents[3][4][2]));
-
-  (*ptr)[1][1][1] = 10;
-
-  array_type A(boost::extents[3][4][2]);
-  boost::array<array_type::index,3> idx = {{0,0,0}};
-  int x = 2, y=3, z=1;
-  idx[0] = x;
-  idx[1] = y;
-  idx[2] = z;
-
-  A(idx) = 3;
-  (*ptr)(idx) = 4;
-  assert(A(idx) == 3);
-#endif
-
-=======
+
   graincounts = NULL;
   INIT_AIMARRAY(m_GrainCounts, int);
->>>>>>> 2cefdd5b
+
 }
 
 // -----------------------------------------------------------------------------
