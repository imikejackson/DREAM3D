--- conflicted
+++ resolved
@@ -1,4 +1,3 @@
-<<<<<<< HEAD
 /* ============================================================================
  * Copyright (c) 2011 Michael A. Jackson (BlueQuartz Software)
  * Copyright (c) 2011 Dr. Michael A. Groeber (US Air Force Research Laboratories)
@@ -40,7 +39,7 @@
 #include "DREAM3DLib/Common/DREAM3DMath.h"
 #include "DREAM3DLib/Common/Constants.h"
 
-#include "DREAM3DLib/GenericFilters/FindNeighbors.h"
+#include "DREAM3DLib/PrivateFilters/FindNeighbors.h"
 
 // -----------------------------------------------------------------------------
 //
@@ -261,263 +260,4 @@
   delete[] misobin;
 
   notify("FindMDF Completed", 0, Observable::UpdateProgressMessage);
-}
-=======
-/* ============================================================================
- * Copyright (c) 2011 Michael A. Jackson (BlueQuartz Software)
- * Copyright (c) 2011 Dr. Michael A. Groeber (US Air Force Research Laboratories)
- * All rights reserved.
- *
- * Redistribution and use in source and binary forms, with or without modification,
- * are permitted provided that the following conditions are met:
- *
- * Redistributions of source code must retain the above copyright notice, this
- * list of conditions and the following disclaimer.
- *
- * Redistributions in binary form must reproduce the above copyright notice, this
- * list of conditions and the following disclaimer in the documentation and/or
- * other materials provided with the distribution.
- *
- * Neither the name of Michael A. Groeber, Michael A. Jackson, the US Air Force,
- * BlueQuartz Software nor the names of its contributors may be used to endorse
- * or promote products derived from this software without specific prior written
- * permission.
- *
- * THIS SOFTWARE IS PROVIDED BY THE COPYRIGHT HOLDERS AND CONTRIBUTORS "AS IS"
- * AND ANY EXPRESS OR IMPLIED WARRANTIES, INCLUDING, BUT NOT LIMITED TO, THE
- * IMPLIED WARRANTIES OF MERCHANTABILITY AND FITNESS FOR A PARTICULAR PURPOSE ARE
- * DISCLAIMED. IN NO EVENT SHALL THE COPYRIGHT HOLDER OR CONTRIBUTORS BE LIABLE
- * FOR ANY DIRECT, INDIRECT, INCIDENTAL, SPECIAL, EXEMPLARY, OR CONSEQUENTIAL
- * DAMAGES (INCLUDING, BUT NOT LIMITED TO, PROCUREMENT OF SUBSTITUTE GOODS OR
- * SERVICES; LOSS OF USE, DATA, OR PROFITS; OR BUSINESS INTERRUPTION) HOWEVER
- * CAUSED AND ON ANY THEORY OF LIABILITY, WHETHER IN CONTRACT, STRICT LIABILITY,
- * OR TORT (INCLUDING NEGLIGENCE OR OTHERWISE) ARISING IN ANY WAY OUT OF THE
- * USE OF THIS SOFTWARE, EVEN IF ADVISED OF THE POSSIBILITY OF SUCH DAMAGE.
- *
- *  This code was written under United States Air Force Contract number
- *                           FA8650-07-D-5800
- *
- * ~~~~~~~~~~~~~~~~~~~~~~~~~~~~~~~~~~~~~~~~~~~~~~~~~~~~~~~~~~~~~~~~~~~~~~~~~~ */
-
-#include "FindMDF.h"
-
-#include "DREAM3DLib/Common/DREAM3DMath.h"
-#include "DREAM3DLib/Common/Constants.h"
-
-#include "DREAM3DLib/PrivateFilters/FindNeighbors.h"
-
-// -----------------------------------------------------------------------------
-//
-// -----------------------------------------------------------------------------
-FindMDF::FindMDF()  :
-AbstractFilter(),
-m_CreateNewStatsFile(true),
-m_AvgQuats(NULL),
-m_SurfaceFields(NULL),
-m_PhasesF(NULL),
-m_TotalSurfaceArea(NULL),
-m_NeighborList(NULL),
-m_SharedSurfaceAreaList(NULL)
-{
-  m_HexOps = HexagonalOps::New();
-  m_OrientationOps.push_back(dynamic_cast<OrientationMath*> (m_HexOps.get()));
-
-  m_CubicOps = CubicOps::New();
-  m_OrientationOps.push_back(dynamic_cast<OrientationMath*> (m_CubicOps.get()));
-
-  m_OrthoOps = OrthoRhombicOps::New();
-  m_OrientationOps.push_back(dynamic_cast<OrientationMath*> (m_OrthoOps.get()));
-  setupFilterOptions();
-
-}
-
-// -----------------------------------------------------------------------------
-//
-// -----------------------------------------------------------------------------
-FindMDF::~FindMDF()
-{
-}
-// -----------------------------------------------------------------------------
-//
-// -----------------------------------------------------------------------------
-void FindMDF::setupFilterOptions()
-{
-  std::vector<FilterOption::Pointer> options;
-  {
-    FilterOption::Pointer option = FilterOption::New();
-    option->setHumanLabel("Output Statistics File");
-    option->setPropertyName("H5StatsFile");
-    option->setWidgetType(FilterOption::OutputFileWidget);
-    option->setValueType("string");
-    options.push_back(option);
-  }
-  setFilterOptions(options);
-
-}
-
-
-// -----------------------------------------------------------------------------
-//
-// -----------------------------------------------------------------------------
-void FindMDF::dataCheck(bool preflight, size_t voxels, size_t fields, size_t ensembles)
-{
-  setErrorCondition(0);
-  std::stringstream ss;
-  DataContainer* m = getDataContainer();
-
-  GET_PREREQ_DATA(m, DREAM3D, FieldData, AvgQuats, ss, -301, float, FloatArrayType, fields, 5);
-  GET_PREREQ_DATA(m, DREAM3D, FieldData, SurfaceFields, ss, -303, bool, BoolArrayType, fields, 1);
-  GET_PREREQ_DATA_SUFFIX(m, DREAM3D, FieldData, Phases, F, ss, -303,  int32_t, Int32ArrayType, fields, 1);
-
-  // Now we are going to get a "Pointer" to the NeighborList object out of the DataContainer
-   m_NeighborList = NeighborList<int>::SafeObjectDownCast<IDataArray*, NeighborList<int>* >
-                                           (m->getFieldData(DREAM3D::FieldData::NeighborList).get());
-   if(m_NeighborList == NULL)
-   {
-     ss << "NeighborLists Array Not Initialized At Beginning of MatchCrystallography Filter" << std::endl;
-     setErrorCondition(-308);
-   }
-
-   // And we do the same for the SharedSurfaceArea list
-   m_SharedSurfaceAreaList = NeighborList<float>::SafeObjectDownCast<IDataArray*, NeighborList<float>*>
-                                  (m->getFieldData(DREAM3D::FieldData::SharedSurfaceAreaList).get());
-   if(m_SharedSurfaceAreaList == NULL)
-   {
-     ss << "SurfaceAreaLists Array Not Initialized At Beginning of MatchCrystallography Filter" << std::endl;
-     setErrorCondition(-309);
-   }
-
-  GET_PREREQ_DATA(m, DREAM3D, EnsembleData, TotalSurfaceArea, ss, -303,  float, FloatArrayType, m->crystruct.size(), 1);
-
-
-  setErrorMessage(ss.str());
-}
-
-// -----------------------------------------------------------------------------
-//
-// -----------------------------------------------------------------------------
-void FindMDF::preflight()
-{
-  dataCheck(true, 1, 1, 1);
-}
-// -----------------------------------------------------------------------------
-//
-// -----------------------------------------------------------------------------
-void FindMDF::execute()
-{
-  DataContainer* m = getDataContainer();
-  if (NULL == m)
-  {
-    setErrorCondition(-1);
-    std::stringstream ss;
-    ss << getNameOfClass() << " DataContainer was NULL";
-    setErrorMessage(ss.str());
-    return;
-  }
-  setErrorCondition(0);
-
-
-  H5StatsWriter::Pointer h5io = H5StatsWriter::New(getH5StatsFile(), m_CreateNewStatsFile);
-
-  dataCheck(false, m->totalPoints(), m->getTotalFields(), m->crystruct.size());
-  if (getErrorCondition() < 0)
-  {
-    return;
-  }
-
-
-  // But since a pointer is difficult to use operators with we will now create a
-  // reference variable to the pointer with the correct variable name that allows
-  // us to use the same syntax as the "vector of vectors"
-  NeighborList<int>& neighborlist = *m_NeighborList;
-  // And we do the same for the SharedSurfaceArea list
-  NeighborList<float>& neighborsurfacearealist = *m_SharedSurfaceAreaList;
-
-  float n1, n2, n3;
-  float r1, r2, r3;
-  int mbin;
-  float w;
-  float q1[5];
-  float q2[5];
-  size_t numgrains = m->getTotalFields();
-  Ebsd::CrystalStructure phase1, phase2;
-  float **misobin;
-  int numbins = 0;
-
-  misobin = new float *[m->crystruct.size()];
-  for(size_t i=1;i<m->crystruct.size();i++)
-  {
-    if (m->crystruct[i] == Ebsd::Hexagonal)
-    {
-      numbins = 36 * 36 * 12;
-      misobin[i] = new float[numbins];
-    }
-    else if (m->crystruct[i] == Ebsd::Cubic)
-    {
-      numbins = 18 * 18 * 18;
-      misobin[i] = new float[numbins];
-    }
-    // Now initialize all bins to 0.0
-    for (int j = 0; j < numbins; j++)
-    {
-      misobin[i][j] = 0.0;
-    }
-  }
-  size_t nname;
-  float nsa;
-  misorientationlists.resize(numgrains);
-  for (size_t i = 1; i < numgrains; i++)
-  {
-		q1[0] = m_AvgQuats[3*i] / m_AvgQuats[3*i];
-		q1[1] = m_AvgQuats[3*i+1] / m_AvgQuats[3*i+1];
-		q1[2] = m_AvgQuats[3*i+2] / m_AvgQuats[3*i+2];
-		q1[3] = m_AvgQuats[3*i+3] / m_AvgQuats[3*i+3];
-		q1[4] = m_AvgQuats[3*i+4] / m_AvgQuats[3*i+4];
-		phase1 = m->crystruct[m_PhasesF[i]];
-		misorientationlists[i].resize(neighborlist[i].size() * 3, -1.0);
-		for (size_t j = 0; j < neighborlist[i].size(); j++)
-		{
-		  w = 10000.0;
-		  nname = neighborlist[i][j];
-		  q2[0] = m_AvgQuats[3*nname] / m_AvgQuats[3*nname];
-		  q2[1] = m_AvgQuats[3*nname+1] / m_AvgQuats[3*nname+1];
-		  q2[2] = m_AvgQuats[3*nname+2] / m_AvgQuats[3*nname+2];
-		  q2[3] = m_AvgQuats[3*nname+3] / m_AvgQuats[3*nname+3];
-		  q2[4] = m_AvgQuats[3*nname+4] / m_AvgQuats[3*nname+4];
-		  phase2 = m->crystruct[m_PhasesF[nname]];
-		  if (phase1 == phase2) w = m_OrientationOps[phase1]->getMisoQuat( q1, q2, n1, n2, n3);
-		  if (phase1 == phase2)
-		  {
-			OrientationMath::axisAngletoHomochoric(w, n1, n2, n3, r1, r2, r3);
-			misorientationlists[i][3 * j] = r1;
-			misorientationlists[i][3 * j + 1] = r2;
-			misorientationlists[i][3 * j + 2] = r3;
-		  }
-		  if (phase1 != phase2)
-		  {
-			misorientationlists[i][3 * j] = -100;
-			misorientationlists[i][3 * j + 1] = -100;
-			misorientationlists[i][3 * j + 2] = -100;
-		  }
-		  if (phase1 == phase2) mbin = m_OrientationOps[phase1]->getMisoBin(
-																   misorientationlists[i][3*j],
-																   misorientationlists[i][3 * j + 1],
-																   misorientationlists[i][3 * j + 2]);
-		  if ((nname > i || m_SurfaceFields[nname] == true) && phase1 == phase2)
-		  {
-			nsa = neighborsurfacearealist[i][j];
-			misobin[m_PhasesF[i]][mbin] = misobin[m_PhasesF[i]][mbin] + (nsa / m_TotalSurfaceArea[m_PhasesF[i]]);
-		  }
-		}
-  }
-  unsigned long long int dims = static_cast<unsigned long long int>(numbins);
-  for(size_t i=1;i<m->crystruct.size();i++)
-  {
-	  h5io->writeMisorientationBinsData(i, &dims, misobin[i]);
-	  delete[] misobin[i];
-  }
-  delete[] misobin;
-
-  notify("FindMDF Completed", 0, Observable::UpdateProgressMessage);
-}
->>>>>>> 4b4d9d4b
+}