--- conflicted
+++ resolved
@@ -67,7 +67,6 @@
 
     virtual ~FindGrainReferenceMisorientations();
 
-<<<<<<< HEAD
     //------ Required Cell Data
     DREAM3D_INSTANCE_STRING_PROPERTY(GrainIdsArrayName)
     DREAM3D_INSTANCE_STRING_PROPERTY(CellPhasesArrayName)
@@ -79,39 +78,18 @@
     DREAM3D_INSTANCE_STRING_PROPERTY(AvgQuatsArrayName)
     //------ Created Field Data
     DREAM3D_INSTANCE_STRING_PROPERTY(GrainAvgMisorientationsArrayName)
-=======
-  //------ Required Cell Data
-  DREAM3D_INSTANCE_STRING_PROPERTY(GrainIdsArrayName)
-  DREAM3D_INSTANCE_STRING_PROPERTY(CellPhasesArrayName)
-  DREAM3D_INSTANCE_STRING_PROPERTY(QuatsArrayName)
-  DREAM3D_INSTANCE_STRING_PROPERTY(GBEuclideanDistancesArrayName)
-  //------ Created Cell Data
-  DREAM3D_INSTANCE_STRING_PROPERTY(GrainReferenceMisorientationsArrayName)
-  //------ Required Field Data
-  DREAM3D_INSTANCE_STRING_PROPERTY(AvgQuatsArrayName)
-  //------ Created Field Data
-  DREAM3D_INSTANCE_STRING_PROPERTY(GrainAvgMisorientationsArrayName)
->>>>>>> 4355193f
     //------ Required Ensemble Data
     DREAM3D_INSTANCE_STRING_PROPERTY(CrystalStructuresArrayName)
 
     virtual const std::string getGroupName() { return DREAM3D::FilterGroups::StatisticsFilters; }
-<<<<<<< HEAD
     virtual const std::string getSubGroupName() { return DREAM3D::FilterSubGroups::CrystallographicFilters; }
-=======
-   virtual const std::string getSubGroupName() { return DREAM3D::FilterSubGroups::CrystallographicFilters; }
->>>>>>> 4355193f
     virtual const std::string getHumanLabel() { return "Find Field Reference Misorientations"; }
 
     DREAM3D_INSTANCE_PROPERTY(unsigned int, ReferenceOrientation)
 
 
     virtual void setupFilterParameters();
-<<<<<<< HEAD
-    virtual void writeFilterParameters(AbstractFilterParametersWriter* writer);
-=======
-  virtual int writeFilterParameters(AbstractFilterParametersWriter* writer, int index);
->>>>>>> 4355193f
+    virtual int writeFilterParameters(AbstractFilterParametersWriter* writer, int index);
 
     /**
     * @brief This method will read the options from a file
