--- conflicted
+++ resolved
@@ -67,7 +67,7 @@
 
     virtual ~FindGrainReferenceMisorientations();
 
-<<<<<<< HEAD
+
     //------ Required Cell Data
     DREAM3D_INSTANCE_STRING_PROPERTY(GrainIdsArrayName)
     DREAM3D_INSTANCE_STRING_PROPERTY(CellPhasesArrayName)
@@ -79,39 +79,21 @@
     DREAM3D_INSTANCE_STRING_PROPERTY(AvgQuatsArrayName)
     //------ Created Field Data
     DREAM3D_INSTANCE_STRING_PROPERTY(GrainAvgMisorientationsArrayName)
-=======
-  //------ Required Cell Data
-  DREAM3D_INSTANCE_STRING_PROPERTY(GrainIdsArrayName)
-  DREAM3D_INSTANCE_STRING_PROPERTY(CellPhasesArrayName)
-  DREAM3D_INSTANCE_STRING_PROPERTY(QuatsArrayName)
-  DREAM3D_INSTANCE_STRING_PROPERTY(GBEuclideanDistancesArrayName)
-  //------ Created Cell Data
-  DREAM3D_INSTANCE_STRING_PROPERTY(GrainReferenceMisorientationsArrayName)
-  //------ Required Field Data
-  DREAM3D_INSTANCE_STRING_PROPERTY(AvgQuatsArrayName)
-  //------ Created Field Data
-  DREAM3D_INSTANCE_STRING_PROPERTY(GrainAvgMisorientationsArrayName)
->>>>>>> f724b07f
+
     //------ Required Ensemble Data
     DREAM3D_INSTANCE_STRING_PROPERTY(CrystalStructuresArrayName)
 
     virtual const std::string getGroupName() { return DREAM3D::FilterGroups::StatisticsFilters; }
-<<<<<<< HEAD
     virtual const std::string getSubGroupName() { return DREAM3D::FilterSubGroups::CrystallographicFilters; }
-=======
-   virtual const std::string getSubGroupName() { return DREAM3D::FilterSubGroups::CrystallographicFilters; }
->>>>>>> f724b07f
     virtual const std::string getHumanLabel() { return "Find Field Reference Misorientations"; }
 
     DREAM3D_INSTANCE_PROPERTY(unsigned int, ReferenceOrientation)
 
 
     virtual void setupFilterParameters();
-<<<<<<< HEAD
-    virtual void writeFilterParameters(AbstractFilterParametersWriter* writer);
-=======
-  virtual int writeFilterParameters(AbstractFilterParametersWriter* writer, int index);
->>>>>>> f724b07f
+
+    virtual int writeFilterParameters(AbstractFilterParametersWriter* writer, int index);
+
 
     /**
     * @brief This method will read the options from a file
