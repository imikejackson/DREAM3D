/* ============================================================================
 * Copyright (c) 2011 Michael A. Jackson (BlueQuartz Software)
 * Copyright (c) 2011 Dr. Michael A. Groeber (US Air Force Research Laboratories)
 * All rights reserved.
 *
 * Redistribution and use in source and binary forms, with or without modification,
 * are permitted provided that the following conditions are met:
 *
 * Redistributions of source code must retain the above copyright notice, this
 * list of conditions and the following disclaimer.
 *
 * Redistributions in binary form must reproduce the above copyright notice, this
 * list of conditions and the following disclaimer in the documentation and/or
 * other materials provided with the distribution.
 *
 * Neither the name of Michael A. Groeber, Michael A. Jackson, the US Air Force,
 * BlueQuartz Software nor the names of its contributors may be used to endorse
 * or promote products derived from this software without specific prior written
 * permission.
 *
 * THIS SOFTWARE IS PROVIDED BY THE COPYRIGHT HOLDERS AND CONTRIBUTORS "AS IS"
 * AND ANY EXPRESS OR IMPLIED WARRANTIES, INCLUDING, BUT NOT LIMITED TO, THE
 * IMPLIED WARRANTIES OF MERCHANTABILITY AND FITNESS FOR A PARTICULAR PURPOSE ARE
 * DISCLAIMED. IN NO EVENT SHALL THE COPYRIGHT HOLDER OR CONTRIBUTORS BE LIABLE
 * FOR ANY DIRECT, INDIRECT, INCIDENTAL, SPECIAL, EXEMPLARY, OR CONSEQUENTIAL
 * DAMAGES (INCLUDING, BUT NOT LIMITED TO, PROCUREMENT OF SUBSTITUTE GOODS OR
 * SERVICES; LOSS OF USE, DATA, OR PROFITS; OR BUSINESS INTERRUPTION) HOWEVER
 * CAUSED AND ON ANY THEORY OF LIABILITY, WHETHER IN CONTRACT, STRICT LIABILITY,
 * OR TORT (INCLUDING NEGLIGENCE OR OTHERWISE) ARISING IN ANY WAY OUT OF THE
 * USE OF THIS SOFTWARE, EVEN IF ADVISED OF THE POSSIBILITY OF SUCH DAMAGE.
 *
 *  This code was written under United States Air Force Contract number
 *                           FA8650-07-D-5800
 *
 * ~~~~~~~~~~~~~~~~~~~~~~~~~~~~~~~~~~~~~~~~~~~~~~~~~~~~~~~~~~~~~~~~~~~~~~~~~~ */

#ifndef LOADVOLUME_H_
#define LOADVOLUME_H_

#include <vector>
#include <string>

#include "DREAM3DLib/DREAM3DLib.h"
#include "DREAM3DLib/Common/DREAM3DSetGetMacros.h"
#include "DREAM3DLib/Common/AbstractFilter.h"
#include "DREAM3DLib/Common/DataContainer.h"

/**
 * @class LoadVolume LoadVolume.h DREAM3DLib/GenericFilters/LoadVolume.h
 * @brief
 * @author
 * @date Nov 19, 2011
 * @version 1.0
 */
class DREAM3DLib_EXPORT LoadVolume : public AbstractFilter
{
  public:
    DREAM3D_SHARED_POINTERS(LoadVolume);
    DREAM3D_STATIC_NEW_MACRO(LoadVolume);
    DREAM3D_TYPE_MACRO_SUPER(LoadVolume, AbstractFilter);

    virtual ~LoadVolume();

    DREAM3D_INSTANCE_STRING_PROPERTY(InputFile)
  
    virtual void preflight();

<<<<<<< HEAD
    virtual const std::string getGroupName() { return DREAM3D::FilterGroups::StatisticsFilters; }
    virtual const std::string getHumanLabel() { return "Load Voxel Volume"; }

    virtual void setupFilterOptions();

    /**
    * @brief Reimplemented from @see AbstractFilter class
    */
    virtual void execute();
=======
	/**
  * @brief Reimplemented from @see AbstractFilter class
  */
	virtual void execute();
>>>>>>> 0fa7b3c9


  protected:
    LoadVolume();

    void initializeAttributes();
    void initializeGrains();

  private:
    int32_t* grain_indicies;
    int32_t* phases;
    float* eulerangles;
    int8_t* surfacevoxels;
    int32_t* neighbors;
    float* quats;

    LoadVolume(const LoadVolume&); // Copy Constructor Not Implemented
    void operator=(const LoadVolume&); // Operator '=' Not Implemented
};

#endif /* LOADVOLUME_H_ */<|MERGE_RESOLUTION|>--- conflicted
+++ resolved
@@ -62,10 +62,10 @@
     virtual ~LoadVolume();
 
     DREAM3D_INSTANCE_STRING_PROPERTY(InputFile)
-  
+
     virtual void preflight();
 
-<<<<<<< HEAD
+
     virtual const std::string getGroupName() { return DREAM3D::FilterGroups::StatisticsFilters; }
     virtual const std::string getHumanLabel() { return "Load Voxel Volume"; }
 
@@ -75,12 +75,7 @@
     * @brief Reimplemented from @see AbstractFilter class
     */
     virtual void execute();
-=======
-	/**
-  * @brief Reimplemented from @see AbstractFilter class
-  */
-	virtual void execute();
->>>>>>> 0fa7b3c9
+
 
 
   protected:
