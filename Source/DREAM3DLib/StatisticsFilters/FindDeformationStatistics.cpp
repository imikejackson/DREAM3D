/* ============================================================================
 * Copyright (c) 2011 Michael A. Jackson (BlueQuartz Software)
 * Copyright (c) 2011 Dr. Michael A. Groeber (US Air Force Research Laboratories)
 * All rights reserved.
 *
 * Redistribution and use in source and binary forms, with or without modification,
 * are permitted provided that the following conditions are met:
 *
 * Redistributions of source code must retain the above copyright notice, this
 * list of conditions and the following disclaimer.
 *
 * Redistributions in binary form must reproduce the above copyright notice, this
 * list of conditions and the following disclaimer in the documentation and/or
 * other materials provided with the distribution.
 *
 * Neither the name of Michael A. Groeber, Michael A. Jackson, the US Air Force,
 * BlueQuartz Software nor the names of its contributors may be used to endorse
 * or promote products derived from this software without specific prior written
 * permission.
 *
 * THIS SOFTWARE IS PROVIDED BY THE COPYRIGHT HOLDERS AND CONTRIBUTORS "AS IS"
 * AND ANY EXPRESS OR IMPLIED WARRANTIES, INCLUDING, BUT NOT LIMITED TO, THE
 * IMPLIED WARRANTIES OF MERCHANTABILITY AND FITNESS FOR A PARTICULAR PURPOSE ARE
 * DISCLAIMED. IN NO EVENT SHALL THE COPYRIGHT HOLDER OR CONTRIBUTORS BE LIABLE
 * FOR ANY DIRECT, INDIRECT, INCIDENTAL, SPECIAL, EXEMPLARY, OR CONSEQUENTIAL
 * DAMAGES (INCLUDING, BUT NOT LIMITED TO, PROCUREMENT OF SUBSTITUTE GOODS OR
 * SERVICES; LOSS OF USE, DATA, OR PROFITS; OR BUSINESS INTERRUPTION) HOWEVER
 * CAUSED AND ON ANY THEORY OF LIABILITY, WHETHER IN CONTRACT, STRICT LIABILITY,
 * OR TORT (INCLUDING NEGLIGENCE OR OTHERWISE) ARISING IN ANY WAY OUT OF THE
 * USE OF THIS SOFTWARE, EVEN IF ADVISED OF THE POSSIBILITY OF SUCH DAMAGE.
 *
 *  This code was written under United States Air Force Contract number
 *                           FA8650-07-D-5800
 *
 * ~~~~~~~~~~~~~~~~~~~~~~~~~~~~~~~~~~~~~~~~~~~~~~~~~~~~~~~~~~~~~~~~~~~~~~~~~~ */

#include "FindDeformationStatistics.h"

#include "DREAM3DLib/Common/DREAM3DMath.h"
#include "DREAM3DLib/Common/Constants.h"


const static float m_pi = static_cast<float>(M_PI);

// -----------------------------------------------------------------------------
//
// -----------------------------------------------------------------------------
<<<<<<< HEAD
FindDeformationStatistics::FindDeformationStatistics() :
            AbstractFilter()
=======
FindDeformationStatistics::FindDeformationStatistics() : 
m_GrainIds(NULL),
m_Phases(NULL),
m_NearestNeighbors(NULL),
m_SlipSystems(NULL),
m_GrainMisorientations(NULL),
m_MisorientationGradients(NULL),
m_KernelAverageMisorientations(NULL),
m_AvgQuats(NULL),
m_GrainAvgMisorientations(NULL),
m_Poles(NULL),
m_Schmids(NULL),
m_NearestNeighborDistances(NULL)
>>>>>>> 9b7bc55a
{
  m_HexOps = HexagonalOps::New();
  m_OrientationOps.push_back(dynamic_cast<OrientationMath*> (m_HexOps.get()));

  m_CubicOps = CubicOps::New();
  m_OrientationOps.push_back(dynamic_cast<OrientationMath*> (m_CubicOps.get()));

  m_OrthoOps = OrthoRhombicOps::New();
  m_OrientationOps.push_back(dynamic_cast<OrientationMath*> (m_OrthoOps.get()));
  setupFilterOptions();
}

// -----------------------------------------------------------------------------
//
// -----------------------------------------------------------------------------
FindDeformationStatistics::~FindDeformationStatistics()
{
}
// -----------------------------------------------------------------------------
//
// -----------------------------------------------------------------------------
void FindDeformationStatistics::setupFilterOptions()
{
  std::vector<FilterOption::Pointer> options;
  {
    FilterOption::Pointer option = FilterOption::New();
    option->setHumanLabel("Deformation Statistics File");
    option->setPropertyName("DeformationStatisticsFile");
    option->setWidgetType(FilterOption::OutputFileWidget);
    option->setValueType("string");
    options.push_back(option);
  }
  {
    FilterOption::Pointer option = FilterOption::New();
    option->setHumanLabel("VTK Output File");
    option->setPropertyName("VtkOutputFile");
    option->setWidgetType(FilterOption::OutputFileWidget);
    option->setValueType("string");
    options.push_back(option);
  }
  setFilterOptions(options);
}

// -----------------------------------------------------------------------------
//
// -----------------------------------------------------------------------------
void FindDeformationStatistics::preflight()
{
  int err = 0;
  std::stringstream ss;
  DataContainer::Pointer m = DataContainer::New();
  IDataArray::Pointer d = m->getVoxelData(DREAM3D::VoxelData::GrainIds);
  if(d.get() == NULL)
  {
	  ss << "GrainIds Array Not Initialized At Beginning of FindDeformationStatistics Filter" << std::endl;
	  err = -300;
  }
  d = m->getVoxelData(DREAM3D::VoxelData::KernelAverageMisorientations);
  if(d.get() == NULL)
  {
	  ss << "KernelAverageMisorientations Array Not Initialized At Beginning of FindDeformationStatistics Filter" << std::endl;
	  err = -300;
  }
  d = m->getVoxelData(DREAM3D::VoxelData::GrainMisorientations);
  if(d.get() == NULL)
  {
	  ss << "GrainMisorientations Array Not Initialized At Beginning of FindDeformationStatistics Filter" << std::endl;
	  err = -300;
  }
  d = m->getVoxelData(DREAM3D::VoxelData::MisorientationGradients);
  if(d.get() == NULL)
  {
	  ss << "MisorientationGradients Array Not Initialized At Beginning of FindDeformationStatistics Filter" << std::endl;
	  err = -300;
  }
  d = m->getVoxelData(DREAM3D::VoxelData::NearestNeighbors);
  if(d.get() == NULL)
  {
	  ss << "NearestNeighbors Array Not Initialized At Beginning of FindDeformationStatistics Filter" << std::endl;
	  err = -300;
  }
  d = m->getVoxelData(DREAM3D::VoxelData::NearestNeighborDistances);
  if(d.get() == NULL)
  {
	  ss << "NearestNeighborDistances Array Not Initialized At Beginning of FindDeformationStatistics Filter" << std::endl;
	  err = -300;
  }
  d = m->getFieldData(DREAM3D::FieldData::Schmids);
  if(d.get() == NULL)
  {
	  ss << "Schmids Array Not Initialized At Beginning of FindDeformationStatistics Filter" << std::endl;
	  err = -300;
  }
  d = m->getFieldData(DREAM3D::FieldData::SlipSystems);
  if(d.get() == NULL)
  {
	  ss << "SlipSystems Array Not Initialized At Beginning of FindDeformationStatistics Filter" << std::endl;
	  err = -300;
  }
  d = m->getFieldData(DREAM3D::FieldData::AvgQuats);
  if(d.get() == NULL)
  {
	  ss << "AvgQuats Array Not Initialized At Beginning of FindDeformationStatistics Filter" << std::endl;
	  err = -300;
  }
  d = m->getFieldData(DREAM3D::FieldData::Omega3s);
  if(d.get() == NULL)
  {
	  ss << "Omega3s Array Not Initialized At Beginning of FindDeformationStatistics Filter" << std::endl;
	  err = -300;
  }
  d = m->getFieldData(DREAM3D::FieldData::Phases);
  if(d.get() == NULL)
  {
	  ss << "Phases (Field) Array Not Initialized At Beginning of FindDeformationStatistics Filter" << std::endl;
	  err = -300;
  }
  d = m->getFieldData(DREAM3D::FieldData::Poles);
  if(d.get() == NULL)
  {
	  ss << "Poles Array Not Initialized At Beginning of FindDeformationStatistics Filter" << std::endl;
	  err = -300;
  }
  d = m->getFieldData(DREAM3D::FieldData::GrainAvgMisorientations);
  if(d.get() == NULL)
  {
	  ss << "Volumes Array Not Initialized At Beginning of FindDeformationStatistics Filter" << std::endl;
	  err = -300;
  }

  setErrorCondition(err);
  setErrorMessage(ss.str());
}
// -----------------------------------------------------------------------------
//
// -----------------------------------------------------------------------------
void FindDeformationStatistics::execute()
{
  setErrorCondition(0);

  DataContainer* m = getDataContainer();
  if (NULL == m)
  {
    setErrorCondition(-1);
    std::stringstream ss;
    ss << getNameOfClass() << " DataContainer was NULL";
    setErrorMessage(ss.str());
    return;
  }
  int64_t totalPoints = m->totalPoints();
  m_GrainIds = m->getVoxelDataSizeCheck<int32_t, Int32ArrayType, AbstractFilter>(DREAM3D::VoxelData::GrainIds, totalPoints, this);
  if(NULL == m_GrainIds)
  {
    return;
  }
  m_NearestNeighbors = m->getVoxelDataSizeCheck<int32_t, Int32ArrayType, AbstractFilter>(DREAM3D::VoxelData::NearestNeighbors, (totalPoints * 3), this);
  if(NULL == m_NearestNeighbors)
  {
    return;
  }
  m_NearestNeighborDistances = m->getVoxelDataSizeCheck<float, FloatArrayType, AbstractFilter>(DREAM3D::VoxelData::NearestNeighborDistances, (totalPoints * 3), this);
  if(NULL == m_NearestNeighborDistances)
  {
    return;
  }
  m_KernelAverageMisorientations = m->getVoxelDataSizeCheck<float, FloatArrayType, AbstractFilter>(DREAM3D::VoxelData::KernelAverageMisorientations, totalPoints, this);
  if(NULL == m_KernelAverageMisorientations)
  {
    return;
  }
  m_GrainMisorientations = m->getVoxelDataSizeCheck<float, FloatArrayType, AbstractFilter>(DREAM3D::VoxelData::GrainMisorientations, totalPoints, this);
  if(NULL == m_GrainMisorientations)
  {
    return;
  }
  m_MisorientationGradients = m->getVoxelDataSizeCheck<float, FloatArrayType, AbstractFilter>(DREAM3D::VoxelData::MisorientationGradients, totalPoints, this);
  if(NULL == m_MisorientationGradients)
  {
    return;
  }
//  std::string filename = m_OutputFile1;
  std::ofstream outFile;
  outFile.open(m_DeformationStatisticsFile.c_str(), std::ios_base::binary);
  float w, n1, n2, n3;
  int distance;
  float km, gbdist, tjdist, qpdist, sf, sf2, sfmm, gam, lmg, ssap;
  int nearestneighbor, gname, gname2, ss1;
  float q1[5], q2[5];
  int kmdist[25];
  int gamdist[25];
  int lmgdist[25];
  float kmvgb[10][2];
  float gamvgb[10][2];
  float lmgvgb[10][2];
  float kmvtj[10][2];
  float gamvtj[10][2];
  float lmgvtj[10][2];
  float kmvqp[10][2];
  float gamvqp[10][2];
  float lmgvqp[10][2];
  float kmvsf[10][2];
  float gamvsf[10][2];
  float lmgvsf[10][2];
  float kmvsfmm[10][2];
  float gamvsfmm[10][2];
  float lmgvsfmm[10][2];
  float kmvssap[10][2];
  float gamvssap[10][2];
  float lmgvssap[10][2];
  float kmvdis[10][2];
  float gamvdis[10][2];
  float lmgvdis[10][2];
  float kmvsfdistthresh[10][10][2];
  float gamvsfdistthresh[10][10][2];
  float lmgvsfdistthresh[10][10][2];
  float kmvsfmmdistthresh[10][10][2];
  float gamvsfmmdistthresh[10][10][2];
  float lmgvsfmmdistthresh[10][10][2];
  float kmvssapdistthresh[10][10][2];
  float gamvssapdistthresh[10][10][2];
  float lmgvssapdistthresh[10][10][2];
  float kmvdisdistthresh[10][10][2];
  float gamvdisdistthresh[10][10][2];
  float lmgvdisdistthresh[10][10][2];
  float kmvsfmmssapthresh[10][10][2];
  float gamvsfmmssapthresh[10][10][2];
  float lmgvsfmmssapthresh[10][10][2];
  int kmbin, gambin, lmgbin;
  int gbbin, tjbin, qpbin;
  int sfbin, ssapbin, sfmmbin, disbin;
 // int actualpoints = 0;
  for (int h = 0; h < 25; h++)
  {
	kmdist[h] = 0;
	gamdist[h] = 0;
	lmgdist[h] = 0;
  }
  for (int h = 0; h < 10; h++)
  {
	  for (int i = 0; i < 10; i++)
	  {
	    for (int j = 0; j < 2; j++)
	    {
		  kmvsfmmssapthresh[h][i][j] = 0;
		  gamvsfmmssapthresh[h][i][j] = 0;
		  lmgvsfmmssapthresh[h][i][j] = 0;
		  kmvsfdistthresh[h][i][j] = 0;
		  gamvsfdistthresh[h][i][j] = 0;
		  lmgvsfdistthresh[h][i][j] = 0;
		  kmvssapdistthresh[h][i][j] = 0;
		  gamvssapdistthresh[h][i][j] = 0;
		  lmgvssapdistthresh[h][i][j] = 0;
		  kmvssapdistthresh[h][i][j] = 0;
		  gamvssapdistthresh[h][i][j] = 0;
		  lmgvssapdistthresh[h][i][j] = 0;
		  kmvsfmmdistthresh[h][i][j] = 0;
		  gamvsfmmdistthresh[h][i][j] = 0;
		  lmgvsfmmdistthresh[h][i][j] = 0;
		  kmvdisdistthresh[h][i][j] = 0;
		  gamvdisdistthresh[h][i][j] = 0;
		  lmgvdisdistthresh[h][i][j] = 0;
		  if(h == 0)
		  {
			  kmvgb[i][j] = 0;
			  gamvgb[i][j] = 0;
			  lmgvgb[i][j] = 0;
			  kmvtj[i][j] = 0;
			  gamvtj[i][j] = 0;
			  lmgvtj[i][j] = 0;
			  kmvqp[i][j] = 0;
			  gamvqp[i][j] = 0;
			  lmgvqp[i][j] = 0;
			  kmvsf[i][j] = 0;
			  gamvsf[i][j] = 0;
			  lmgvsf[i][j] = 0;
			  kmvsfmm[i][j] = 0;
			  gamvsfmm[i][j] = 0;
			  lmgvsfmm[i][j] = 0;
			  kmvssap[i][j] = 0;
			  gamvssap[i][j] = 0;
			  lmgvssap[i][j] = 0;
			  kmvdis[i][j] = 0;
			  gamvdis[i][j] = 0;
			  lmgvdis[i][j] = 0;
		  }
		}
    }
  }

  for (int i = 0; i < totalPoints; i++)
  {
    gname = m_GrainIds[i];
	if(gname > 0)
	{
		  km = m_KernelAverageMisorientations[i];
		  gam = m_GrainMisorientations[i];
		  lmg = m_MisorientationGradients[i];
		  gbdist = m_NearestNeighborDistances[i*3 + 0];
		  tjdist = m_NearestNeighborDistances[i*3 + 1];
		  qpdist = m_NearestNeighborDistances[i*3 + 2];
		  nearestneighbor = m_NearestNeighbors[i*3 + 0];
		  gname2 = m_GrainIds[nearestneighbor];
		  sf = m_Schmids[gname];
		  sf2 = m_Schmids[gname2];
		  sfmm = sf / sf2;
		  ss1 = m_SlipSystems[gname];
	//	  ss2 = m_SlipSystems[gname2];
		  for(int j=0;j<5;j++)
		  {
			q1[j] = m_AvgQuats[5*gname+j]/m_AvgQuats[gname];
			q2[j] = m_AvgQuats[5*gname2+j]/m_AvgQuats[gname2];
		  }
		  OrientationMath::getSlipMisalignment(ss1, q1, q2, ssap);
		  if (m->crystruct[m_Phases[gname]] == m->crystruct[m_Phases[gname2]] && m_Phases[gname] > 0)
		  {
			w = m_OrientationOps[m->crystruct[m_Phases[gname]]]->getMisoQuat(q1, q2, n1, n2, n3);
		  }
		  else
		  {
			w = 0;
		  }
		  kmbin = int(km/0.2);
		  gambin = int(gam/0.8);
		  lmgbin = int(lmg/0.1);
		  gbbin = int(gbdist);
		  tjbin = int(tjdist);
		  qpbin = int(qpdist);
		  sfbin = int((sf-0.25) / 0.025);
		  if(sfmm >= 1) sfmmbin = int((sfmm-1.0)/0.2)+5;
		  if(sfmm < 1) sfmmbin = 4-int(((1.0/sfmm)-1.0)/0.2);
		  ssapbin = int((ssap-0.4) / 0.06);
		  disbin = int((w) / 10.0);
		  if (kmbin < 0) kmbin = 0;
		  if (kmbin > 24) kmbin = 24;
		  if (gambin < 0) gambin = 0;
		  if (gambin > 24) gambin = 24;
		  if (lmgbin < 0) lmgbin = 0;
		  if (lmgbin > 24) lmgbin = 24;
		  if (gbbin < 0) gbbin = 0;
		  if (gbbin > 9) gbbin = 9;
		  if (tjbin < 0) tjbin = 0;
		  if (tjbin > 9) tjbin = 9;
		  if (qpbin < 0) qpbin = 0;
		  if (qpbin > 9) qpbin = 9;
		  if (sfbin < 0) sfbin = 0;
		  if (sfbin > 9) sfbin = 9;
		  if (sfmmbin < 0) sfmmbin = 0;
		  if (sfmmbin > 9) sfmmbin = 9;
		  if (ssapbin < 0) ssapbin = 0;
		  if (ssapbin > 9) ssapbin = 9;
		  if (disbin < 0) disbin = 0;
		  if (disbin > 9) disbin = 9;
		  kmdist[kmbin]++;
		  gamdist[gambin]++;
		  lmgdist[lmgbin]++;
		  kmvgb[gbbin][0]++;
		  kmvgb[gbbin][1] = kmvgb[gbbin][1] + km;
		  gamvgb[gbbin][0]++;
		  gamvgb[gbbin][1] = gamvgb[gbbin][1] + gam;
		  lmgvgb[gbbin][0]++;
		  lmgvgb[gbbin][1] = lmgvgb[gbbin][1] + lmg;
		  kmvtj[tjbin][0]++;
		  kmvtj[tjbin][1] = kmvtj[tjbin][1] + km;
		  gamvtj[tjbin][0]++;
		  gamvtj[tjbin][1] = gamvtj[tjbin][1] + gam;
		  lmgvtj[tjbin][0]++;
		  lmgvtj[tjbin][1] = lmgvtj[tjbin][1] + lmg;
		  kmvqp[qpbin][0]++;
		  kmvqp[qpbin][1] = kmvqp[qpbin][1] + km;
		  gamvqp[qpbin][0]++;
		  gamvqp[qpbin][1] = gamvqp[qpbin][1] + gam;
		  lmgvqp[qpbin][0]++;
		  lmgvqp[qpbin][1] = lmgvqp[qpbin][1] + lmg;
		  distance = int(m_NearestNeighborDistances[i*3 + 0]);
		  if(distance > 9) distance = 9;
		  if(distance <= 5)
		  {
			  kmvsf[sfbin][0]++;
			  kmvsf[sfbin][1] = kmvsf[sfbin][1] + km;
			  gamvsf[sfbin][0]++;
			  gamvsf[sfbin][1] = gamvsf[sfbin][1] + gam;
			  lmgvsf[sfbin][0]++;
			  lmgvsf[sfbin][1] = lmgvsf[sfbin][1] + lmg;
			  kmvsfmm[sfmmbin][0]++;
			  kmvsfmm[sfmmbin][1] = kmvsfmm[sfmmbin][1] + km;
			  gamvsfmm[sfmmbin][0]++;
			  gamvsfmm[sfmmbin][1] = gamvsfmm[sfmmbin][1] + gam;
			  lmgvsfmm[sfmmbin][0]++;
			  lmgvsfmm[sfmmbin][1] = lmgvsfmm[sfmmbin][1] + lmg;
			  kmvssap[ssapbin][0]++;
			  kmvssap[ssapbin][1] = kmvssap[ssapbin][1] + km;
			  gamvssap[ssapbin][0]++;
			  gamvssap[ssapbin][1] = gamvssap[ssapbin][1] + gam;
			  lmgvssap[ssapbin][0]++;
			  lmgvssap[ssapbin][1] = lmgvssap[ssapbin][1] + lmg;
			  kmvdis[disbin][0]++;
			  kmvdis[disbin][1] = kmvdis[disbin][1] + km;
			  gamvdis[disbin][0]++;
			  gamvdis[disbin][1] = gamvdis[disbin][1] + gam;
			  lmgvdis[disbin][0]++;
			  lmgvdis[disbin][1] = lmgvdis[disbin][1] + lmg;
		  }
		  kmvsfdistthresh[distance][sfbin][0]++;
		  kmvsfdistthresh[distance][sfbin][1] = kmvsfdistthresh[distance][sfbin][1] + km;
		  gamvsfdistthresh[distance][sfbin][0]++;
		  gamvsfdistthresh[distance][sfbin][1] = gamvsfdistthresh[distance][sfbin][1] + gam;
		  lmgvsfdistthresh[distance][sfbin][0]++;
		  lmgvsfdistthresh[distance][sfbin][1] = lmgvsfdistthresh[distance][sfbin][1] + lmg;
		  kmvsfmmdistthresh[distance][sfmmbin][0]++;
		  kmvsfmmdistthresh[distance][sfmmbin][1] = kmvsfmmdistthresh[distance][sfmmbin][1] + km;
		  gamvsfmmdistthresh[distance][sfmmbin][0]++;
		  gamvsfmmdistthresh[distance][sfmmbin][1] = gamvsfmmdistthresh[distance][sfmmbin][1] + gam;
		  lmgvsfmmdistthresh[distance][sfmmbin][0]++;
		  lmgvsfmmdistthresh[distance][sfmmbin][1] = lmgvsfmmdistthresh[distance][sfmmbin][1] + lmg;
		  kmvssapdistthresh[distance][ssapbin][0]++;
		  kmvssapdistthresh[distance][ssapbin][1] = kmvssapdistthresh[distance][ssapbin][1] + km;
		  gamvssapdistthresh[distance][ssapbin][0]++;
		  gamvssapdistthresh[distance][ssapbin][1] = gamvssapdistthresh[distance][ssapbin][1] + gam;
		  lmgvssapdistthresh[distance][ssapbin][0]++;
		  lmgvssapdistthresh[distance][ssapbin][1] = lmgvssapdistthresh[distance][ssapbin][1] + lmg;
		  kmvdisdistthresh[distance][disbin][0]++;
		  kmvdisdistthresh[distance][disbin][1] = kmvdisdistthresh[distance][disbin][1] + km;
		  gamvdisdistthresh[distance][disbin][0]++;
		  gamvdisdistthresh[distance][disbin][1] = gamvdisdistthresh[distance][disbin][1] + gam;
		  lmgvdisdistthresh[distance][disbin][0]++;
		  lmgvdisdistthresh[distance][disbin][1] = lmgvdisdistthresh[distance][disbin][1] + lmg;
		  kmvsfmmssapthresh[sfmmbin][ssapbin][0]++;
		  kmvsfmmssapthresh[sfmmbin][ssapbin][1] = kmvsfmmssapthresh[sfmmbin][ssapbin][1] + km;
		  gamvsfmmssapthresh[sfmmbin][ssapbin][0]++;
		  gamvsfmmssapthresh[sfmmbin][ssapbin][1] = gamvsfmmssapthresh[sfmmbin][ssapbin][1] + gam;
		  lmgvsfmmssapthresh[sfmmbin][ssapbin][0]++;
		  lmgvsfmmssapthresh[sfmmbin][ssapbin][1] = lmgvsfmmssapthresh[sfmmbin][ssapbin][1] + lmg;
	}
  }
  outFile << "Kernel Misorientation Data" << std::endl;
  outFile << "GB		TJ		QP		SF		SFMM		SSAP		DIS" << std::endl;
  for (int i = 0; i < 10; i++)
  {
    if (kmvgb[i][0] > 0) kmvgb[i][1] = kmvgb[i][1] / kmvgb[i][0];
    if (kmvtj[i][0] > 0) kmvtj[i][1] = kmvtj[i][1] / kmvtj[i][0];
    if (kmvqp[i][0] > 0) kmvqp[i][1] = kmvqp[i][1] / kmvqp[i][0];
    if (kmvsf[i][0] > 0) kmvsf[i][1] = kmvsf[i][1] / kmvsf[i][0];
    if (kmvsfmm[i][0] > 0) kmvsfmm[i][1] = kmvsfmm[i][1] / kmvsfmm[i][0];
    if (kmvssap[i][0] > 0) kmvssap[i][1] = kmvssap[i][1] / kmvssap[i][0];
    if (kmvdis[i][0] > 0) kmvdis[i][1] = kmvdis[i][1] / kmvdis[i][0];
    outFile << kmvgb[i][0] << "	" << kmvgb[i][1] << "	"
		<< kmvtj[i][0] << "	" << kmvtj[i][1] << "	"
		<< kmvqp[i][0] << "	" << kmvqp[i][1] << "	"
		<< kmvsf[i][0] << "	" << kmvsf[i][1] << "	"
		<< kmvsfmm[i][0] << "	" << kmvsfmm[i][1] << "	"
		<< kmvssap[i][0] << "	" << kmvssap[i][1] << "	"
		<< kmvdis[i][0] << "	" << kmvdis[i][1] << std::endl;
  }
  outFile << std::endl;
  outFile << std::endl;
  outFile << "Grain Average Misorientation Data" << std::endl;
  outFile << "GB		TJ		QP		SF		SFMM		SSAP		DIS" << std::endl;
  for (int i = 0; i < 10; i++)
  {
    if (gamvgb[i][0] > 0) gamvgb[i][1] = gamvgb[i][1] / gamvgb[i][0];
    if (gamvtj[i][0] > 0) gamvtj[i][1] = gamvtj[i][1] / gamvtj[i][0];
    if (gamvqp[i][0] > 0) gamvqp[i][1] = gamvqp[i][1] / gamvqp[i][0];
    if (gamvsf[i][0] > 0) gamvsf[i][1] = gamvsf[i][1] / gamvsf[i][0];
    if (gamvsfmm[i][0] > 0) gamvsfmm[i][1] = gamvsfmm[i][1] / gamvsfmm[i][0];
    if (gamvssap[i][0] > 0) gamvssap[i][1] = gamvssap[i][1] / gamvssap[i][0];
    if (gamvdis[i][0] > 0) gamvdis[i][1] = gamvdis[i][1] / gamvdis[i][0];
    outFile << gamvgb[i][0] << "	" << gamvgb[i][1] << "	"
		<< gamvtj[i][0] << "	" << gamvtj[i][1] << "	"
		<< gamvqp[i][0] << "	" << gamvqp[i][1] << "	"
		<< gamvsf[i][0] << "	" << gamvsf[i][1] << "	"
		<< gamvsfmm[i][0] << "	" << gamvsfmm[i][1] << "	"
		<< gamvssap[i][0] << "	" << gamvssap[i][1] << "	"
		<< gamvdis[i][0] << "	" << gamvdis[i][1] << std::endl;
  }
  outFile << std::endl;
  outFile << std::endl;
  outFile << "Misorientation Gradient Data" << std::endl;
  outFile << "GB		TJ		QP		SF		SFMM		SSAP		DIS" << std::endl;
  for (int i = 0; i < 10; i++)
  {
    if (lmgvgb[i][0] > 0) lmgvgb[i][1] = lmgvgb[i][1] / lmgvgb[i][0];
    if (lmgvtj[i][0] > 0) lmgvtj[i][1] = lmgvtj[i][1] / lmgvtj[i][0];
    if (lmgvqp[i][0] > 0) lmgvqp[i][1] = lmgvqp[i][1] / lmgvqp[i][0];
    if (lmgvsf[i][0] > 0) lmgvsf[i][1] = lmgvsf[i][1] / lmgvsf[i][0];
    if (lmgvsfmm[i][0] > 0) lmgvsfmm[i][1] = lmgvsfmm[i][1] / lmgvsfmm[i][0];
    if (lmgvssap[i][0] > 0) lmgvssap[i][1] = lmgvssap[i][1] / lmgvssap[i][0];
    if (lmgvdis[i][0] > 0) lmgvdis[i][1] = lmgvdis[i][1] / lmgvdis[i][0];
    outFile << lmgvgb[i][0] << "	" << lmgvgb[i][1] << "	"
		<< lmgvtj[i][0] << "	" << lmgvtj[i][1] << "	"
		<< lmgvqp[i][0] << "	" << lmgvqp[i][1] << "	"
		<< lmgvsf[i][0] << "	" << lmgvsf[i][1] << "	"
		<< lmgvsfmm[i][0] << "	" << lmgvsfmm[i][1] << "	"
		<< lmgvssap[i][0] << "	" << lmgvssap[i][1] << "	"
		<< lmgvdis[i][0] << "	" << lmgvdis[i][1] << std::endl;
  }
  outFile << std::endl;
  outFile << std::endl;
  outFile << "Thresheld Data" << std::endl;
  outFile << "SF KAM" << std::endl;
  outFile << "0		1		2		3		4		5		6		7		8		9" << std::endl;
  for (int i = 0; i < 10; i++)
  {
	  for (int j = 0; j < 10; j++)
	  {
	    if (kmvsfdistthresh[j][i][0] > 0) kmvsfdistthresh[j][i][1] = kmvsfdistthresh[j][i][1] / kmvsfdistthresh[j][i][0];
	    outFile << kmvsfdistthresh[j][i][0] << "	" << kmvsfdistthresh[j][i][1] << "	";
	  }
	  outFile << std::endl;
  }
  outFile << "SFMM KAM" << std::endl;
  outFile << "0		1		2		3		4		5		6		7		8		9" << std::endl;
  for (int i = 0; i < 10; i++)
  {
	  for (int j = 0; j < 10; j++)
	  {
	    if (kmvsfmmdistthresh[j][i][0] > 0) kmvsfmmdistthresh[j][i][1] = kmvsfmmdistthresh[j][i][1] / kmvsfmmdistthresh[j][i][0];
	    outFile << kmvsfmmdistthresh[j][i][0] << "	" << kmvsfmmdistthresh[j][i][1] << "	";
	  }
	  outFile << std::endl;
  }
  outFile << "SSAP KAM" << std::endl;
  outFile << "0		1		2		3		4		5		6		7		8		9" << std::endl;
  for (int i = 0; i < 10; i++)
  {
	  for (int j = 0; j < 10; j++)
	  {
	    if (kmvssapdistthresh[j][i][0] > 0) kmvssapdistthresh[j][i][1] = kmvssapdistthresh[j][i][1] / kmvssapdistthresh[j][i][0];
	    outFile << kmvssapdistthresh[j][i][0] << "	" << kmvssapdistthresh[j][i][1] << "	";
	  }
	  outFile << std::endl;
  }
  outFile << "DIS KAM" << std::endl;
  outFile << "0		1		2		3		4		5		6		7		8		9" << std::endl;
  for (int i = 0; i < 10; i++)
  {
	  for (int j = 0; j < 10; j++)
	  {
	    if (kmvdisdistthresh[j][i][0] > 0) kmvdisdistthresh[j][i][1] = kmvdisdistthresh[j][i][1] / kmvdisdistthresh[j][i][0];
	    outFile << kmvdisdistthresh[j][i][0] << "	" << kmvdisdistthresh[j][i][1] << "	";
	  }
	  outFile << std::endl;
  }
  outFile << "SF GAM" << std::endl;
  outFile << "0		1		2		3		4		5		6		7		8		9" << std::endl;
  for (int i = 0; i < 10; i++)
  {
	  for (int j = 0; j < 10; j++)
	  {
	    if (gamvsfdistthresh[j][i][0] > 0) gamvsfdistthresh[j][i][1] = gamvsfdistthresh[j][i][1] / gamvsfdistthresh[j][i][0];
	    outFile << gamvsfdistthresh[j][i][0] << "	" << gamvsfdistthresh[j][i][1] << "	";
	  }
	  outFile << std::endl;
  }
  outFile << "SFMM GAM" << std::endl;
  outFile << "0		1		2		3		4		5		6		7		8		9" << std::endl;
  for (int i = 0; i < 10; i++)
  {
	  for (int j = 0; j < 10; j++)
	  {
	    if (gamvsfmmdistthresh[j][i][0] > 0) gamvsfmmdistthresh[j][i][1] = gamvsfmmdistthresh[j][i][1] / gamvsfmmdistthresh[j][i][0];
	    outFile << gamvsfmmdistthresh[j][i][0] << "	" << gamvsfmmdistthresh[j][i][1] << "	";
	  }
	  outFile << std::endl;
  }
  outFile << "SSAP GAM" << std::endl;
  outFile << "0		1		2		3		4		5		6		7		8		9" << std::endl;
  for (int i = 0; i < 10; i++)
  {
	  for (int j = 0; j < 10; j++)
	  {
	    if (gamvssapdistthresh[j][i][0] > 0) gamvssapdistthresh[j][i][1] = gamvssapdistthresh[j][i][1] / gamvssapdistthresh[j][i][0];
	    outFile << gamvssapdistthresh[j][i][0] << "	" << gamvssapdistthresh[j][i][1] << "	";
	  }
	  outFile << std::endl;
  }
  outFile << "DIS GAM" << std::endl;
  outFile << "0		1		2		3		4		5		6		7		8		9" << std::endl;
  for (int i = 0; i < 10; i++)
  {
	  for (int j = 0; j < 10; j++)
	  {
	    if (gamvdisdistthresh[j][i][0] > 0) gamvdisdistthresh[j][i][1] = gamvdisdistthresh[j][i][1] / gamvdisdistthresh[j][i][0];
	    outFile << gamvdisdistthresh[j][i][0] << "	" << gamvdisdistthresh[j][i][1] << "	";
	  }
	  outFile << std::endl;
  }
  outFile << "SF LMG" << std::endl;
  outFile << "0		1		2		3		4		5		6		7		8		9" << std::endl;
  for (int i = 0; i < 10; i++)
  {
	  for (int j = 0; j < 10; j++)
	  {
	    if (lmgvsfdistthresh[j][i][0] > 0) lmgvsfdistthresh[j][i][1] = lmgvsfdistthresh[j][i][1] / lmgvsfdistthresh[j][i][0];
	    outFile << lmgvsfdistthresh[j][i][0] << "	" << lmgvsfdistthresh[j][i][1] << "	";
	  }
	  outFile << std::endl;
  }
  outFile << "SFMM LMG" << std::endl;
  outFile << "0		1		2		3		4		5		6		7		8		9" << std::endl;
  for (int i = 0; i < 10; i++)
  {
	  for (int j = 0; j < 10; j++)
	  {
	    if (lmgvsfmmdistthresh[j][i][0] > 0) lmgvsfmmdistthresh[j][i][1] = lmgvsfmmdistthresh[j][i][1] / lmgvsfmmdistthresh[j][i][0];
	    outFile << lmgvsfmmdistthresh[j][i][0] << "	" << lmgvsfmmdistthresh[j][i][1] << "	";
	  }
	  outFile << std::endl;
  }
  outFile << "SSAP LMG" << std::endl;
  outFile << "0		1		2		3		4		5		6		7		8		9" << std::endl;
  for (int i = 0; i < 10; i++)
  {
	  for (int j = 0; j < 10; j++)
	  {
	    if (lmgvssapdistthresh[j][i][0] > 0) lmgvssapdistthresh[j][i][1] = lmgvssapdistthresh[j][i][1] / lmgvssapdistthresh[j][i][0];
	    outFile << lmgvssapdistthresh[j][i][0] << "	" << lmgvssapdistthresh[j][i][1] << "	";
	  }
	  outFile << std::endl;
  }
  outFile << "DIS LMG" << std::endl;
  outFile << "0		1		2		3		4		5		6		7		8		9" << std::endl;
  for (int i = 0; i < 10; i++)
  {
	  for (int j = 0; j < 10; j++)
	  {
	    if (lmgvdisdistthresh[j][i][0] > 0) lmgvdisdistthresh[j][i][1] = lmgvdisdistthresh[j][i][1] / lmgvdisdistthresh[j][i][0];
	    outFile << lmgvdisdistthresh[j][i][0] << "	" << lmgvdisdistthresh[j][i][1] << "	";
	  }
	  outFile << std::endl;
  }
  outFile << "SFMM SSAP KAM" << std::endl;
  outFile << "0.43		0.49		0.55		0.61		0.67		0.73		0.79		0.85		0.91		0.97" << std::endl;
  for (int i = 0; i < 10; i++)
  {
	  for (int j = 0; j < 10; j++)
	  {
	    if (kmvsfmmssapthresh[i][j][0] > 0) kmvsfmmssapthresh[i][j][1] = kmvsfmmssapthresh[i][j][1] / kmvsfmmssapthresh[i][j][0];
	    outFile << kmvsfmmssapthresh[i][j][0] << "	" << kmvsfmmssapthresh[i][j][1] << "	";
	  }
	  outFile << std::endl;
  }
  outFile << "SFMM SSAP GAM" << std::endl;
  outFile << "0.43		0.49		0.55		0.61		0.67		0.73		0.79		0.85		0.91		0.97" << std::endl;
  for (int i = 0; i < 10; i++)
  {
	  for (int j = 0; j < 10; j++)
	  {
	    if (gamvsfmmssapthresh[i][j][0] > 0) gamvsfmmssapthresh[i][j][1] = gamvsfmmssapthresh[i][j][1] / gamvsfmmssapthresh[i][j][0];
	    outFile << gamvsfmmssapthresh[i][j][0] << "	" << gamvsfmmssapthresh[i][j][1] << "	";
	  }
	  outFile << std::endl;
  }
  outFile << "SFMM SSAP LMG" << std::endl;
  outFile << "0.43		0.49		0.55		0.61		0.67		0.73		0.79		0.85		0.91		0.97" << std::endl;
  for (int i = 0; i < 10; i++)
  {
	  for (int j = 0; j < 10; j++)
	  {
	    if (lmgvsfmmssapthresh[i][j][0] > 0) lmgvsfmmssapthresh[i][j][1] = lmgvsfmmssapthresh[i][j][1] / lmgvsfmmssapthresh[i][j][0];
	    outFile << lmgvsfmmssapthresh[i][j][0] << "	" << lmgvsfmmssapthresh[i][j][1] << "	";
	  }
	  outFile << std::endl;
  }
  outFile << "KAM DIST		GAM DIST		LMG DIST" << std::endl;
  for (int i = 0; i < 25; i++)
  {
	    outFile << float(i)*0.2+0.1 << "	" << kmdist[i] << "	" << float(i)*0.8+0.4 << "	" << gamdist[i] << "	" << float(i)*0.1+0.05 << "	" << lmgdist[i] << std::endl;
  }
  outFile.close();

 // std::string filename2 = m_OutputFile2;
  FILE* vtkFile = NULL;
  vtkFile = fopen(m_VtkOutputFile.c_str(), "wb");
  if (NULL == vtkFile)
  {
	std::cout << "Error Creating VTK Visualization File '" << m_VtkOutputFile << "'" << std::endl;
	return;
  }
  fprintf(vtkFile, "# vtk DataFile Version 2.0\n");
  fprintf(vtkFile,  "DREAM3D Generated Data Set: Deformation Statistics\n");
  fprintf(vtkFile,  "ASCII\n");
  fprintf(vtkFile,  "DATASET UNSTRUCTURED_GRID\n");
  fprintf(vtkFile,  "POINTS %ld float\n", m->m_Grains.size()-1);

  std::vector<Field::Pointer>::size_type size = m->m_Grains.size();

  for(size_t i=1;i<size;i++)
  {
		float x = m_Poles[3*i] - (m_Poles[3*i] * (m_Poles[3*i+2] / (m_Poles[3*i+2] + 1)));;
		float y = m_Poles[3*i+1] - (m_Poles[3*i+1] * (m_Poles[3*i+2] / (m_Poles[3*i+2] + 1)));;
		float z = 0.0;
		fprintf(vtkFile, "%f %f %f\n", x, y, z);
  }

  fprintf(vtkFile, "CELLS %ld %ld\n", m->m_Grains.size()-1, ((m->m_Grains.size()-1)*2));
//  Store the Grain Ids so we don't have to re-read the triangles file again
  for(size_t i=1;i<size;i++)
  {
	   fprintf(vtkFile, "1 %ld\n", (i-1));
  }

  // Write the CELL_TYPES into the file
  fprintf(vtkFile, "\n");
  fprintf(vtkFile, "CELL_TYPES %ld\n", m->m_Grains.size()-1);
  for(size_t i=1;i<size;i++)
  {
	fprintf(vtkFile, "1\n");
  }


  // Write the GrainId Data to teh file
  fprintf(vtkFile, "\n");
  fprintf(vtkFile, "CELL_DATA %ld\n", m->m_Grains.size()-1);
  fprintf(vtkFile, "SCALARS Misorientation float\n");
  fprintf(vtkFile, "LOOKUP_TABLE default\n");
  for (size_t i = 1; i < size; i++)
  {
	  float miso = m_GrainAvgMisorientations[i];
	  fprintf(vtkFile, "%f\n", miso);
  }
  fclose(vtkFile);

  notify("FindDeformationStatistics Completed", 0, Observable::UpdateProgressMessage);
}<|MERGE_RESOLUTION|>--- conflicted
+++ resolved
@@ -45,11 +45,8 @@
 // -----------------------------------------------------------------------------
 //
 // -----------------------------------------------------------------------------
-<<<<<<< HEAD
 FindDeformationStatistics::FindDeformationStatistics() :
-            AbstractFilter()
-=======
-FindDeformationStatistics::FindDeformationStatistics() : 
+AbstractFilter(),
 m_GrainIds(NULL),
 m_Phases(NULL),
 m_NearestNeighbors(NULL),
@@ -62,7 +59,6 @@
 m_Poles(NULL),
 m_Schmids(NULL),
 m_NearestNeighborDistances(NULL)
->>>>>>> 9b7bc55a
 {
   m_HexOps = HexagonalOps::New();
   m_OrientationOps.push_back(dynamic_cast<OrientationMath*> (m_HexOps.get()));
@@ -745,9 +741,9 @@
   fprintf(vtkFile,  "DREAM3D Generated Data Set: Deformation Statistics\n");
   fprintf(vtkFile,  "ASCII\n");
   fprintf(vtkFile,  "DATASET UNSTRUCTURED_GRID\n");
-  fprintf(vtkFile,  "POINTS %ld float\n", m->m_Grains.size()-1);
-
-  std::vector<Field::Pointer>::size_type size = m->m_Grains.size();
+  fprintf(vtkFile,  "POINTS %ld float\n", m->getTotalFields()-1);
+
+  std::vector<Field::Pointer>::size_type size = m->getTotalFields();
 
   for(size_t i=1;i<size;i++)
   {
@@ -757,7 +753,7 @@
 		fprintf(vtkFile, "%f %f %f\n", x, y, z);
   }
 
-  fprintf(vtkFile, "CELLS %ld %ld\n", m->m_Grains.size()-1, ((m->m_Grains.size()-1)*2));
+  fprintf(vtkFile, "CELLS %ld %ld\n", m->getTotalFields()-1, ((m->getTotalFields()-1)*2));
 //  Store the Grain Ids so we don't have to re-read the triangles file again
   for(size_t i=1;i<size;i++)
   {
@@ -766,7 +762,7 @@
 
   // Write the CELL_TYPES into the file
   fprintf(vtkFile, "\n");
-  fprintf(vtkFile, "CELL_TYPES %ld\n", m->m_Grains.size()-1);
+  fprintf(vtkFile, "CELL_TYPES %ld\n", m->getTotalFields()-1);
   for(size_t i=1;i<size;i++)
   {
 	fprintf(vtkFile, "1\n");
@@ -775,7 +771,7 @@
 
   // Write the GrainId Data to teh file
   fprintf(vtkFile, "\n");
-  fprintf(vtkFile, "CELL_DATA %ld\n", m->m_Grains.size()-1);
+  fprintf(vtkFile, "CELL_DATA %ld\n", m->getTotalFields()-1);
   fprintf(vtkFile, "SCALARS Misorientation float\n");
   fprintf(vtkFile, "LOOKUP_TABLE default\n");
   for (size_t i = 1; i < size; i++)
