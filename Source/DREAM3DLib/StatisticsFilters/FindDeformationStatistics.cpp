/* ============================================================================
 * Copyright (c) 2011 Michael A. Jackson (BlueQuartz Software)
 * Copyright (c) 2011 Dr. Michael A. Groeber (US Air Force Research Laboratories)
 * All rights reserved.
 *
 * Redistribution and use in source and binary forms, with or without modification,
 * are permitted provided that the following conditions are met:
 *
 * Redistributions of source code must retain the above copyright notice, this
 * list of conditions and the following disclaimer.
 *
 * Redistributions in binary form must reproduce the above copyright notice, this
 * list of conditions and the following disclaimer in the documentation and/or
 * other materials provided with the distribution.
 *
 * Neither the name of Michael A. Groeber, Michael A. Jackson, the US Air Force,
 * BlueQuartz Software nor the names of its contributors may be used to endorse
 * or promote products derived from this software without specific prior written
 * permission.
 *
 * THIS SOFTWARE IS PROVIDED BY THE COPYRIGHT HOLDERS AND CONTRIBUTORS "AS IS"
 * AND ANY EXPRESS OR IMPLIED WARRANTIES, INCLUDING, BUT NOT LIMITED TO, THE
 * IMPLIED WARRANTIES OF MERCHANTABILITY AND FITNESS FOR A PARTICULAR PURPOSE ARE
 * DISCLAIMED. IN NO EVENT SHALL THE COPYRIGHT HOLDER OR CONTRIBUTORS BE LIABLE
 * FOR ANY DIRECT, INDIRECT, INCIDENTAL, SPECIAL, EXEMPLARY, OR CONSEQUENTIAL
 * DAMAGES (INCLUDING, BUT NOT LIMITED TO, PROCUREMENT OF SUBSTITUTE GOODS OR
 * SERVICES; LOSS OF USE, DATA, OR PROFITS; OR BUSINESS INTERRUPTION) HOWEVER
 * CAUSED AND ON ANY THEORY OF LIABILITY, WHETHER IN CONTRACT, STRICT LIABILITY,
 * OR TORT (INCLUDING NEGLIGENCE OR OTHERWISE) ARISING IN ANY WAY OUT OF THE
 * USE OF THIS SOFTWARE, EVEN IF ADVISED OF THE POSSIBILITY OF SUCH DAMAGE.
 *
 *  This code was written under United States Air Force Contract number
 *                           FA8650-07-D-5800
 *
 * ~~~~~~~~~~~~~~~~~~~~~~~~~~~~~~~~~~~~~~~~~~~~~~~~~~~~~~~~~~~~~~~~~~~~~~~~~~ */

#include "FindDeformationStatistics.h"


#include "DREAM3DLib/Common/Constants.h"
#include "DREAM3DLib/GenericFilters/FindGrainPhases.h"




// -----------------------------------------------------------------------------
//
// -----------------------------------------------------------------------------
FindDeformationStatistics::FindDeformationStatistics() :
  AbstractFilter(),
  m_F1ArrayName(DREAM3D::FieldData::F1),
  m_F1sptArrayName(DREAM3D::FieldData::F1spt),
  m_F7ArrayName(DREAM3D::FieldData::F7),
  m_mPrimeArrayName(DREAM3D::FieldData::mPrime),
  m_GrainIdsArrayName(DREAM3D::CellData::GrainIds),
  m_GrainReferenceMisorientationsArrayName(DREAM3D::CellData::GrainReferenceMisorientations),
  m_KernelAverageMisorientationsArrayName(DREAM3D::CellData::KernelAverageMisorientations),
  m_GBEuclideanDistancesArrayName(DREAM3D::CellData::GBEuclideanDistances),
  m_TJEuclideanDistancesArrayName(DREAM3D::CellData::TJEuclideanDistances),
  m_QPEuclideanDistancesArrayName(DREAM3D::CellData::QPEuclideanDistances),
  m_NearestNeighborsArrayName(DREAM3D::CellData::NearestNeighbors),
  m_AvgQuatsArrayName(DREAM3D::FieldData::AvgQuats),
  m_GrainAvgMisorientationsArrayName(DREAM3D::FieldData::GrainAvgMisorientations),
  m_FieldPhasesArrayName(DREAM3D::FieldData::Phases),
  m_PolesArrayName(DREAM3D::FieldData::Poles),
  m_SchmidsArrayName(DREAM3D::FieldData::Schmids),
  m_GrainIds(NULL),
  m_FieldPhases(NULL),
  m_NearestNeighbors(NULL),
  m_GrainReferenceMisorientations(NULL),
  m_KernelAverageMisorientations(NULL),
  m_AvgQuats(NULL),
  m_F1(NULL),
  m_F1spt(NULL),
  m_F7(NULL),
  m_mPrime(NULL),
  m_GrainAvgMisorientations(NULL),
  m_Poles(NULL),
  m_Schmids(NULL),
  m_GBEuclideanDistances(NULL),
  m_TJEuclideanDistances(NULL),
  m_QPEuclideanDistances(NULL),
  m_CrystalStructures(NULL)
{
  m_OrientationOps = OrientationOps::getOrientationOpsVector();
  setupFilterParameters();
}

// -----------------------------------------------------------------------------
//
// -----------------------------------------------------------------------------
FindDeformationStatistics::~FindDeformationStatistics()
{
}

// -----------------------------------------------------------------------------
//
// -----------------------------------------------------------------------------
void FindDeformationStatistics::setupFilterParameters()
{
  std::vector<FilterParameter::Pointer> parameters;
  {
    FilterParameter::Pointer option = FilterParameter::New();
    option->setHumanLabel("Deformation Statistics File");
    option->setPropertyName("DeformationStatisticsFile");
    option->setWidgetType(FilterParameter::OutputFileWidget);
    option->setValueType("string");
    parameters.push_back(option);
  }
  {
    FilterParameter::Pointer option = FilterParameter::New();
    option->setHumanLabel("VTK Output File");
    option->setPropertyName("VtkOutputFile");
    option->setWidgetType(FilterParameter::OutputFileWidget);
    option->setValueType("string");
    parameters.push_back(option);
  }
  setFilterParameters(parameters);
}
// -----------------------------------------------------------------------------
void FindDeformationStatistics::readFilterParameters(AbstractFilterParametersReader* reader, int index)
{
  reader->openFilterGroup(this, index);
  /* Code to read the values goes between these statements */
////!!##
  reader->closeFilterGroup();
}

// -----------------------------------------------------------------------------
//
// -----------------------------------------------------------------------------
int FindDeformationStatistics::writeFilterParameters(AbstractFilterParametersWriter* writer, int index)
{
  writer->openFilterGroup(this, index);
  writer->writeValue("DeformationStatisticsFile", getDeformationStatisticsFile() );
  writer->writeValue("VtkOutputFile", getVtkOutputFile() );
  writer->closeFilterGroup();
  return ++index; // we want to return the next index that was just written to
}

// -----------------------------------------------------------------------------
//
// -----------------------------------------------------------------------------
void FindDeformationStatistics::dataCheck(bool preflight, size_t voxels, size_t fields, size_t ensembles)
{
  setErrorCondition(0);
<<<<<<< HEAD
  QString ss;
  VoxelDataContainer* m = getVoxelDataContainer();
=======
  std::stringstream ss;
  VolumeDataContainer* m = getVolumeDataContainer();
>>>>>>> c8a14ed2

  GET_PREREQ_DATA(m, DREAM3D, CellData, GrainIds, ss, -300, int32_t, Int32ArrayType, voxels, 1)
      GET_PREREQ_DATA(m, DREAM3D, CellData, KernelAverageMisorientations, ss, -300, float, FloatArrayType, voxels, 1)
      GET_PREREQ_DATA(m, DREAM3D, CellData, GrainReferenceMisorientations, ss, -300, float, FloatArrayType, voxels, 1)
      GET_PREREQ_DATA(m, DREAM3D, CellData, NearestNeighbors, ss, -300, int32_t, Int32ArrayType, voxels, 3)
      GET_PREREQ_DATA(m, DREAM3D, CellData, GBEuclideanDistances, ss, -300, float, FloatArrayType, voxels, 1)
      GET_PREREQ_DATA(m, DREAM3D, CellData, TJEuclideanDistances, ss, -300, float, FloatArrayType, voxels, 1)
      GET_PREREQ_DATA(m, DREAM3D, CellData, QPEuclideanDistances, ss, -300, float, FloatArrayType, voxels, 1)

      GET_PREREQ_DATA(m, DREAM3D, FieldData, Schmids, ss, -305, float, FloatArrayType, fields, 1)
      GET_PREREQ_DATA(m, DREAM3D, FieldData, AvgQuats, ss, -301, float, FloatArrayType, fields, 4)
      GET_PREREQ_DATA(m, DREAM3D, FieldData, FieldPhases, ss, -302, int32_t, Int32ArrayType, fields, 1)


      GET_PREREQ_DATA(m, DREAM3D, FieldData, Poles, ss, -306, int32_t, Int32ArrayType, fields, 3)
      GET_PREREQ_DATA(m, DREAM3D, FieldData, GrainAvgMisorientations, ss, -306, float, FloatArrayType, fields, 1)

      GET_PREREQ_DATA(m, DREAM3D, FieldData, F1, ss, -307, float, FloatArrayType, voxels, 1)
      GET_PREREQ_DATA(m, DREAM3D, FieldData, F1spt, ss, -308, float, FloatArrayType, voxels, 1)
      GET_PREREQ_DATA(m, DREAM3D, FieldData, F7, ss, -309, float, FloatArrayType, voxels, 1)
      GET_PREREQ_DATA(m, DREAM3D, FieldData, mPrime, ss, -310, float, FloatArrayType, voxels, 1)

      typedef DataArray<unsigned int> XTalStructArrayType;
  GET_PREREQ_DATA(m, DREAM3D, EnsembleData, CrystalStructures, ss, -305, unsigned int, XTalStructArrayType, ensembles, 1)
}

// -----------------------------------------------------------------------------
//
// -----------------------------------------------------------------------------
void FindDeformationStatistics::preflight()
{
  dataCheck(true, 1,1 ,1);
}

// -----------------------------------------------------------------------------
//
// -----------------------------------------------------------------------------
void FindDeformationStatistics::execute()
{
  VolumeDataContainer* m = getVolumeDataContainer();
  if(NULL == m)
  {
    setErrorCondition(-999);
    notifyErrorMessage("The DataContainer Object was NULL", -999);
    return;
  }
  setErrorCondition(0);

  int64_t totalPoints = m->getTotalPoints();
  dataCheck(false, m->getTotalPoints(), m->getNumFieldTuples(), m->getNumEnsembleTuples());
  if (getErrorCondition() < 0)
  {
    return;
  }

  //  QString filename = m_OutputFile1;
  std::ofstream outFile;
  outFile.open(m_DeformationStatisticsFile.c_str(), std::ios_base::binary);
  float w, n1, n2, n3;
  int distance;
  float kam, gbdist, tjdist, qpdist, sf, grm, mprime, F1, F1spt, F7;
  int gname, gname2;
  QuatF q1;
  QuatF q2;
  QuatF* avgQuats = reinterpret_cast<QuatF*>(m_AvgQuats);

  int kmdist[20];
  int gamdist[20];
  float kmvgb[20][2];
  float gamvgb[20][2];
  float kmvtj[20][2];
  float gamvtj[20][2];
  float kmvqp[20][2];
  float gamvqp[20][2];
  float kmvsf[20][2];
  float gamvsf[20][2];
  float kmvF1[20][2];
  float gamvF1[20][2];
  float kmvF1spt[20][2];
  float gamvF1spt[20][2];
  float kmvF7[20][2];
  float gamvF7[20][2];
  float kmvmprime[20][2];
  float gamvmprime[20][2];
  float kmvdis[20][2];
  float gamvdis[20][2];

  int kambin, grmbin, kambin2, grmbin2;
  int gbbin, tjbin, qpbin;
  int sfbin, mprimebin, F1bin, F1sptbin, F7bin, disbin;
  // int actualpoints = 0;
  for (int h = 0; h < 20; h++)
  {
    kmdist[h] = 0;
    gamdist[h] = 0;
  }
  for (int i = 0; i < 20; i++)
  {
    for (int j = 0; j < 2; j++)
    {
      kmvgb[i][j] = 0;
      gamvgb[i][j] = 0;
      kmvtj[i][j] = 0;
      gamvtj[i][j] = 0;
      kmvqp[i][j] = 0;
      gamvqp[i][j] = 0;
      kmvsf[i][j] = 0;
      gamvsf[i][j] = 0;
      kmvF1[i][j] = 0;
      gamvF1[i][j] = 0;
      kmvF1spt[i][j] = 0;
      gamvF1spt[i][j] = 0;
      kmvF7[i][j] = 0;
      gamvF7[i][j] = 0;
      kmvmprime[i][j] = 0;
      gamvmprime[i][j] = 0;
      kmvdis[i][j] = 0;
      gamvdis[i][j] = 0;
    }
  }

  float avgKAM = 0;
  float avgGRM = 0;
  float avgGBdist = 0;
  float avgTJdist = 0;
  float avgQPdist = 0;
  float avgSF = 0;
  float avgF1 = 0;
  float avgF1spt = 0;
  float avgF7 = 0;
  float avgmprime = 0;
  float avgDIS = 0;
  double counter = 0;
  float LD[3];
  LD[0] = 0;
  LD[1] = 0;
  LD[2] = 1;
  for (int i = 0; i < totalPoints; i++)
  {
    gname = m_GrainIds[i];
    if(gname > 0)
    {
      avgKAM = avgKAM + m_KernelAverageMisorientations[i];
      avgGRM = avgGRM + m_GrainReferenceMisorientations[i];
      avgGBdist = avgGBdist + m_GBEuclideanDistances[i];
      avgTJdist = avgTJdist + m_TJEuclideanDistances[i];
      avgQPdist = avgQPdist + m_QPEuclideanDistances[i];
      avgSF = avgSF + m_Schmids[gname];
      avgF1 = avgF1 + m_F1[i];
      avgF1spt = avgF1spt + m_F1spt[i];
      avgF7 = avgF7 + m_F7[i];
      avgmprime = avgmprime + m_mPrime[i];
      gname2 = m_NearestNeighbors[i * 3 + 0];

      QuaternionMathF::Copy(avgQuats[gname], q1);
      QuaternionMathF::Copy(avgQuats[gname2], q2);

//      for (int j = 0; j < 5; j++)
//      {
//        q1[j] = m_AvgQuats[5 * gname + j];
//        q2[j] = m_AvgQuats[5 * gname2 + j];
//      }
      if(m_CrystalStructures[m_FieldPhases[gname]] == m_CrystalStructures[m_FieldPhases[gname2]] && m_FieldPhases[gname] > 0)
      {
        w = m_OrientationOps[m_CrystalStructures[m_FieldPhases[gname]]]->getMisoQuat(q1, q2, n1, n2, n3);
        w = w *(180.0f/DREAM3D::Constants::k_Pi);
      }
      else
      {
        w = 0;
      }
      avgDIS = avgDIS + w;
      counter++;
    }
  }
  avgKAM = avgKAM/counter;
  avgGRM = avgGRM/counter;
  avgGBdist = avgGBdist/counter;
  avgTJdist = avgTJdist/counter;
  avgQPdist = avgQPdist/counter;
  avgSF = avgSF/counter;
  avgF1 = avgF1/counter;
  avgF1spt = avgF1spt/counter;
  avgF7 = avgF7/counter;
  avgmprime = avgmprime/counter;
  avgDIS = avgDIS/counter;
  for (int i = 0; i < totalPoints; i++)
  {
    gname = m_GrainIds[i];
    if(gname > 0)
    {
      kam = m_KernelAverageMisorientations[i];
      grm = m_GrainReferenceMisorientations[i];
      gbdist = m_GBEuclideanDistances[i];
      tjdist = m_TJEuclideanDistances[i];
      qpdist = m_QPEuclideanDistances[i];
      gname2 = m_NearestNeighbors[i * 3 + 0];
      sf = m_Schmids[gname];
      F1 = m_F1[i];
      F1spt = m_F1spt[i];
      F7 = m_F7[i];
      mprime = m_mPrime[i];
      QuaternionMathF::Copy(avgQuats[gname], q1);
      QuaternionMathF::Copy(avgQuats[gname2], q2);
//      for (int j = 0; j < 5; j++)
//      {
//        q1[j] = m_AvgQuats[5 * gname + j];
//        q2[j] = m_AvgQuats[5 * gname2 + j];
//      }
      if(m_CrystalStructures[m_FieldPhases[gname]] == m_CrystalStructures[m_FieldPhases[gname2]] && m_FieldPhases[gname] > 0)
      {
        w = m_OrientationOps[m_CrystalStructures[m_FieldPhases[gname]]]->getMisoQuat(q1, q2, n1, n2, n3);
        w = w *(180.0f/DREAM3D::Constants::k_Pi);
      }
      else
      {
        w = 0;
      }
      if((kam/avgKAM) >= 1) kambin = 10+int(((kam/avgKAM)-1.0)/0.25);
      else kambin = 9-int(((avgKAM/kam)-1.0)/0.25);
      if((grm/avgGRM) >= 1) grmbin = 10+int(((grm/avgGRM)-1.0)/0.25);
      else grmbin = 9-int(((avgGRM/grm)-1.0)/0.25);
      kambin2 = int(kam/0.25);
      grmbin2 = int(grm/0.5);
      gbbin = int(gbdist);
      tjbin = int(tjdist);
      qpbin = int(qpdist);
      if((sf/avgSF) >= 1) sfbin = 10+int(((sf/avgSF)-1.0)/0.25);
      else sfbin = 9-int(((avgSF/sf)-1.0)/0.25);
      if((w/avgDIS) >= 1) disbin = 10+int(((w/avgDIS)-1.0)/0.25);
      else disbin = 9-int(((avgDIS/w)-1.0)/0.25);
      if((mprime/avgmprime) >= 1) mprimebin = 10+int(((mprime/avgmprime)-1.0)/0.25);
      else mprimebin = 9-int(((avgmprime/mprime)-1.0)/0.25);
      if((F1/avgF1) >= 1) F1bin = 10+int(((F1/avgF1)-1.0)/0.25);
      else F1bin = 9-int(((avgF1/F1)-1.0)/0.25);
      if((F1spt/avgF1) >= 1) F1sptbin = 10+int(((F1spt/avgF1spt)-1.0)/0.25);
      else F1sptbin = 9-int(((avgF1spt/F1spt)-1.0)/0.25);
      if((F7/avgF7) >= 1) F7bin = 10+int(((F7/avgF7)-1.0)/0.25);
      else F7bin = 9-int(((avgF7/F7)-1.0)/0.25);
      if(kambin < 0) kambin = 0;
      if(kambin > 19) kambin = 19;
      if(grmbin < 0) grmbin = 0;
      if(grmbin > 19) grmbin = 19;
      if(gbbin < 0) gbbin = 0;
      if(gbbin > 19) gbbin = 19;
      if(tjbin < 0) tjbin = 0;
      if(tjbin > 19) tjbin = 19;
      if(qpbin < 0) qpbin = 0;
      if(qpbin > 19) qpbin = 19;
      if(sfbin < 0) sfbin = 0;
      if(sfbin > 19) sfbin = 19;
      if(F1bin < 0) F1bin = 0;
      if(F1bin > 19) F1bin = 19;
      if(F1sptbin < 0) F1sptbin = 0;
      if(F1sptbin > 19) F1sptbin = 19;
      if(F7bin < 0) F7bin = 0;
      if(F7bin > 19) F7bin = 19;
      if(mprimebin < 0) mprimebin = 0;
      if(mprimebin > 19) mprimebin = 19;
      if(disbin < 0) disbin = 0;
      if(disbin > 19) disbin = 19;
      kmdist[kambin2]++;
      gamdist[grmbin2]++;
      kmvgb[gbbin][0]++;
      kmvgb[gbbin][1] = kmvgb[gbbin][1] + (kam/avgKAM);
      gamvgb[gbbin][0]++;
      gamvgb[gbbin][1] = gamvgb[gbbin][1] + (grm/avgGRM);
      kmvtj[tjbin][0]++;
      kmvtj[tjbin][1] = kmvtj[tjbin][1] + (kam/avgKAM);
      gamvtj[tjbin][0]++;
      gamvtj[tjbin][1] = gamvtj[tjbin][1] + (grm/avgGRM);
      kmvqp[qpbin][0]++;
      kmvqp[qpbin][1] = kmvqp[qpbin][1] + (kam/avgKAM);
      gamvqp[qpbin][0]++;
      gamvqp[qpbin][1] = gamvqp[qpbin][1] + (grm/avgGRM);
      distance = int(m_GBEuclideanDistances[i]);
      if(distance > 19) distance = 19;
      if(distance <= 5)
      {
        kmvsf[kambin][0]++;
        kmvsf[kambin][1] = kmvsf[kambin][1] + (sf/avgSF);
        gamvsf[grmbin][0]++;
        gamvsf[grmbin][1] = gamvsf[grmbin][1] + (sf/avgSF);
        kmvF1[kambin][0]++;
        kmvF1[kambin][1] = kmvF1[kambin][1] + (F1/avgF1);
        gamvF1[grmbin][0]++;
        gamvF1[grmbin][1] = gamvF1[grmbin][1] + (F1/avgF1);
        kmvF1spt[kambin][0]++;
        kmvF1spt[kambin][1] = kmvF1spt[kambin][1] + (F1spt/avgF1spt);
        gamvF1spt[grmbin][0]++;
        gamvF1spt[grmbin][1] = gamvF1spt[grmbin][1] + (F1spt/avgF1spt);
        kmvF7[kambin][0]++;
        kmvF7[kambin][1] = kmvF7[kambin][1] + (F7/avgF7);
        gamvF7[grmbin][0]++;
        gamvF7[grmbin][1] = gamvF7[grmbin][1] + (F7/avgF7);
        kmvmprime[kambin][0]++;
        kmvmprime[kambin][1] = kmvmprime[kambin][1] + (mprime/avgmprime);
        gamvmprime[grmbin][0]++;
        gamvmprime[grmbin][1] = gamvmprime[grmbin][1] + (mprime/avgmprime);
        kmvdis[kambin][0]++;
        kmvdis[kambin][1] = kmvdis[kambin][1] + (w/avgDIS);
        gamvdis[grmbin][0]++;
        gamvdis[grmbin][1] = gamvdis[grmbin][1] + (w/avgDIS);
      }
    }
  }
  outFile << "Kernel Misorientation Data" ;
  outFile << "GB		TJ		QP		SF		F1		F1spt		F7		mprime		DIS" ;
  outFile << avgGBdist << "		" << avgTJdist << "		" << avgQPdist << "		" << avgSF << "		" << avgF1 << "		" << avgF1spt << "		" << avgF7 << "		" << avgmprime << "		" << avgDIS <<std::endl;
  for (int i = 0; i < 20; i++)
  {
    if (kmvgb[i][0] > 0) kmvgb[i][1] = kmvgb[i][1] / kmvgb[i][0];
    if (kmvtj[i][0] > 0) kmvtj[i][1] = kmvtj[i][1] / kmvtj[i][0];
    if (kmvqp[i][0] > 0) kmvqp[i][1] = kmvqp[i][1] / kmvqp[i][0];
    if (kmvsf[i][0] > 0) kmvsf[i][1] = kmvsf[i][1] / kmvsf[i][0];
    if (kmvF1[i][0] > 0) kmvF1[i][1] = kmvF1[i][1] / kmvF1[i][0];
    if (kmvF1spt[i][0] > 0) kmvF1spt[i][1] = kmvF1spt[i][1] / kmvF1spt[i][0];
    if (kmvF7[i][0] > 0) kmvF7[i][1] = kmvF7[i][1] / kmvF7[i][0];
    if (kmvmprime[i][0] > 0) kmvmprime[i][1] = kmvmprime[i][1] / kmvmprime[i][0];
    if (kmvdis[i][0] > 0) kmvdis[i][1] = kmvdis[i][1] / kmvdis[i][0];
    outFile << kmvgb[i][0] << "	" << kmvgb[i][1] << "	"
                           << kmvtj[i][0] << "	" << kmvtj[i][1] << "	"
                           << kmvqp[i][0] << "	" << kmvqp[i][1] << "	"
                           << kmvsf[i][0] << "	" << kmvsf[i][1] << "	"
                           << kmvF1[i][0] << "	" << kmvF1[i][1] << "	"
                           << kmvF1spt[i][0] << "	" << kmvF1spt[i][1] << "	"
                           << kmvF7[i][0] << "	" << kmvF7[i][1] << "	"
                           << kmvmprime[i][0] << "	" << kmvmprime[i][1] << "	"
                           << kmvdis[i][0] << "	" << kmvdis[i][1] ;
  }
  outFile ;
  outFile ;
  outFile << "Grain Average Misorientation Data" ;
  outFile << "GB		TJ		QP		SF		F1		F1spt		F7		mprime		DIS" ;
  outFile << avgGBdist << "		" << avgTJdist << "		" << avgQPdist << "		" << avgSF << "		" << avgF1 << "		" << avgF1spt << "		" << avgF7 << "		" << avgmprime << "		" << avgDIS <<std::endl;
  for (int i = 0; i < 20; i++)
  {
    if (gamvgb[i][0] > 0) gamvgb[i][1] = gamvgb[i][1] / gamvgb[i][0];
    if (gamvtj[i][0] > 0) gamvtj[i][1] = gamvtj[i][1] / gamvtj[i][0];
    if (gamvqp[i][0] > 0) gamvqp[i][1] = gamvqp[i][1] / gamvqp[i][0];
    if (gamvsf[i][0] > 0) gamvsf[i][1] = gamvsf[i][1] / gamvsf[i][0];
    if (gamvF1[i][0] > 0) gamvF1[i][1] = gamvF1[i][1] / gamvF1[i][0];
    if (gamvF1spt[i][0] > 0) gamvF1spt[i][1] = gamvF1spt[i][1] / gamvF1spt[i][0];
    if (gamvF7[i][0] > 0) gamvF7[i][1] = gamvF7[i][1] / gamvF7[i][0];
    if (gamvmprime[i][0] > 0) gamvmprime[i][1] = gamvmprime[i][1] / gamvmprime[i][0];
    if (gamvdis[i][0] > 0) gamvdis[i][1] = gamvdis[i][1] / gamvdis[i][0];
    outFile << gamvgb[i][0] << "	" << gamvgb[i][1] << "	"
                            << gamvtj[i][0] << "	" << gamvtj[i][1] << "	"
                            << gamvqp[i][0] << "	" << gamvqp[i][1] << "	"
                            << gamvsf[i][0] << "	" << gamvsf[i][1] << "	"
                            << gamvF1[i][0] << "	" << gamvF1[i][1] << "	"
                            << gamvF1spt[i][0] << "	" << gamvF1spt[i][1] << "	"
                            << gamvF7[i][0] << "	" << gamvF7[i][1] << "	"
                            << gamvmprime[i][0] << "	" << gamvmprime[i][1] << "	"
                            << gamvdis[i][0] << "	" << gamvdis[i][1] ;
  }
  outFile ;
  outFile ;
  outFile << "KAM DIST		GAM DIST" ;
  for (int i = 0; i < 20; i++)
  {
    outFile << float(i)*0.25+0.125 << "	" << kmdist[i] << "	" << float(i)*0.5+0.25 << "	" << gamdist[i] ;
  }
  outFile.close();

  // QString filename2 = m_OutputFile2;
  FILE* vtkFile = NULL;
  vtkFile = fopen(m_VtkOutputFile.c_str(), "wb");
  if (NULL == vtkFile)
  {
    qDebug() << "Error Creating VTK Visualization File '" << m_VtkOutputFile << "'" ;
    return;
  }
  fprintf(vtkFile, "# vtk DataFile Version 2.0\n");
  fprintf(vtkFile,  "DREAM3D Generated Data Set: Deformation Statistics\n");
  fprintf(vtkFile,  "ASCII\n");
  fprintf(vtkFile,  "DATASET UNSTRUCTURED_GRID\n");
  fprintf(vtkFile,  "POINTS %ld float\n", m->getNumFieldTuples()-1);


  size_t size = m->getNumFieldTuples();

  float x, y, z;
  float xtemp, ytemp, ztemp;
  float xFZ, yFZ, zFZ;
  for(size_t i=1;i<size;i++)
  {
    xtemp = m_Poles[3*i];
    ytemp = m_Poles[3*i+1];
    ztemp = m_Poles[3*i+2];

    if(ztemp<0) xtemp = -xtemp, ytemp = -ytemp, ztemp = -ztemp;
    if(xtemp >= ytemp && xtemp >= ztemp)
    {
      z = xtemp;
      if(ytemp >= ztemp) x = ytemp, y = ztemp;
      else x = ztemp, y = ytemp;
    }
    if(ytemp >= xtemp && ytemp >= ztemp)
    {
      z = ytemp;
      if(xtemp >= ztemp) x = xtemp, y = ztemp;
      else x = ztemp, y = xtemp;
    }
    if(ztemp >= xtemp && ztemp >= ytemp)
    {
      z = ztemp;
      if(xtemp >= ytemp) x = xtemp, y = ytemp;
      else x = ytemp, y = xtemp;
    }

    xFZ = static_cast<float>( x - (x * (z / (z + 1.0))) );
    yFZ = static_cast<float>( y - (y * (z / (z + 1.0))) );
    zFZ = 0.0;
    fprintf(vtkFile, "%f %f %f\n", xFZ, yFZ, zFZ);
  }

  fprintf(vtkFile, "CELLS %ld %ld\n", m->getNumFieldTuples()-1, ((m->getNumFieldTuples()-1)*2));
  //  Store the Grain Ids so we don't have to re-read the triangles file again
  for(size_t i=1;i<size;i++)
  {
    fprintf(vtkFile, "1 %ld\n", (i-1));
  }

  // Write the CELL_TYPES into the file
  fprintf(vtkFile, "\n");
  fprintf(vtkFile, "CELL_TYPES %ld\n", m->getNumFieldTuples()-1);
  for(size_t i=1;i<size;i++)
  {
    fprintf(vtkFile, "1\n");
  }


  // Write the GrainId Data to teh file
  fprintf(vtkFile, "\n");
  fprintf(vtkFile, "CELL_DATA %ld\n", m->getNumFieldTuples()-1);
  fprintf(vtkFile, "SCALARS Misorientation float\n");
  fprintf(vtkFile, "LOOKUP_TABLE default\n");
  for (size_t i = 1; i < size; i++)
  {
    float miso = m_GrainAvgMisorientations[i];
    fprintf(vtkFile, "%f\n", miso);
  }
  fclose(vtkFile);

  notifyStatusMessage("Completed");
}<|MERGE_RESOLUTION|>--- conflicted
+++ resolved
@@ -98,7 +98,7 @@
 // -----------------------------------------------------------------------------
 void FindDeformationStatistics::setupFilterParameters()
 {
-  std::vector<FilterParameter::Pointer> parameters;
+  QVector<FilterParameter::Pointer> parameters;
   {
     FilterParameter::Pointer option = FilterParameter::New();
     option->setHumanLabel("Deformation Statistics File");
@@ -144,37 +144,32 @@
 void FindDeformationStatistics::dataCheck(bool preflight, size_t voxels, size_t fields, size_t ensembles)
 {
   setErrorCondition(0);
-<<<<<<< HEAD
-  QString ss;
-  VoxelDataContainer* m = getVoxelDataContainer();
-=======
-  std::stringstream ss;
   VolumeDataContainer* m = getVolumeDataContainer();
->>>>>>> c8a14ed2
-
-  GET_PREREQ_DATA(m, DREAM3D, CellData, GrainIds, ss, -300, int32_t, Int32ArrayType, voxels, 1)
-      GET_PREREQ_DATA(m, DREAM3D, CellData, KernelAverageMisorientations, ss, -300, float, FloatArrayType, voxels, 1)
-      GET_PREREQ_DATA(m, DREAM3D, CellData, GrainReferenceMisorientations, ss, -300, float, FloatArrayType, voxels, 1)
-      GET_PREREQ_DATA(m, DREAM3D, CellData, NearestNeighbors, ss, -300, int32_t, Int32ArrayType, voxels, 3)
-      GET_PREREQ_DATA(m, DREAM3D, CellData, GBEuclideanDistances, ss, -300, float, FloatArrayType, voxels, 1)
-      GET_PREREQ_DATA(m, DREAM3D, CellData, TJEuclideanDistances, ss, -300, float, FloatArrayType, voxels, 1)
-      GET_PREREQ_DATA(m, DREAM3D, CellData, QPEuclideanDistances, ss, -300, float, FloatArrayType, voxels, 1)
-
-      GET_PREREQ_DATA(m, DREAM3D, FieldData, Schmids, ss, -305, float, FloatArrayType, fields, 1)
-      GET_PREREQ_DATA(m, DREAM3D, FieldData, AvgQuats, ss, -301, float, FloatArrayType, fields, 4)
-      GET_PREREQ_DATA(m, DREAM3D, FieldData, FieldPhases, ss, -302, int32_t, Int32ArrayType, fields, 1)
-
-
-      GET_PREREQ_DATA(m, DREAM3D, FieldData, Poles, ss, -306, int32_t, Int32ArrayType, fields, 3)
-      GET_PREREQ_DATA(m, DREAM3D, FieldData, GrainAvgMisorientations, ss, -306, float, FloatArrayType, fields, 1)
-
-      GET_PREREQ_DATA(m, DREAM3D, FieldData, F1, ss, -307, float, FloatArrayType, voxels, 1)
-      GET_PREREQ_DATA(m, DREAM3D, FieldData, F1spt, ss, -308, float, FloatArrayType, voxels, 1)
-      GET_PREREQ_DATA(m, DREAM3D, FieldData, F7, ss, -309, float, FloatArrayType, voxels, 1)
-      GET_PREREQ_DATA(m, DREAM3D, FieldData, mPrime, ss, -310, float, FloatArrayType, voxels, 1)
+
+
+  GET_PREREQ_DATA(m, DREAM3D, CellData, GrainIds, -300, int32_t, Int32ArrayType, voxels, 1)
+      GET_PREREQ_DATA(m, DREAM3D, CellData, KernelAverageMisorientations, -300, float, FloatArrayType, voxels, 1)
+      GET_PREREQ_DATA(m, DREAM3D, CellData, GrainReferenceMisorientations, -300, float, FloatArrayType, voxels, 1)
+      GET_PREREQ_DATA(m, DREAM3D, CellData, NearestNeighbors, -300, int32_t, Int32ArrayType, voxels, 3)
+      GET_PREREQ_DATA(m, DREAM3D, CellData, GBEuclideanDistances, -300, float, FloatArrayType, voxels, 1)
+      GET_PREREQ_DATA(m, DREAM3D, CellData, TJEuclideanDistances, -300, float, FloatArrayType, voxels, 1)
+      GET_PREREQ_DATA(m, DREAM3D, CellData, QPEuclideanDistances, -300, float, FloatArrayType, voxels, 1)
+
+      GET_PREREQ_DATA(m, DREAM3D, FieldData, Schmids, -305, float, FloatArrayType, fields, 1)
+      GET_PREREQ_DATA(m, DREAM3D, FieldData, AvgQuats, -301, float, FloatArrayType, fields, 4)
+      GET_PREREQ_DATA(m, DREAM3D, FieldData, FieldPhases, -302, int32_t, Int32ArrayType, fields, 1)
+
+
+      GET_PREREQ_DATA(m, DREAM3D, FieldData, Poles, -306, int32_t, Int32ArrayType, fields, 3)
+      GET_PREREQ_DATA(m, DREAM3D, FieldData, GrainAvgMisorientations, -306, float, FloatArrayType, fields, 1)
+
+      GET_PREREQ_DATA(m, DREAM3D, FieldData, F1, -307, float, FloatArrayType, voxels, 1)
+      GET_PREREQ_DATA(m, DREAM3D, FieldData, F1spt, -308, float, FloatArrayType, voxels, 1)
+      GET_PREREQ_DATA(m, DREAM3D, FieldData, F7, -309, float, FloatArrayType, voxels, 1)
+      GET_PREREQ_DATA(m, DREAM3D, FieldData, mPrime, -310, float, FloatArrayType, voxels, 1)
 
       typedef DataArray<unsigned int> XTalStructArrayType;
-  GET_PREREQ_DATA(m, DREAM3D, EnsembleData, CrystalStructures, ss, -305, unsigned int, XTalStructArrayType, ensembles, 1)
+  GET_PREREQ_DATA(m, DREAM3D, EnsembleData, CrystalStructures, -305, unsigned int, XTalStructArrayType, ensembles, 1)
 }
 
 // -----------------------------------------------------------------------------
@@ -208,7 +203,7 @@
 
   //  QString filename = m_OutputFile1;
   std::ofstream outFile;
-  outFile.open(m_DeformationStatisticsFile.c_str(), std::ios_base::binary);
+  outFile.open(m_DeformationStatisticsFile.toLatin1().data(), std::ios_base::binary);
   float w, n1, n2, n3;
   int distance;
   float kam, gbdist, tjdist, qpdist, sf, grm, mprime, F1, F1spt, F7;
@@ -481,8 +476,8 @@
                            << kmvmprime[i][0] << "	" << kmvmprime[i][1] << "	"
                            << kmvdis[i][0] << "	" << kmvdis[i][1] ;
   }
-  outFile ;
-  outFile ;
+  outFile << "\n";
+  outFile << "\n";
   outFile << "Grain Average Misorientation Data" ;
   outFile << "GB		TJ		QP		SF		F1		F1spt		F7		mprime		DIS" ;
   outFile << avgGBdist << "		" << avgTJdist << "		" << avgQPdist << "		" << avgSF << "		" << avgF1 << "		" << avgF1spt << "		" << avgF7 << "		" << avgmprime << "		" << avgDIS <<std::endl;
@@ -507,8 +502,8 @@
                             << gamvmprime[i][0] << "	" << gamvmprime[i][1] << "	"
                             << gamvdis[i][0] << "	" << gamvdis[i][1] ;
   }
-  outFile ;
-  outFile ;
+  outFile << "\n";
+  outFile << "\n";
   outFile << "KAM DIST		GAM DIST" ;
   for (int i = 0; i < 20; i++)
   {
@@ -518,7 +513,7 @@
 
   // QString filename2 = m_OutputFile2;
   FILE* vtkFile = NULL;
-  vtkFile = fopen(m_VtkOutputFile.c_str(), "wb");
+  vtkFile = fopen(m_VtkOutputFile.toLatin1().data(), "wb");
   if (NULL == vtkFile)
   {
     qDebug() << "Error Creating VTK Visualization File '" << m_VtkOutputFile << "'" ;
