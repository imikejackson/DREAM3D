--- conflicted
+++ resolved
@@ -743,11 +743,8 @@
   fprintf(vtkFile,  "DATASET UNSTRUCTURED_GRID\n");
   fprintf(vtkFile,  "POINTS %ld float\n", m->getTotalFields()-1);
 
-<<<<<<< HEAD
-  std::vector<Field::Pointer>::size_type size = m->getTotalFields();
-=======
+
   size_t size = m->getTotalFields();
->>>>>>> 626e7991
 
   for(size_t i=1;i<size;i++)
   {
