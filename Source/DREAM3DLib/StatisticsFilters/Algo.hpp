/* ============================================================================
 * Copyright (c) 2010, Michael A. Jackson (BlueQuartz Software)
 * Copyright (c) 2010, Dr. Michael A. Groeber (US Air Force Research Laboratories
 * All rights reserved.
 *
 * Redistribution and use in source and binary forms, with or without modification,
 * are permitted provided that the following conditions are met:
 *
 * Redistributions of source code must retain the above copyright notice, this
 * list of conditions and the following disclaimer.
 *
 * Redistributions in binary form must reproduce the above copyright notice, this
 * list of conditions and the following disclaimer in the documentation and/or
 * other materials provided with the distribution.
 *
 * Neither the name of Michael A. Groeber, Michael A. Jackson, the US Air Force,
 * BlueQuartz Software nor the names of its contributors may be used to endorse
 * or promote products derived from this software without specific prior written
 * permission.
 *
 * THIS SOFTWARE IS PROVIDED BY THE COPYRIGHT HOLDERS AND CONTRIBUTORS "AS IS"
 * AND ANY EXPRESS OR IMPLIED WARRANTIES, INCLUDING, BUT NOT LIMITED TO, THE
 * IMPLIED WARRANTIES OF MERCHANTABILITY AND FITNESS FOR A PARTICULAR PURPOSE ARE
 * DISCLAIMED. IN NO EVENT SHALL THE COPYRIGHT HOLDER OR CONTRIBUTORS BE LIABLE
 * FOR ANY DIRECT, INDIRECT, INCIDENTAL, SPECIAL, EXEMPLARY, OR CONSEQUENTIAL
 * DAMAGES (INCLUDING, BUT NOT LIMITED TO, PROCUREMENT OF SUBSTITUTE GOODS OR
 * SERVICES; LOSS OF USE, DATA, OR PROFITS; OR BUSINESS INTERRUPTION) HOWEVER
 * CAUSED AND ON ANY THEORY OF LIABILITY, WHETHER IN CONTRACT, STRICT LIABILITY,
 * OR TORT (INCLUDING NEGLIGENCE OR OTHERWISE) ARISING IN ANY WAY OUT OF THE
 * USE OF THIS SOFTWARE, EVEN IF ADVISED OF THE POSSIBILITY OF SUCH DAMAGE.
 *
 *  This code was written under United States Air Force Contract number
 *                           FA8650-07-D-5800
 *
 * ~~~~~~~~~~~~~~~~~~~~~~~~~~~~~~~~~~~~~~~~~~~~~~~~~~~~~~~~~~~~~~~~~~~~~~~~~~ */
#ifndef _AIM_ALGO_HPP_
#define _AIM_ALGO_HPP_

#if AIM_USE_PARALLEL_ALGORITHMS
#include <tbb/parallel_for.h>
#include <tbb/blocked_range.h>
#include <tbb/atomic.h>
#include <tbb/tick_count.h>
#include <tbb/task_scheduler_init.h>
#include <tbb/task_group.h>
#endif

#include "DREAM3DLib/DREAM3DLib.h"
#include "DREAM3DLib/Common/DREAM3DSetGetMacros.h"
#include "DREAM3DLib/Common/AbstractFilter.h"
#include "DREAM3DLib/Common/DataContainer.h"
#include "DREAM3DLib/Common/OrientationMath.h"
#include <vector>

#if AIM_USE_PARALLEL_ALGORITHMS
class ParallelRenumberGrains
{
    const DataContainer* m;

  public:
    void operator()(const tbb::blocked_range<size_t>& r) const
    {
      //std::cout << "Threaded RenumberGrains." << std::endl;
      for (size_t j = r.begin(); j != r.end(); ++j)
      {
        int grainname = m->voxels[j].grain_index;
        if (grainname >= 1)
        {
          int newgrainname = m->m_Grains[grainname]->newgrainname;
          m->voxels[j].grain_index = newgrainname;
        }

      }
    }
    ParallelRenumberGrains(DataContainer* recon) :
      m(recon)
    {
    }
};
#endif

<<<<<<< HEAD
=======
class FindEuclideanMap : public AbstractFilter
{
    DataContainer* m;
    int loop;

  public:
    /**
     *
     * @param recon
     */
    FindEuclideanMap(DataContainer* datacontainer, int l) :
      m(datacontainer),
      loop (l)
    {}

    virtual ~FindEuclideanMap() {}

    void operator()() const
    {
      std::cout << "  FindEuclideanMap: Loop = " << loop << std::endl;
      int64_t totalPoints = m->totalPoints();
      GET_NAMED_ARRAY_SIZE_CHK_NOMSG(m, Voxel, DREAM3D::VoxelData::NearestNeighbors, Int32ArrayType, int32_t, (totalPoints*3), nearestneighbors);
      GET_NAMED_ARRAY_SIZE_CHK_NOMSG(m, Voxel, DREAM3D::VoxelData::NearestNeighborDistances, FloatArrayType, float, (totalPoints*3), nearestneighbordistances);

      int nearestneighbordistance = 0;
      int count = 1;

      size_t udims[3] = {0,0,0};
      m->getDimensions(udims);
#if (CMP_SIZEOF_SIZE_T == 4)
      typedef int32_t DimType;
#else
      typedef int64_t DimType;
#endif
      DimType dims[3] = {
        static_cast<DimType>(udims[0]),
        static_cast<DimType>(udims[0]),
        static_cast<DimType>(udims[0]),
      };

      int neighpoint;
      int nearestneighbor;
 //     int dims[0] = m->getXPoints();
 //     int dims[1] = m->getYPoints();
 //     int dims[2] = m->getZPoints();
      double resx = m->getXRes();
      double resy = m->getYRes();
      double resz = m->getZRes();

      int neighbors[6];
      neighbors[0] = -dims[0]*dims[1];
      neighbors[1] = -dims[0];
      neighbors[2] = -1;
      neighbors[3] = 1;
      neighbors[4] = dims[0];
      neighbors[5] = dims[0]*dims[1];

      int* voxel_NearestNeighbor = new int[totalPoints];
      double* voxel_NearestNeighborDistance = new double[totalPoints];
      nearestneighbordistance = 0;
      for (int a = 0; a < (totalPoints); ++a)
      {
        voxel_NearestNeighbor[a] = nearestneighbors[a*3 + loop];
        voxel_NearestNeighborDistance[a] = nearestneighbordistances[a*3 + loop];
      }
      count = 1;
      int i;
      char mask[6] = {0,0,0,0,0,0};
      while (count != 0)
      {
        count = 0;
        nearestneighbordistance++;

        for (int z = 0; z < dims[2]; ++z)
        {
          mask[0] = mask[5] = 1;
          if (z == 0 ) { mask[0] = 0; }
          if (z == dims[2] - 1) { mask[5] = 0; }

          for (int y = 0; y < dims[1]; ++y)
          {
            mask[1] = mask[4] = 1;
            if (y == 0 ) { mask[1] = 0; }
            if (y == dims[1] - 1) { mask[4] = 0; }

            for (int x = 0; x < dims[0]; ++x)
            {
              mask[2] = mask[3] = 1;
              if (x == 0 ) { mask[2] = 0; }
              if (x == dims[0] - 1) { mask[3] = 0; }

              i = (z * dims[0]*dims[1]) + (y*dims[0]) + x;
              if (voxel_NearestNeighbor[i] == -1)
              {
                count++;
                for (int j = 0; j < 6; j++)
                {
                  neighpoint = i + neighbors[j];
                  if (mask[j] == 1)
                  {
                    if (voxel_NearestNeighborDistance[neighpoint] != -1.0)
                    {
                      voxel_NearestNeighbor[i] = voxel_NearestNeighbor[neighpoint];
                    }
                  }
                }
              }
            }
          }
        }
        for (int j = 0; j < (totalPoints); ++j)
        {
          if (voxel_NearestNeighbor[j] != -1 && voxel_NearestNeighborDistance[j] == -1)
          {
            voxel_NearestNeighborDistance[j] = nearestneighbordistance;
          }
        }
      }
      double x1, x2, y1, y2, z1, z2;
      double dist;
      for (int j = 0; j < (totalPoints); j++)
      {
        nearestneighbor = voxel_NearestNeighbor[j];
        x1 = resx * double(j % dims[0]); // find_xcoord(j);
        y1 = resy * double((j / dims[0]) % dims[1]);// find_ycoord(j);
        z1 = resz * double(j / (dims[0] * dims[1])); // find_zcoord(j);
        x2 = resx * double(nearestneighbor % dims[0]); // find_xcoord(nearestneighbor);
        y2 = resy * double((nearestneighbor / dims[0]) % dims[1]); // find_ycoord(nearestneighbor);
        z2 = resz * double(nearestneighbor / (dims[0] * dims[1])); // find_zcoord(nearestneighbor);
        dist = ((x1 - x2) * (x1 - x2)) + ((y1 - y2) * (y1 - y2)) + ((z1 - z2) * (z1 - z2));
        dist = sqrt(dist);
        voxel_NearestNeighborDistance[j] = dist + (0.5 * resx);
      }
      for (int a = 0; a < (totalPoints); ++a)
      {
        nearestneighbors[a*3 + loop] = voxel_NearestNeighbor[a];
        nearestneighbordistances[a*3 + loop] = voxel_NearestNeighborDistance[a];
      }
      delete[] voxel_NearestNeighbor;
      delete[] voxel_NearestNeighborDistance;
    }


};

>>>>>>> d93fcc04

#if 0
class ParallelFindKernels
{
    const ReconstructionFunc* m;
    const int* gnames;
    const int* unassigned;

  public:
    void operator()(const tbb::blocked_range<size_t>& r) const
    {
      double q1[5];
      double q2[5];
      int numVoxel; // number of voxels in the grain...
      int good = 0;
      int neighbor;
      int col, row, plane;
      double w, totalmisorientation;
      double n1, n2, n3;
      int steps = 1;
      int jStride;
      int kStride;

      for (size_t i = r.begin(); i != r.end(); ++i)
      {
        if (gnames[i] > 0 && unassigned[i] != 1)
        {
          totalmisorientation = 0.0;
          numVoxel = 0;
          q1[1] = m->voxels[i].quat[1];
          q1[2] = m->voxels[i].quat[2];
          q1[3] = m->voxels[i].quat[3];
          q1[4] = m->voxels[i].quat[4];
          col = i % m->getXPoints();
          row = (i / m->getXPoints()) % m->getYPoints();
          plane = i / (m->getXPoints() * m->getYPoints());
          for (int j = -steps; j < steps + 1; j++)
          {
            jStride = j * m->getXPoints() * m->getYPoints();
            for (int k = -steps; k < steps + 1; k++)
            {
              kStride = k * m->getXPoints();
              for (int l = -steps; l < steps + 1; l++)
              {
                good = 1;
                neighbor = i + (jStride) + (kStride) + (l);
                if (plane + j < 0) good = 0;
                if (plane + j > m->getZPoints() - 1) good = 0;
                if (row + k < 0) good = 0;
                if (row + k > m->getYPoints() - 1) good = 0;
                if (col + l < 0) good = 0;
                if (col + l > m->getXPoints() - 1) good = 0;
                if (good == 1 && gnames[i] == gnames[neighbor] && unassigned[neighbor] != 1)
                {
                  numVoxel++;
                  q2[1] = m->voxels[neighbor].quat[1];
                  q2[2] = m->voxels[neighbor].quat[2];
                  q2[3] = m->voxels[neighbor].quat[3];
                  q2[4] = m->voxels[neighbor].quat[4];
                  if (m->crystruct == Ebsd::Hexagonal)
                  {
                    w = MisorientationCalculations::getMisoQuatHexagonal(q1, q2, n1, n2, n3);
                  }
                  if (m->crystruct == Ebsd::Cubic)
                  {
                    w = MisorientationCalculations::getMisoQuatCubic(q1, q2, n1, n2, n3);
                  }
                  totalmisorientation = totalmisorientation + w;
                }
              }
            }
          }
          m->voxels[i].kernelmisorientation = totalmisorientation / (float)numVoxel;
        }
        if (gnames[i] == 0 || unassigned[i] == 1)
        {
          m->voxels[i].kernelmisorientation = 0;
        }
      }
    }


    ParallelFindKernels(ReconstructionFunc* recon, int* gnames, int* unassigned) :
      m(recon), gnames(gnames), unassigned(unassigned)
    {
    }

};
#endif


#endif /* _AIM_ALGO_HPP_ */<|MERGE_RESOLUTION|>--- conflicted
+++ resolved
@@ -79,8 +79,7 @@
 };
 #endif
 
-<<<<<<< HEAD
-=======
+
 class FindEuclideanMap : public AbstractFilter
 {
     DataContainer* m;
@@ -226,7 +225,6 @@
 
 };
 
->>>>>>> d93fcc04
 
 #if 0
 class ParallelFindKernels
