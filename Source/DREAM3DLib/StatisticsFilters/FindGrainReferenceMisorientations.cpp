/* ============================================================================
 * Copyright (c) 2011 Michael A. Jackson (BlueQuartz Software)
 * Copyright (c) 2011 Dr. Michael A. Groeber (US Air Force Research Laboratories)
 * All rights reserved.
 *
 * Redistribution and use in source and binary forms, with or without modification,
 * are permitted provided that the following conditions are met:
 *
 * Redistributions of source code must retain the above copyright notice, this
 * list of conditions and the following disclaimer.
 *
 * Redistributions in binary form must reproduce the above copyright notice, this
 * list of conditions and the following disclaimer in the documentation and/or
 * other materials provided with the distribution.
 *
 * Neither the name of Michael A. Groeber, Michael A. Jackson, the US Air Force,
 * BlueQuartz Software nor the names of its contributors may be used to endorse
 * or promote products derived from this software without specific prior written
 * permission.
 *
 * THIS SOFTWARE IS PROVIDED BY THE COPYRIGHT HOLDERS AND CONTRIBUTORS "AS IS"
 * AND ANY EXPRESS OR IMPLIED WARRANTIES, INCLUDING, BUT NOT LIMITED TO, THE
 * IMPLIED WARRANTIES OF MERCHANTABILITY AND FITNESS FOR A PARTICULAR PURPOSE ARE
 * DISCLAIMED. IN NO EVENT SHALL THE COPYRIGHT HOLDER OR CONTRIBUTORS BE LIABLE
 * FOR ANY DIRECT, INDIRECT, INCIDENTAL, SPECIAL, EXEMPLARY, OR CONSEQUENTIAL
 * DAMAGES (INCLUDING, BUT NOT LIMITED TO, PROCUREMENT OF SUBSTITUTE GOODS OR
 * SERVICES; LOSS OF USE, DATA, OR PROFITS; OR BUSINESS INTERRUPTION) HOWEVER
 * CAUSED AND ON ANY THEORY OF LIABILITY, WHETHER IN CONTRACT, STRICT LIABILITY,
 * OR TORT (INCLUDING NEGLIGENCE OR OTHERWISE) ARISING IN ANY WAY OUT OF THE
 * USE OF THIS SOFTWARE, EVEN IF ADVISED OF THE POSSIBILITY OF SUCH DAMAGE.
 *
 *  This code was written under United States Air Force Contract number
 *                           FA8650-07-D-5800
 *
 * ~~~~~~~~~~~~~~~~~~~~~~~~~~~~~~~~~~~~~~~~~~~~~~~~~~~~~~~~~~~~~~~~~~~~~~~~~~ */

#include "FindGrainReferenceMisorientations.h"

#include <limits>



#include "DREAM3DLib/Common/Constants.h"

#include "DREAM3DLib/GenericFilters/FindCellQuats.h"
#include "DREAM3DLib/StatisticsFilters/FindAvgOrientations.h"
#include "DREAM3DLib/StatisticsFilters/FindEuclideanDistMap.h"



// -----------------------------------------------------------------------------
//
// -----------------------------------------------------------------------------
FindGrainReferenceMisorientations::FindGrainReferenceMisorientations() :
  AbstractFilter(),
  m_GrainIdsArrayName(DREAM3D::CellData::GrainIds),
  m_CellPhasesArrayName(DREAM3D::CellData::Phases),
  m_QuatsArrayName(DREAM3D::CellData::Quats),
  m_GBEuclideanDistancesArrayName(DREAM3D::CellData::GBEuclideanDistances),
  m_GrainReferenceMisorientationsArrayName(DREAM3D::CellData::GrainReferenceMisorientations),
  m_AvgQuatsArrayName(DREAM3D::FieldData::AvgQuats),
  m_GrainAvgMisorientationsArrayName(DREAM3D::FieldData::GrainAvgMisorientations),
  m_CrystalStructuresArrayName(DREAM3D::EnsembleData::CrystalStructures),
  m_ReferenceOrientation(0),
  m_GrainIds(NULL),
  m_CellPhases(NULL),
  m_GBEuclideanDistances(NULL),
  m_GrainReferenceMisorientations(NULL),
  m_AvgQuats(NULL),
  m_GrainAvgMisorientations(NULL),
  m_Quats(NULL),
  m_CrystalStructures(NULL)
{
  m_OrientationOps = OrientationOps::getOrientationOpsVector();

  setupFilterParameters();
}

// -----------------------------------------------------------------------------
//
// -----------------------------------------------------------------------------
FindGrainReferenceMisorientations::~FindGrainReferenceMisorientations()
{
}

// -----------------------------------------------------------------------------
//
// -----------------------------------------------------------------------------
void FindGrainReferenceMisorientations::setupFilterParameters()
{
  std::vector<FilterParameter::Pointer> parameters;
  {
    ChoiceFilterParameter::Pointer option = ChoiceFilterParameter::New();
    option->setHumanLabel("Reference Orientation");
    option->setPropertyName("ReferenceOrientation");
    option->setWidgetType(FilterParameter::ChoiceWidget);
    option->setValueType("unsigned int");
    std::vector<QString> choices;
    choices.push_back("Grain's Average Orientation");
    choices.push_back("Orientation at Grain's Centroid");
    option->setChoices(choices);
    parameters.push_back(option);
  }
  setFilterParameters(parameters);
}

// -----------------------------------------------------------------------------
void FindGrainReferenceMisorientations::readFilterParameters(AbstractFilterParametersReader* reader, int index)
{
  reader->openFilterGroup(this, index);
  /* Code to read the values goes between these statements */
/* FILTER_WIDGETCODEGEN_AUTO_GENERATED_CODE BEGIN*/
  setReferenceOrientation( reader->readValue("ReferenceOrientation", getReferenceOrientation()) );
/* FILTER_WIDGETCODEGEN_AUTO_GENERATED_CODE END*/
  reader->closeFilterGroup();
}

// -----------------------------------------------------------------------------
//
// -----------------------------------------------------------------------------
int FindGrainReferenceMisorientations::writeFilterParameters(AbstractFilterParametersWriter* writer, int index)
{
  writer->openFilterGroup(this, index);
  writer->writeValue("ReferenceOrientation", getReferenceOrientation() );
  writer->closeFilterGroup();
  return ++index; // we want to return the next index that was just written to
}

// -----------------------------------------------------------------------------
//
// -----------------------------------------------------------------------------
void FindGrainReferenceMisorientations::dataCheck(bool preflight, size_t voxels, size_t fields, size_t ensembles)
{
  setErrorCondition(0);
<<<<<<< HEAD
  QString ss;
  VoxelDataContainer* m = getVoxelDataContainer();
=======
  std::stringstream ss;
  VolumeDataContainer* m = getVolumeDataContainer();
>>>>>>> c8a14ed2

  GET_PREREQ_DATA(m, DREAM3D, CellData, GrainIds, ss, -300, int32_t, Int32ArrayType, voxels, 1)
  GET_PREREQ_DATA(m, DREAM3D, CellData, CellPhases, ss, -300, int32_t, Int32ArrayType,  voxels, 1)

  GET_PREREQ_DATA(m, DREAM3D, CellData, Quats, ss, -303, float, FloatArrayType, voxels, 4)

  CREATE_NON_PREREQ_DATA(m, DREAM3D, CellData, GrainReferenceMisorientations, ss, float, FloatArrayType, 0, voxels, 1)

  if(m_ReferenceOrientation == 0)
  {
    GET_PREREQ_DATA(m, DREAM3D, FieldData, AvgQuats, ss, -303, float, FloatArrayType, fields, 4)
  }
  else if(m_ReferenceOrientation == 1)
  {
    GET_PREREQ_DATA(m, DREAM3D, CellData, GBEuclideanDistances, ss, -301, float, FloatArrayType, voxels, 1)
  }

  CREATE_NON_PREREQ_DATA(m, DREAM3D, FieldData, GrainAvgMisorientations, ss, float, FloatArrayType, 0, fields, 1)

  typedef DataArray<unsigned int> XTalStructArrayType;
  GET_PREREQ_DATA(m, DREAM3D, EnsembleData, CrystalStructures, ss, -305, unsigned int, XTalStructArrayType, ensembles, 1)
}


// -----------------------------------------------------------------------------
//
// -----------------------------------------------------------------------------
void FindGrainReferenceMisorientations::preflight()
{
  dataCheck(true, 1,1,1);
}

// -----------------------------------------------------------------------------
//
// -----------------------------------------------------------------------------
void FindGrainReferenceMisorientations::execute()
{
  setErrorCondition(0);

  VolumeDataContainer* m = getVolumeDataContainer();
  if(NULL == m)
  {
    setErrorCondition(-999);
    notifyErrorMessage("The DataContainer Object was NULL", -999);
    return;
  }

  int64_t totalPoints = m->getTotalPoints();
  int64_t totalFields = m->getNumFieldTuples();

  dataCheck(false, totalPoints, totalFields, m->getNumEnsembleTuples());
  if (getErrorCondition() < 0)
  {
    return;
  }

  float** avgmiso = new float *[m->getNumFieldTuples()];
  for (size_t i = 1; i < m->getNumFieldTuples(); i++)
  {
    avgmiso[i] = new float[2];
    for (int j = 0; j < 2; j++)
    {
      avgmiso[i][j] = 0.0;
    }
  }

  QuatF q1;
  QuatF q2;
  QuatF* quats = reinterpret_cast<QuatF*>(m_Quats);
  QuatF* avgQuats = reinterpret_cast<QuatF*>(m_AvgQuats);


  float w;
  float n1, n2, n3;
  float r1, r2, r3;
  unsigned int phase1 = Ebsd::CrystalStructure::UnknownCrystalStructure;
  unsigned int phase2 = Ebsd::CrystalStructure::UnknownCrystalStructure;
  size_t udims[3] = {0,0,0};
  m->getDimensions(udims);
#if (CMP_SIZEOF_SIZE_T == 4)
  typedef uint32_t DimType;
  uint32_t maxUInt32 = std::numeric_limits<uint32_t>::max();
  // We have more points than can be allocated on a 32 bit machine. Assert Now.
  if(totalPoints > maxUInt32)
  {
    setErrorCondition(-666);
    notifyErrorMessage("More Points than can be help in memory on a 32 bit machine. Try reducing the size of the input volume.", -666);
    return;
  }
#else
  typedef int64_t DimType;
#endif



  size_t gnum;
  float dist;
  std::vector<size_t> m_Centers(totalFields,0);
  std::vector<float> m_CenterDists(totalFields,0);
  if(m_ReferenceOrientation == 1)
  {
    for (int64_t i = 0; i < totalPoints; i++)
    {
      gnum = m_GrainIds[i];
      dist = m_GBEuclideanDistances[i];
      if(dist >= m_CenterDists[gnum])
      {
        m_CenterDists[gnum] = dist;
        m_Centers[gnum] = i;
      }
    }
  }

  DimType xPoints = static_cast<DimType>(udims[0]);
  DimType yPoints = static_cast<DimType>(udims[1]);
  DimType zPoints = static_cast<DimType>(udims[2]);
  DimType point;
  for (DimType col = 0; col < xPoints; col++)
  {
    for (DimType row = 0; row < yPoints; row++)
    {
      for (DimType plane = 0; plane < zPoints; plane++)
      {
        point = (plane * xPoints * yPoints) + (row * xPoints) + col;
        if (m_GrainIds[point] > 0 && m_CellPhases[point] > 0)
        {
          QuaternionMathF::Copy(quats[point], q1);
          phase1 = m_CrystalStructures[m_CellPhases[point]];
          if(m_ReferenceOrientation == 0)
          {
            QuaternionMathF::Copy(avgQuats[m_GrainIds[point]], q2);
          }
          else if(m_ReferenceOrientation == 1)
          {
            gnum = m_GrainIds[point];
            QuaternionMathF::Copy(quats[m_Centers[gnum]], q2);
            phase2 = m_CrystalStructures[m_CellPhases[m_Centers[gnum]]];
          }
          w = m_OrientationOps[phase1]->getMisoQuat( q1, q2, n1, n2, n3);
          OrientationMath::AxisAngletoRod(w, n1, n2, n3, r1, r2, r3);
          m_OrientationOps[phase1]->getMDFFZRod(r1, r2, r3);
          w = w *(180.0f/DREAM3D::Constants::k_Pi);
          m_GrainReferenceMisorientations[point] = w;
          avgmiso[m_GrainIds[point]][0]++;
          avgmiso[m_GrainIds[point]][1] = avgmiso[m_GrainIds[point]][1] + w;
        }
        if (m_GrainIds[point] == 0 || m_CellPhases[point] == 0)
        {
          m_GrainReferenceMisorientations[point] = 0;
        }
      }
    }
  }

  size_t grainsSize = m->getNumFieldTuples();
  for (size_t i = 1; i < grainsSize; i++)
  {
    m_GrainAvgMisorientations[i] = avgmiso[i][1] / avgmiso[i][0];
    if(avgmiso[i][0] == 0) { m_GrainAvgMisorientations[i] = 0.0; }
  }

  // Clean up all the heap allocated memory
  for (size_t i = 1; i < m->getNumFieldTuples(); i++)
  {
    delete[] avgmiso[i];
  }
  delete avgmiso;

  notifyStatusMessage("FindGrainReferenceMisorientations Completed");
}<|MERGE_RESOLUTION|>--- conflicted
+++ resolved
@@ -41,6 +41,7 @@
 
 
 #include "DREAM3DLib/Common/Constants.h"
+#include "DREAM3DLib/Math/OrientationMath.h"
 
 #include "DREAM3DLib/GenericFilters/FindCellQuats.h"
 #include "DREAM3DLib/StatisticsFilters/FindAvgOrientations.h"
@@ -88,14 +89,14 @@
 // -----------------------------------------------------------------------------
 void FindGrainReferenceMisorientations::setupFilterParameters()
 {
-  std::vector<FilterParameter::Pointer> parameters;
+  QVector<FilterParameter::Pointer> parameters;
   {
     ChoiceFilterParameter::Pointer option = ChoiceFilterParameter::New();
     option->setHumanLabel("Reference Orientation");
     option->setPropertyName("ReferenceOrientation");
     option->setWidgetType(FilterParameter::ChoiceWidget);
     option->setValueType("unsigned int");
-    std::vector<QString> choices;
+    QVector<QString> choices;
     choices.push_back("Grain's Average Orientation");
     choices.push_back("Orientation at Grain's Centroid");
     option->setChoices(choices);
@@ -132,34 +133,29 @@
 void FindGrainReferenceMisorientations::dataCheck(bool preflight, size_t voxels, size_t fields, size_t ensembles)
 {
   setErrorCondition(0);
-<<<<<<< HEAD
-  QString ss;
-  VoxelDataContainer* m = getVoxelDataContainer();
-=======
-  std::stringstream ss;
   VolumeDataContainer* m = getVolumeDataContainer();
->>>>>>> c8a14ed2
-
-  GET_PREREQ_DATA(m, DREAM3D, CellData, GrainIds, ss, -300, int32_t, Int32ArrayType, voxels, 1)
-  GET_PREREQ_DATA(m, DREAM3D, CellData, CellPhases, ss, -300, int32_t, Int32ArrayType,  voxels, 1)
-
-  GET_PREREQ_DATA(m, DREAM3D, CellData, Quats, ss, -303, float, FloatArrayType, voxels, 4)
-
-  CREATE_NON_PREREQ_DATA(m, DREAM3D, CellData, GrainReferenceMisorientations, ss, float, FloatArrayType, 0, voxels, 1)
+
+
+  GET_PREREQ_DATA(m, DREAM3D, CellData, GrainIds, -300, int32_t, Int32ArrayType, voxels, 1)
+  GET_PREREQ_DATA(m, DREAM3D, CellData, CellPhases, -300, int32_t, Int32ArrayType,  voxels, 1)
+
+  GET_PREREQ_DATA(m, DREAM3D, CellData, Quats, -303, float, FloatArrayType, voxels, 4)
+
+  CREATE_NON_PREREQ_DATA(m, DREAM3D, CellData, GrainReferenceMisorientations, float, FloatArrayType, 0, voxels, 1)
 
   if(m_ReferenceOrientation == 0)
   {
-    GET_PREREQ_DATA(m, DREAM3D, FieldData, AvgQuats, ss, -303, float, FloatArrayType, fields, 4)
+    GET_PREREQ_DATA(m, DREAM3D, FieldData, AvgQuats, -303, float, FloatArrayType, fields, 4)
   }
   else if(m_ReferenceOrientation == 1)
   {
-    GET_PREREQ_DATA(m, DREAM3D, CellData, GBEuclideanDistances, ss, -301, float, FloatArrayType, voxels, 1)
-  }
-
-  CREATE_NON_PREREQ_DATA(m, DREAM3D, FieldData, GrainAvgMisorientations, ss, float, FloatArrayType, 0, fields, 1)
+    GET_PREREQ_DATA(m, DREAM3D, CellData, GBEuclideanDistances, -301, float, FloatArrayType, voxels, 1)
+  }
+
+  CREATE_NON_PREREQ_DATA(m, DREAM3D, FieldData, GrainAvgMisorientations, float, FloatArrayType, 0, fields, 1)
 
   typedef DataArray<unsigned int> XTalStructArrayType;
-  GET_PREREQ_DATA(m, DREAM3D, EnsembleData, CrystalStructures, ss, -305, unsigned int, XTalStructArrayType, ensembles, 1)
+  GET_PREREQ_DATA(m, DREAM3D, EnsembleData, CrystalStructures, -305, unsigned int, XTalStructArrayType, ensembles, 1)
 }
 
 
