--- conflicted
+++ resolved
@@ -68,11 +68,11 @@
     DREAM3D_INSTANCE_STRING_PROPERTY(CentroidsArrayName)
     DREAM3D_INSTANCE_STRING_PROPERTY(VolumesArrayName)
     DREAM3D_INSTANCE_STRING_PROPERTY(FieldPhasesArrayName)
-    DREAM3D_INSTANCE_STRING_PROPERTY(SurfaceFieldsArrayName)
+	DREAM3D_INSTANCE_STRING_PROPERTY(SurfaceFieldsArrayName)
 
 
     virtual const std::string getGroupName() { return DREAM3D::FilterGroups::StatisticsFilters; }
-    virtual const std::string getSubGroupName() { return DREAM3D::FilterSubGroups::MorphologicalFilters; }
+	 virtual const std::string getSubGroupName() { return DREAM3D::FilterSubGroups::MorphologicalFilters; }
     virtual const std::string getHumanLabel() { return "Find Field Radial Distribution Function"; }
 
     /**
@@ -95,16 +95,12 @@
     int32_t* m_FieldPhases;
     float* m_EquivalentDiameters;
     float* m_Volumes;
+    float* m_Centroids;
     bool* m_SurfaceFields;
-    float* m_Centroids;
 
-<<<<<<< HEAD
-  void dataCheck(bool preflight, size_t voxels, size_t fields, size_t ensembles);
-=======
 	float boundbox[7];
 
 	void dataCheck(bool preflight, size_t voxels, size_t fields, size_t ensembles);
->>>>>>> e14ba424
 
     FindRadialDist(const FindRadialDist&); // Copy Constructor Not Implemented
     void operator=(const FindRadialDist&); // Operator '=' Not Implemented
