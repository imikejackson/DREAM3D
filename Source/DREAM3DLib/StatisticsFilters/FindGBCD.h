/* ============================================================================
 * Copyright (c) 2012 Michael A. Jackson (BlueQuartz Software)
 * Copyright (c) 2012 Dr. Michael A. Groeber (US Air Force Research Laboratories)
 * All rights reserved.
 *
 * Redistribution and use in source and binary forms, with or without modification,
 * are permitted provided that the following conditions are met:
 *
 * Redistributions of source code must retain the above copyright notice, this
 * list of conditions and the following disclaimer.
 *
 * Redistributions in binary form must reproduce the above copyright notice, this
 * list of conditions and the following disclaimer in the documentation and/or
 * other materials provided with the distribution.
 *
 * Neither the name of Michael A. Groeber, Michael A. Jackson, the US Air Force,
 * BlueQuartz Software nor the names of its contributors may be used to endorse
 * or promote products derived from this software without specific prior written
 * permission.
 *
 * THIS SOFTWARE IS PROVIDED BY THE COPYRIGHT HOLDERS AND CONTRIBUTORS "AS IS"
 * AND ANY EXPRESS OR IMPLIED WARRANTIES, INCLUDING, BUT NOT LIMITED TO, THE
 * IMPLIED WARRANTIES OF MERCHANTABILITY AND FITNESS FOR A PARTICULAR PURPOSE ARE
 * DISCLAIMED. IN NO EVENT SHALL THE COPYRIGHT HOLDER OR CONTRIBUTORS BE LIABLE
 * FOR ANY DIRECT, INDIRECT, INCIDENTAL, SPECIAL, EXEMPLARY, OR CONSEQUENTIAL
 * DAMAGES (INCLUDING, BUT NOT LIMITED TO, PROCUREMENT OF SUBSTITUTE GOODS OR
 * SERVICES; LOSS OF USE, DATA, OR PROFITS; OR BUSINESS INTERRUPTION) HOWEVER
 * CAUSED AND ON ANY THEORY OF LIABILITY, WHETHER IN CONTRACT, STRICT LIABILITY,
 * OR TORT (INCLUDING NEGLIGENCE OR OTHERWISE) ARISING IN ANY WAY OUT OF THE
 * USE OF THIS SOFTWARE, EVEN IF ADVISED OF THE POSSIBILITY OF SUCH DAMAGE.
 *
 *  This code was written under United States Air Force Contract number
 *                           FA8650-07-D-5800
 *
 * ~~~~~~~~~~~~~~~~~~~~~~~~~~~~~~~~~~~~~~~~~~~~~~~~~~~~~~~~~~~~~~~~~~~~~~~~~~ */
#ifndef _FindGBCD_H_
#define _FindGBCD_H_

#include <string>

#include "DREAM3DLib/DREAM3DLib.h"
#include "DREAM3DLib/Common/DREAM3DSetGetMacros.h"
<<<<<<< HEAD
#include "DREAM3DLib/DataArrays/IDataArray.h"
=======
#include "DREAM3DLib/Common/IDataArray.h"
>>>>>>> 4355193f
#include "DREAM3DLib/OrientationOps/OrientationOps.h"
#include "DREAM3DLib/OrientationOps/CubicOps.h"
#include "DREAM3DLib/OrientationOps/HexagonalOps.h"
#include "DREAM3DLib/OrientationOps/OrthoRhombicOps.h"
#include "DREAM3DLib/SurfaceMeshingFilters/SurfaceMeshFilter.h"

/**
 * @class FindGBCD FindGBCD.h DREAM3DLib/SurfaceMeshFilters/FindGBCD.h
 * @brief This filter calculates the centroid of each triangle in the surface mesh.
 * @author Michael A. Jackson (BlueQuartz Software)
 * @date Dec 12, 2012
 * @version 1.0
 */
class DREAM3DLib_EXPORT FindGBCD : public SurfaceMeshFilter
{
  public:
    DREAM3D_SHARED_POINTERS(FindGBCD)
    DREAM3D_STATIC_NEW_MACRO(FindGBCD)
    DREAM3D_TYPE_MACRO_SUPER(FindGBCD, SurfaceMeshFilter)

    virtual ~FindGBCD();

    DREAM3D_INSTANCE_STRING_PROPERTY(SurfaceMeshFaceLabelsArrayName)
    DREAM3D_INSTANCE_STRING_PROPERTY(SurfaceMeshFaceAreasArrayName)
    DREAM3D_INSTANCE_STRING_PROPERTY(SurfaceMeshFaceNormalsArrayName)
    DREAM3D_INSTANCE_STRING_PROPERTY(FieldEulerAnglesArrayName)
    DREAM3D_INSTANCE_STRING_PROPERTY(FieldPhasesArrayName)
    DREAM3D_INSTANCE_STRING_PROPERTY(CrystalStructuresArrayName)
    DREAM3D_INSTANCE_STRING_PROPERTY(GBCDArrayName)
    DREAM3D_INSTANCE_PROPERTY(float, GBCDRes)

    DREAM3D_INSTANCE_PROPERTY(std::vector<ComparisonInput_t>, GBCDArrayNames)

    /* Place your input parameters here. You can use some of the DREAM3D Macros if you want to */


    /**
    * @brief This returns the group that the filter belonds to. You can select
    * a different group if you want. The string returned here will be displayed
    * in the GUI for the filter
    */
    virtual const std::string getGroupName() { return DREAM3D::FilterGroups::StatisticsFilters; }
    virtual const std::string getSubGroupName() { return DREAM3D::FilterSubGroups::CrystallographicFilters; }

    /**
    * @brief This returns a string that is displayed in the GUI. It should be readable
    * and understandable by humans.
    */
    virtual const std::string getHumanLabel() { return "Find GBCD"; }

    /**
    * @brief This method will instantiate all the end user settable options/parameters
    * for this filter
    */
    virtual void setupFilterParameters();

    /**
    * @brief This method will write the options to a file
    * @param writer The writer that is used to write the options to a file
    */
<<<<<<< HEAD
    virtual void writeFilterParameters(AbstractFilterParametersWriter* writer);
=======
    virtual int writeFilterParameters(AbstractFilterParametersWriter* writer, int index);
>>>>>>> 4355193f

    /**
    * @brief This method will read the options from a file
    * @param reader The reader that is used to read the options from a file
    */
    virtual void readFilterParameters(AbstractFilterParametersReader* reader, int index);

    /**
    * @brief Reimplemented from @see AbstractFilter class
    */
    virtual void execute();

    /**
    * @brief This function runs some sanity checks on the DataContainer and inputs
    * in an attempt to ensure the filter can process the inputs.
    */
    virtual void preflight();

    int GBCDIndex (float* gbcddelta, int* gbcdsz, float* gbcdlimits, float* eulerN, float* xstl_norm_sc);

  protected:
    FindGBCD();

    /**
    * @brief Checks for the appropriate parameter values and availability of
    * arrays in the data container
    * @param preflight
    * @param voxels The number of voxels
    * @param fields The number of fields
    * @param ensembles The number of ensembles
    */
    void dataCheckSurfaceMesh(bool preflight, size_t voxels, size_t fields, size_t ensembles);
    void dataCheckVoxel(bool preflight, size_t voxels, size_t fields, size_t ensembles);

  private:
    double* m_SurfaceMeshFaceAreas;
    int32_t* m_SurfaceMeshFaceLabels;
    double* m_SurfaceMeshFaceNormals;
    float* m_FieldEulerAngles;
    int32_t* m_FieldPhases;
    unsigned int* m_CrystalStructures;
    double* m_GBCD;

    FindGBCD(const FindGBCD&); // Copy Constructor Not Implemented
    void operator=(const FindGBCD&); // Operator '=' Not Implemented
};

#endif /* _FindGBCD_H_ */<|MERGE_RESOLUTION|>--- conflicted
+++ resolved
@@ -40,11 +40,7 @@
 
 #include "DREAM3DLib/DREAM3DLib.h"
 #include "DREAM3DLib/Common/DREAM3DSetGetMacros.h"
-<<<<<<< HEAD
 #include "DREAM3DLib/DataArrays/IDataArray.h"
-=======
-#include "DREAM3DLib/Common/IDataArray.h"
->>>>>>> 4355193f
 #include "DREAM3DLib/OrientationOps/OrientationOps.h"
 #include "DREAM3DLib/OrientationOps/CubicOps.h"
 #include "DREAM3DLib/OrientationOps/HexagonalOps.h"
@@ -76,8 +72,6 @@
     DREAM3D_INSTANCE_STRING_PROPERTY(GBCDArrayName)
     DREAM3D_INSTANCE_PROPERTY(float, GBCDRes)
 
-    DREAM3D_INSTANCE_PROPERTY(std::vector<ComparisonInput_t>, GBCDArrayNames)
-
     /* Place your input parameters here. You can use some of the DREAM3D Macros if you want to */
 
 
@@ -105,11 +99,7 @@
     * @brief This method will write the options to a file
     * @param writer The writer that is used to write the options to a file
     */
-<<<<<<< HEAD
-    virtual void writeFilterParameters(AbstractFilterParametersWriter* writer);
-=======
     virtual int writeFilterParameters(AbstractFilterParametersWriter* writer, int index);
->>>>>>> 4355193f
 
     /**
     * @brief This method will read the options from a file
