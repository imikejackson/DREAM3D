--- conflicted
+++ resolved
@@ -1,234 +1,210 @@
-/* ============================================================================
- * Copyright (c) 2011 Michael A. Jackson (BlueQuartz Software)
- * Copyright (c) 2011 Dr. Michael A. Groeber (US Air Force Research Laboratories)
- * All rights reserved.
- *
- * Redistribution and use in source and binary forms, with or without modification,
- * are permitted provided that the following conditions are met:
- *
- * Redistributions of source code must retain the above copyright notice, this
- * list of conditions and the following disclaimer.
- *
- * Redistributions in binary form must reproduce the above copyright notice, this
- * list of conditions and the following disclaimer in the documentation and/or
- * other materials provided with the distribution.
- *
- * Neither the name of Michael A. Groeber, Michael A. Jackson, the US Air Force,
- * BlueQuartz Software nor the names of its contributors may be used to endorse
- * or promote products derived from this software without specific prior written
- * permission.
- *
- * THIS SOFTWARE IS PROVIDED BY THE COPYRIGHT HOLDERS AND CONTRIBUTORS "AS IS"
- * AND ANY EXPRESS OR IMPLIED WARRANTIES, INCLUDING, BUT NOT LIMITED TO, THE
- * IMPLIED WARRANTIES OF MERCHANTABILITY AND FITNESS FOR A PARTICULAR PURPOSE ARE
- * DISCLAIMED. IN NO EVENT SHALL THE COPYRIGHT HOLDER OR CONTRIBUTORS BE LIABLE
- * FOR ANY DIRECT, INDIRECT, INCIDENTAL, SPECIAL, EXEMPLARY, OR CONSEQUENTIAL
- * DAMAGES (INCLUDING, BUT NOT LIMITED TO, PROCUREMENT OF SUBSTITUTE GOODS OR
- * SERVICES; LOSS OF USE, DATA, OR PROFITS; OR BUSINESS INTERRUPTION) HOWEVER
- * CAUSED AND ON ANY THEORY OF LIABILITY, WHETHER IN CONTRACT, STRICT LIABILITY,
- * OR TORT (INCLUDING NEGLIGENCE OR OTHERWISE) ARISING IN ANY WAY OUT OF THE
- * USE OF THIS SOFTWARE, EVEN IF ADVISED OF THE POSSIBILITY OF SUCH DAMAGE.
- *
- *  This code was written under United States Air Force Contract number
- *                           FA8650-07-D-5800
- *
- * ~~~~~~~~~~~~~~~~~~~~~~~~~~~~~~~~~~~~~~~~~~~~~~~~~~~~~~~~~~~~~~~~~~~~~~~~~~ */
-
-#include "FindAvgOrientations.h"
-
-#include "DREAM3DLib/Common/DREAM3DMath.h"
-#include "DREAM3DLib/Common/Constants.h"
-
-#include "DREAM3DLib/GenericFilters/FindCellQuats.h"
-
-// -----------------------------------------------------------------------------
-//
-// -----------------------------------------------------------------------------
-FindAvgOrientations::FindAvgOrientations() :
-AbstractFilter(),
-m_GrainIdsArrayName(DREAM3D::CellData::GrainIds),
-m_CellPhasesArrayName(DREAM3D::CellData::Phases),
-m_QuatsArrayName(DREAM3D::CellData::Quats),
-m_AvgQuatsArrayName(DREAM3D::FieldData::AvgQuats),
-m_FieldEulerAnglesArrayName(DREAM3D::FieldData::EulerAngles),
-m_CrystalStructuresArrayName(DREAM3D::EnsembleData::CrystalStructures),
-m_GrainIds(NULL),
-m_CellPhases(NULL),
-m_FieldEulerAngles(NULL),
-m_Quats(NULL),
-m_AvgQuats(NULL)
-{
-  m_HexOps = HexagonalOps::New();
-  m_OrientationOps.push_back(dynamic_cast<OrientationMath*> (m_HexOps.get()));
-  m_CubicOps = CubicOps::New();
-  m_OrientationOps.push_back(dynamic_cast<OrientationMath*> (m_CubicOps.get()));
-  m_OrthoOps = OrthoRhombicOps::New();
-  m_OrientationOps.push_back(dynamic_cast<OrientationMath*> (m_OrthoOps.get()));
-}
-
-// -----------------------------------------------------------------------------
-//
-// -----------------------------------------------------------------------------
-FindAvgOrientations::~FindAvgOrientations()
-{
-}
-// -----------------------------------------------------------------------------
-void FindAvgOrientations::writeFilterOptions(AbstractFilterOptionsWriter* writer)
-{
-}
-
-// -----------------------------------------------------------------------------
-//
-// -----------------------------------------------------------------------------
-void FindAvgOrientations::dataCheck(bool preflight, size_t voxels, size_t fields, size_t ensembles)
-{
-  setErrorCondition(0);
-  std::stringstream ss;
-  DataContainer* m = getDataContainer();
-  GET_PREREQ_DATA(m, DREAM3D, CellData, GrainIds, ss, -300, int32_t, Int32ArrayType,  voxels, 1);
-  GET_PREREQ_DATA(m, DREAM3D, CellData, CellPhases, ss, -300, int32_t, Int32ArrayType,  voxels, 1);
-  GET_PREREQ_DATA(m, DREAM3D, CellData, Quats, ss, -303, float, FloatArrayType, voxels, 5);
-  if(getErrorCondition() == -303)
-  {
-	setErrorCondition(0);
-	FindCellQuats::Pointer find_cellquats = FindCellQuats::New();
-	find_cellquats->setObservers(this->getObservers());
-	find_cellquats->setDataContainer(getDataContainer());
-	if(preflight == true) find_cellquats->preflight();
-	if(preflight == false) find_cellquats->execute();
-	GET_PREREQ_DATA(m, DREAM3D, CellData, Quats, ss, -303, float, FloatArrayType, voxels, 5);
-  }
-  CREATE_NON_PREREQ_DATA(m, DREAM3D, FieldData, AvgQuats, ss, float, FloatArrayType, 0, fields, 5);
-  CREATE_NON_PREREQ_DATA(m, DREAM3D, FieldData, FieldEulerAngles, ss, float, FloatArrayType, 0, fields, 3);
-
-  typedef DataArray<unsigned int> XTalStructArrayType;
-<<<<<<< HEAD
-  //GET_PREREQ_DATA(m, DREAM3D, EnsembleData, CrystalStructures, ss, -305, unsigned int, XTalStructArrayType, ensembles, 1);
-
-  {
-    if(m_CrystalStructuresArrayName.empty() == true)
-    {
-      setErrorCondition(-305000);\
-      ss << "The name of the array for the " << "DREAM3D" << "EnsembleData" << "CrystalStructures" << " was empty. Please provide a name for this array/"
-          << std::endl;
-    }
-
-    std::string _s("CrystalStructures");
-    addRequiredEnsembleData(_s);
-    m_CrystalStructures = m->getEnsembleDataSizeCheck<unsigned int, XTalStructArrayType, AbstractFilter>(m_CrystalStructuresArrayName, ensembles * 1, this);
-    if(0 == m_CrystalStructures)
-    {
-		ss << getErrorMessage() << "  ";
-      ss << "Filter " << getNameOfClass() << " requires " << "EnsembleData" << " array '" << m_CrystalStructuresArrayName
-          << "' to already be created prior to execution." << std::endl;
-      /* ss << "Data Container Issued the following error message\n" << getErrorMessage() << std::endl; */
-      setErrorCondition(-305);
-    }
-  }
-=======
-  GET_PREREQ_DATA(m, DREAM3D, EnsembleData, CrystalStructures, ss, -305, unsigned int, XTalStructArrayType, ensembles, 1);
->>>>>>> 4f3a411f
-
-  setErrorMessage(ss.str());
-}
-
-// -----------------------------------------------------------------------------
-//
-// -----------------------------------------------------------------------------
-void FindAvgOrientations::preflight()
-{
-  dataCheck(true, 1, 1, 1);
-}
-
-// -----------------------------------------------------------------------------
-//
-// -----------------------------------------------------------------------------
-void FindAvgOrientations::execute()
-{
-  setErrorCondition(0);
-
-  DataContainer* m = getDataContainer();
-  if (NULL == m)
-  {
-    setErrorCondition(-1);
-    std::stringstream ss;
-    ss << getNameOfClass() << " DataContainer was NULL";
-    setErrorMessage(ss.str());
-    return;
-  }
-  int64_t totalPoints = m->getTotalPoints();
-  dataCheck(false, m->getTotalPoints(), m->getNumFieldTuples(), m->getNumEnsembleTuples());
-  if (getErrorCondition() < 0)
-  {
-    return;
-  }
-
-  size_t numgrains = m->getNumFieldTuples();
-  int phase;
-  float voxquat[5];
-  float curavgquat[5];
-
-
-  for (size_t i = 1; i < numgrains; i++)
-  {
-	  m_AvgQuats[5*i] = 0.0;
-	  m_AvgQuats[5*i+1] = 0.0;
-	  m_AvgQuats[5*i+2] = 0.0;
-	  m_AvgQuats[5*i+3] = 0.0;
-	  m_AvgQuats[5*i+4] = 0.0;
-  }
-//  float qr[5];
-  for(int i = 0; i < totalPoints; i++)
-  {
-    if(m_GrainIds[i] > 0 && m_CellPhases[i] > 0)
-    {
-      phase = m_CellPhases[i];
-      voxquat[0] = m_Quats[i*5 + 0];
-      voxquat[1] = m_Quats[i*5 + 1];
-      voxquat[2] = m_Quats[i*5 + 2];
-      voxquat[3] = m_Quats[i*5 + 3];
-      voxquat[4] = m_Quats[i*5 + 4];
-      curavgquat[0] = 1;
-      curavgquat[1] = m_AvgQuats[5*m_GrainIds[i]+1]/m_AvgQuats[5*m_GrainIds[i]];
-      curavgquat[2] = m_AvgQuats[5*m_GrainIds[i]+2]/m_AvgQuats[5*m_GrainIds[i]];
-      curavgquat[3] = m_AvgQuats[5*m_GrainIds[i]+3]/m_AvgQuats[5*m_GrainIds[i]];
-      curavgquat[4] = m_AvgQuats[5*m_GrainIds[i]+4]/m_AvgQuats[5*m_GrainIds[i]];
-	  if(m_AvgQuats[5*m_GrainIds[i]] == 0)
-	  {
-		  curavgquat[0] = 1;
-		  curavgquat[1] = 0;
-		  curavgquat[2] = 0;
-		  curavgquat[3] = 0;
-		  curavgquat[4] = 1;
-	  }
-      m_OrientationOps[m_CrystalStructures[phase]]->getNearestQuat(curavgquat, voxquat);
-      for (int k = 0; k < 5; k++)
-      {
-        m_AvgQuats[5*m_GrainIds[i]+k] = m_AvgQuats[5*m_GrainIds[i]+k] + voxquat[k];
-      }
-    }
-  }
-  float q[5];
-  float ea1, ea2, ea3;
-  for (size_t i = 1; i < numgrains; i++)
-  {
-      q[1] = m_AvgQuats[5*i+1]/m_AvgQuats[5*i];
-      q[2] = m_AvgQuats[5*i+2]/m_AvgQuats[5*i];
-      q[3] = m_AvgQuats[5*i+3]/m_AvgQuats[5*i];
-      q[4] = m_AvgQuats[5*i+4]/m_AvgQuats[5*i];
-	  if(m_AvgQuats[5*i] == 0) q[1] = 0, q[2] = 0, q[3] = 0, q[4] = 1;
-	  OrientationMath::QuattoEuler(q, ea1, ea2, ea3);
-	  m_FieldEulerAngles[3*i] = ea1;
-      m_FieldEulerAngles[3*i+1] = ea2;
-      m_FieldEulerAngles[3*i+2] = ea3;
-      m_AvgQuats[5*i+1] = m_AvgQuats[5*i+1]/m_AvgQuats[5*i];
-      m_AvgQuats[5*i+2] = m_AvgQuats[5*i+2]/m_AvgQuats[5*i];
-      m_AvgQuats[5*i+3] = m_AvgQuats[5*i+3]/m_AvgQuats[5*i];
-      m_AvgQuats[5*i+4] = m_AvgQuats[5*i+4]/m_AvgQuats[5*i];
-	  m_AvgQuats[5*i] = 1;
-  }
-
-  notify("Completed", 0, Observable::UpdateProgressMessage);
-}
-
-
+/* ============================================================================
+ * Copyright (c) 2011 Michael A. Jackson (BlueQuartz Software)
+ * Copyright (c) 2011 Dr. Michael A. Groeber (US Air Force Research Laboratories)
+ * All rights reserved.
+ *
+ * Redistribution and use in source and binary forms, with or without modification,
+ * are permitted provided that the following conditions are met:
+ *
+ * Redistributions of source code must retain the above copyright notice, this
+ * list of conditions and the following disclaimer.
+ *
+ * Redistributions in binary form must reproduce the above copyright notice, this
+ * list of conditions and the following disclaimer in the documentation and/or
+ * other materials provided with the distribution.
+ *
+ * Neither the name of Michael A. Groeber, Michael A. Jackson, the US Air Force,
+ * BlueQuartz Software nor the names of its contributors may be used to endorse
+ * or promote products derived from this software without specific prior written
+ * permission.
+ *
+ * THIS SOFTWARE IS PROVIDED BY THE COPYRIGHT HOLDERS AND CONTRIBUTORS "AS IS"
+ * AND ANY EXPRESS OR IMPLIED WARRANTIES, INCLUDING, BUT NOT LIMITED TO, THE
+ * IMPLIED WARRANTIES OF MERCHANTABILITY AND FITNESS FOR A PARTICULAR PURPOSE ARE
+ * DISCLAIMED. IN NO EVENT SHALL THE COPYRIGHT HOLDER OR CONTRIBUTORS BE LIABLE
+ * FOR ANY DIRECT, INDIRECT, INCIDENTAL, SPECIAL, EXEMPLARY, OR CONSEQUENTIAL
+ * DAMAGES (INCLUDING, BUT NOT LIMITED TO, PROCUREMENT OF SUBSTITUTE GOODS OR
+ * SERVICES; LOSS OF USE, DATA, OR PROFITS; OR BUSINESS INTERRUPTION) HOWEVER
+ * CAUSED AND ON ANY THEORY OF LIABILITY, WHETHER IN CONTRACT, STRICT LIABILITY,
+ * OR TORT (INCLUDING NEGLIGENCE OR OTHERWISE) ARISING IN ANY WAY OUT OF THE
+ * USE OF THIS SOFTWARE, EVEN IF ADVISED OF THE POSSIBILITY OF SUCH DAMAGE.
+ *
+ *  This code was written under United States Air Force Contract number
+ *                           FA8650-07-D-5800
+ *
+ * ~~~~~~~~~~~~~~~~~~~~~~~~~~~~~~~~~~~~~~~~~~~~~~~~~~~~~~~~~~~~~~~~~~~~~~~~~~ */
+
+#include "FindAvgOrientations.h"
+
+#include "DREAM3DLib/Common/DREAM3DMath.h"
+#include "DREAM3DLib/Common/Constants.h"
+
+#include "DREAM3DLib/GenericFilters/FindCellQuats.h"
+
+// -----------------------------------------------------------------------------
+//
+// -----------------------------------------------------------------------------
+FindAvgOrientations::FindAvgOrientations() :
+AbstractFilter(),
+m_GrainIdsArrayName(DREAM3D::CellData::GrainIds),
+m_CellPhasesArrayName(DREAM3D::CellData::Phases),
+m_QuatsArrayName(DREAM3D::CellData::Quats),
+m_AvgQuatsArrayName(DREAM3D::FieldData::AvgQuats),
+m_FieldEulerAnglesArrayName(DREAM3D::FieldData::EulerAngles),
+m_CrystalStructuresArrayName(DREAM3D::EnsembleData::CrystalStructures),
+m_GrainIds(NULL),
+m_CellPhases(NULL),
+m_FieldEulerAngles(NULL),
+m_Quats(NULL),
+m_AvgQuats(NULL)
+{
+  m_HexOps = HexagonalOps::New();
+  m_OrientationOps.push_back(dynamic_cast<OrientationMath*> (m_HexOps.get()));
+  m_CubicOps = CubicOps::New();
+  m_OrientationOps.push_back(dynamic_cast<OrientationMath*> (m_CubicOps.get()));
+  m_OrthoOps = OrthoRhombicOps::New();
+  m_OrientationOps.push_back(dynamic_cast<OrientationMath*> (m_OrthoOps.get()));
+}
+
+// -----------------------------------------------------------------------------
+//
+// -----------------------------------------------------------------------------
+FindAvgOrientations::~FindAvgOrientations()
+{
+}
+// -----------------------------------------------------------------------------
+void FindAvgOrientations::writeFilterOptions(AbstractFilterOptionsWriter* writer)
+{
+}
+
+// -----------------------------------------------------------------------------
+//
+// -----------------------------------------------------------------------------
+void FindAvgOrientations::dataCheck(bool preflight, size_t voxels, size_t fields, size_t ensembles)
+{
+  setErrorCondition(0);
+  std::stringstream ss;
+  DataContainer* m = getDataContainer();
+  GET_PREREQ_DATA(m, DREAM3D, CellData, GrainIds, ss, -300, int32_t, Int32ArrayType,  voxels, 1);
+  GET_PREREQ_DATA(m, DREAM3D, CellData, CellPhases, ss, -300, int32_t, Int32ArrayType,  voxels, 1);
+  GET_PREREQ_DATA(m, DREAM3D, CellData, Quats, ss, -303, float, FloatArrayType, voxels, 5);
+  if(getErrorCondition() == -303)
+  {
+	setErrorCondition(0);
+	FindCellQuats::Pointer find_cellquats = FindCellQuats::New();
+	find_cellquats->setObservers(this->getObservers());
+	find_cellquats->setDataContainer(getDataContainer());
+	if(preflight == true) find_cellquats->preflight();
+	if(preflight == false) find_cellquats->execute();
+	GET_PREREQ_DATA(m, DREAM3D, CellData, Quats, ss, -303, float, FloatArrayType, voxels, 5);
+  }
+  CREATE_NON_PREREQ_DATA(m, DREAM3D, FieldData, AvgQuats, ss, float, FloatArrayType, 0, fields, 5);
+  CREATE_NON_PREREQ_DATA(m, DREAM3D, FieldData, FieldEulerAngles, ss, float, FloatArrayType, 0, fields, 3);
+
+  typedef DataArray<unsigned int> XTalStructArrayType;
+  GET_PREREQ_DATA(m, DREAM3D, EnsembleData, CrystalStructures, ss, -305, unsigned int, XTalStructArrayType, ensembles, 1);
+
+
+  setErrorMessage(ss.str());
+}
+
+// -----------------------------------------------------------------------------
+//
+// -----------------------------------------------------------------------------
+void FindAvgOrientations::preflight()
+{
+  dataCheck(true, 1, 1, 1);
+}
+
+// -----------------------------------------------------------------------------
+//
+// -----------------------------------------------------------------------------
+void FindAvgOrientations::execute()
+{
+  setErrorCondition(0);
+
+  DataContainer* m = getDataContainer();
+  if (NULL == m)
+  {
+    setErrorCondition(-1);
+    std::stringstream ss;
+    ss << getNameOfClass() << " DataContainer was NULL";
+    setErrorMessage(ss.str());
+    return;
+  }
+  int64_t totalPoints = m->getTotalPoints();
+  dataCheck(false, m->getTotalPoints(), m->getNumFieldTuples(), m->getNumEnsembleTuples());
+  if (getErrorCondition() < 0)
+  {
+    return;
+  }
+
+  size_t numgrains = m->getNumFieldTuples();
+  int phase;
+  float voxquat[5];
+  float curavgquat[5];
+
+
+  for (size_t i = 1; i < numgrains; i++)
+  {
+	  m_AvgQuats[5*i] = 0.0;
+	  m_AvgQuats[5*i+1] = 0.0;
+	  m_AvgQuats[5*i+2] = 0.0;
+	  m_AvgQuats[5*i+3] = 0.0;
+	  m_AvgQuats[5*i+4] = 0.0;
+  }
+//  float qr[5];
+  for(int i = 0; i < totalPoints; i++)
+  {
+    if(m_GrainIds[i] > 0 && m_CellPhases[i] > 0)
+    {
+      phase = m_CellPhases[i];
+      voxquat[0] = m_Quats[i*5 + 0];
+      voxquat[1] = m_Quats[i*5 + 1];
+      voxquat[2] = m_Quats[i*5 + 2];
+      voxquat[3] = m_Quats[i*5 + 3];
+      voxquat[4] = m_Quats[i*5 + 4];
+      curavgquat[0] = 1;
+      curavgquat[1] = m_AvgQuats[5*m_GrainIds[i]+1]/m_AvgQuats[5*m_GrainIds[i]];
+      curavgquat[2] = m_AvgQuats[5*m_GrainIds[i]+2]/m_AvgQuats[5*m_GrainIds[i]];
+      curavgquat[3] = m_AvgQuats[5*m_GrainIds[i]+3]/m_AvgQuats[5*m_GrainIds[i]];
+      curavgquat[4] = m_AvgQuats[5*m_GrainIds[i]+4]/m_AvgQuats[5*m_GrainIds[i]];
+	  if(m_AvgQuats[5*m_GrainIds[i]] == 0)
+	  {
+		  curavgquat[0] = 1;
+		  curavgquat[1] = 0;
+		  curavgquat[2] = 0;
+		  curavgquat[3] = 0;
+		  curavgquat[4] = 1;
+	  }
+      m_OrientationOps[m_CrystalStructures[phase]]->getNearestQuat(curavgquat, voxquat);
+      for (int k = 0; k < 5; k++)
+      {
+        m_AvgQuats[5*m_GrainIds[i]+k] = m_AvgQuats[5*m_GrainIds[i]+k] + voxquat[k];
+      }
+    }
+  }
+  float q[5];
+  float ea1, ea2, ea3;
+  for (size_t i = 1; i < numgrains; i++)
+  {
+      q[1] = m_AvgQuats[5*i+1]/m_AvgQuats[5*i];
+      q[2] = m_AvgQuats[5*i+2]/m_AvgQuats[5*i];
+      q[3] = m_AvgQuats[5*i+3]/m_AvgQuats[5*i];
+      q[4] = m_AvgQuats[5*i+4]/m_AvgQuats[5*i];
+	  if(m_AvgQuats[5*i] == 0) q[1] = 0, q[2] = 0, q[3] = 0, q[4] = 1;
+	  OrientationMath::QuattoEuler(q, ea1, ea2, ea3);
+	  m_FieldEulerAngles[3*i] = ea1;
+      m_FieldEulerAngles[3*i+1] = ea2;
+      m_FieldEulerAngles[3*i+2] = ea3;
+      m_AvgQuats[5*i+1] = m_AvgQuats[5*i+1]/m_AvgQuats[5*i];
+      m_AvgQuats[5*i+2] = m_AvgQuats[5*i+2]/m_AvgQuats[5*i];
+      m_AvgQuats[5*i+3] = m_AvgQuats[5*i+3]/m_AvgQuats[5*i];
+      m_AvgQuats[5*i+4] = m_AvgQuats[5*i+4]/m_AvgQuats[5*i];
+	  m_AvgQuats[5*i] = 1;
+  }
+
+  notify("Completed", 0, Observable::UpdateProgressMessage);
+}
+
+