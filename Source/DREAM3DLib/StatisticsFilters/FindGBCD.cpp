--- conflicted
+++ resolved
@@ -36,16 +36,18 @@
 #include "FindGBCD.h"
 
 
+#include "DREAM3DLib/Math/MatrixMath.h"
+#include "DREAM3DLib/Math/OrientationMath.h"
+#include "DREAM3DLib/Utilities/TimeUtilities.h"
+#include "DREAM3DLib/OrientationOps/OrientationOps.h"
+
+
 #ifdef DREAM3D_USE_PARALLEL_ALGORITHMS
 #include <tbb/parallel_for.h>
 #include <tbb/blocked_range.h>
 #include <tbb/partitioner.h>
 #include <tbb/task_scheduler_init.h>
 #endif
-
-#include "DREAM3DLib/Math/MatrixMath.h"
-
-
 
 /**
  * @brief The CalculateAreasImpl class
@@ -64,7 +66,7 @@
     int* m_GBCDsizes;
     float* m_GBCDlimits;
     unsigned int* m_CrystalStructures;
-    std::vector<OrientationOps::Pointer> m_OrientationOps;
+    QVector<OrientationOps::Pointer> m_OrientationOps;
 
   public:
     CalculateGBCDImpl(size_t i, size_t numMisoReps, int32_t* Labels, double* Normals, float* Eulers, int32_t* Phases, unsigned int* CrystalStructures,
@@ -318,7 +320,7 @@
 // -----------------------------------------------------------------------------
 void FindGBCD::setupFilterParameters()
 {
-  std::vector<FilterParameter::Pointer> parameters;
+  QVector<FilterParameter::Pointer> parameters;
   {
     FilterParameter::Pointer option = FilterParameter::New();
     option->setPropertyName("GBCDRes");
@@ -362,13 +364,9 @@
 void FindGBCD::dataCheckSurfaceMesh(bool preflight, size_t voxels, size_t fields, size_t ensembles)
 {
   setErrorCondition(0);
-<<<<<<< HEAD
   QString ss;
-  SurfaceMeshDataContainer* sm = getSurfaceMeshDataContainer();
-=======
-  std::stringstream ss;
   SurfaceDataContainer* sm = getSurfaceDataContainer();
->>>>>>> c8a14ed2
+
   if(NULL == sm)
   {
     addErrorMessage(getHumanLabel(), "SurfaceDataContainer is missing", -383);
@@ -391,12 +389,12 @@
     }
     else
     {
-      GET_PREREQ_DATA(sm, DREAM3D, FaceData, SurfaceMeshFaceLabels, ss, -386, int32_t, Int32ArrayType, fields, 2)
-      GET_PREREQ_DATA(sm, DREAM3D, FaceData, SurfaceMeshFaceNormals, ss, -387, double, DoubleArrayType, fields, 3)
-      GET_PREREQ_DATA(sm, DREAM3D, FaceData, SurfaceMeshFaceAreas, ss, -388, double, DoubleArrayType, fields, 1)
-
-      CREATE_NON_PREREQ_DATA(sm, DREAM3D, EnsembleData, GBCD, ss, double, DoubleArrayType, 0, ensembles, 1)
-      CREATE_NON_PREREQ_DATA(sm, DREAM3D, EnsembleData, GBCDdimensions, ss, int32_t, Int32ArrayType, 1, ensembles, 5)
+      GET_PREREQ_DATA(sm, DREAM3D, FaceData, SurfaceMeshFaceLabels, -386, int32_t, Int32ArrayType, fields, 2)
+      GET_PREREQ_DATA(sm, DREAM3D, FaceData, SurfaceMeshFaceNormals, -387, double, DoubleArrayType, fields, 3)
+      GET_PREREQ_DATA(sm, DREAM3D, FaceData, SurfaceMeshFaceAreas, -388, double, DoubleArrayType, fields, 1)
+
+      CREATE_NON_PREREQ_DATA(sm, DREAM3D, EnsembleData, GBCD, double, DoubleArrayType, 0, ensembles, 1)
+      CREATE_NON_PREREQ_DATA(sm, DREAM3D, EnsembleData, GBCDdimensions, int32_t, Int32ArrayType, 1, ensembles, 5)
     }
 
   }
@@ -408,13 +406,8 @@
 void FindGBCD::dataCheckVoxel(bool preflight, size_t voxels, size_t fields, size_t ensembles)
 {
   setErrorCondition(0);
-<<<<<<< HEAD
-  QString ss;
-  VoxelDataContainer* m = getVoxelDataContainer();
-=======
-  std::stringstream ss;
   VolumeDataContainer* m = getVolumeDataContainer();
->>>>>>> c8a14ed2
+
   if(NULL == m)
   {
     addErrorMessage(getHumanLabel(), "VolumeDataContainer is missing", -383);
@@ -422,10 +415,10 @@
   }
   else
   {
-    GET_PREREQ_DATA(m, DREAM3D, FieldData, FieldEulerAngles, ss, -301, float, FloatArrayType, fields, 3)
-    GET_PREREQ_DATA(m, DREAM3D, FieldData, FieldPhases, ss, -302, int32_t, Int32ArrayType,  fields, 1)
+    GET_PREREQ_DATA(m, DREAM3D, FieldData, FieldEulerAngles, -301, float, FloatArrayType, fields, 3)
+    GET_PREREQ_DATA(m, DREAM3D, FieldData, FieldPhases, -302, int32_t, Int32ArrayType,  fields, 1)
     typedef DataArray<unsigned int> XTalStructArrayType;
-    GET_PREREQ_DATA(m, DREAM3D, EnsembleData, CrystalStructures, ss, -304, unsigned int, XTalStructArrayType, ensembles, 1)
+    GET_PREREQ_DATA(m, DREAM3D, EnsembleData, CrystalStructures, -304, unsigned int, XTalStructArrayType, ensembles, 1)
   }
 }
 
@@ -446,7 +439,6 @@
 void FindGBCD::execute()
 {
   int err = 0;
-  QString ss;
   setErrorCondition(err);
   SurfaceDataContainer* sm = getSurfaceDataContainer();
   if(NULL == sm)
@@ -549,7 +541,7 @@
   m_GBCDdeltas[4] = (m_GBCDlimits[9]-m_GBCDlimits[4])/float(m_GBCDsizes[4]);
 
 
-  CREATE_NON_PREREQ_DATA(sm, DREAM3D, EnsembleData, GBCD, ss, double, DoubleArrayType, 0, m->getNumEnsembleTuples(), m_GBCDsizes[0]*m_GBCDsizes[1]*m_GBCDsizes[2]*m_GBCDsizes[3]*m_GBCDsizes[4]*2)
+  CREATE_NON_PREREQ_DATA(sm, DREAM3D, EnsembleData, GBCD, double, DoubleArrayType, 0, m->getNumEnsembleTuples(), m_GBCDsizes[0]*m_GBCDsizes[1]*m_GBCDsizes[2]*m_GBCDsizes[3]*m_GBCDsizes[4]*2)
   for(int i=0;i<m->getNumEnsembleTuples();i++)
   {
     m_GBCDdimensions[5*i+0] = m_GBCDsizes[0];
@@ -559,20 +551,19 @@
     m_GBCDdimensions[5*i+4] = m_GBCDsizes[4];
   }
 
-  uint64_t millis = MXA::getMilliSeconds();
+  uint64_t millis = QDateTime::currentMSecsSinceEpoch();
   uint64_t currentMillis = millis;
   uint64_t startMillis = millis;
   uint64_t estimatedTime = 0;
   float timeDiff = 0.0f;
-  millis = MXA::getMilliSeconds();
+  millis =  QDateTime::currentMSecsSinceEpoch();
   startMillis = millis;
   int lastIteration = 0;
   int numIterationsPerTime = 0;
   int hemisphere = 0;
 
   double totalFaceArea[2] = {0.0,0.0};
-  ss.str("");
-  ss << "Calculating GBCD: 0/" << totalFaces << " Completed";
+  QString ss = QObject::tr("Calculating GBCD: 0/%1 Completed").arg(totalFaces);
   for(size_t i=0;i<totalFaces;i=i+faceChunkSize)
   {
 
@@ -596,19 +587,18 @@
       serial.generate(i, i+faceChunkSize);
     }
 
-    ss.str("");
-    ss << "Calculating GBCD: Triangles " << i << "/" << totalFaces << " Completed";
-    currentMillis = MXA::getMilliSeconds();
+    QString ss = QObject::tr("Calculating GBCD: Triangles %1/%2 Completed").arg(i).arg(totalFaces);
+    currentMillis = QDateTime::currentMSecsSinceEpoch();
     if (currentMillis - millis > 1000)
     {
       timeDiff = ((float)i / (float)(currentMillis - startMillis));
       estimatedTime = (float)(totalFaces - i) / timeDiff;
-      ss << " || Est. Time Remain: " << MXA::convertMillisToHrsMinSecs(estimatedTime);
-      millis = MXA::getMilliSeconds();
+      QString ss = QObject::tr(" || Est. Time Remain: %1").arg(DREAM3D::convertMillisToHrsMinSecs(estimatedTime));
+      millis = QDateTime::currentMSecsSinceEpoch();
       numIterationsPerTime = i - lastIteration;
       lastIteration = i;
     }
-    notifyStatusMessage(ss.str());
+    notifyStatusMessage(ss);
 
     for(int j=0;j<faceChunkSize;j++)
     {
@@ -622,9 +612,8 @@
     }
   }
 
-  ss.str("");
-  ss << "Starting GBCD Normalization";
-  notifyStatusMessage(ss.str());
+  ss = QObject::tr("Starting GBCD Normalization");
+  notifyStatusMessage(ss);
 
   int totalBins = m_GBCDsizes[0]*m_GBCDsizes[1]*m_GBCDsizes[2]*m_GBCDsizes[3]*m_GBCDsizes[4];
   double MRDfactor[2] = {double(totalBins)/totalFaceArea[0],double(totalBins)/totalFaceArea[1]};
