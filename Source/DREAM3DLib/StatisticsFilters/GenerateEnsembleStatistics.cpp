/* ============================================================================
 * Copyright (c) 2011 Michael A. Jackson (BlueQuartz Software)
 * Copyright (c) 2011 Dr. Michael A. Groeber (US Air Force Research Laboratories)
 * All rights reserved.
 *
 * Redistribution and use in source and binary forms, with or without modification,
 * are permitted provided that the following conditions are met:
 *
 * Redistributions of source code must retain the above copyright notice, this
 * list of conditions and the following disclaimer.
 *
 * Redistributions in binary form must reproduce the above copyright notice, this
 * list of conditions and the following disclaimer in the documentation and/or
 * other materials provided with the distribution.
 *
 * Neither the name of Michael A. Groeber, Michael A. Jackson, the US Air Force,
 * BlueQuartz Software nor the names of its contributors may be used to endorse
 * or promote products derived from this software without specific prior written
 * permission.
 *
 * THIS SOFTWARE IS PROVIDED BY THE COPYRIGHT HOLDERS AND CONTRIBUTORS "AS IS"
 * AND ANY EXPRESS OR IMPLIED WARRANTIES, INCLUDING, BUT NOT LIMITED TO, THE
 * IMPLIED WARRANTIES OF MERCHANTABILITY AND FITNESS FOR A PARTICULAR PURPOSE ARE
 * DISCLAIMED. IN NO EVENT SHALL THE COPYRIGHT HOLDER OR CONTRIBUTORS BE LIABLE
 * FOR ANY DIRECT, INDIRECT, INCIDENTAL, SPECIAL, EXEMPLARY, OR CONSEQUENTIAL
 * DAMAGES (INCLUDING, BUT NOT LIMITED TO, PROCUREMENT OF SUBSTITUTE GOODS OR
 * SERVICES; LOSS OF USE, DATA, OR PROFITS; OR BUSINESS INTERRUPTION) HOWEVER
 * CAUSED AND ON ANY THEORY OF LIABILITY, WHETHER IN CONTRACT, STRICT LIABILITY,
 * OR TORT (INCLUDING NEGLIGENCE OR OTHERWISE) ARISING IN ANY WAY OUT OF THE
 * USE OF THIS SOFTWARE, EVEN IF ADVISED OF THE POSSIBILITY OF SUCH DAMAGE.
 *
 *  This code was written under United States Air Force Contract number
 *                           FA8650-07-D-5800
 *
 * ~~~~~~~~~~~~~~~~~~~~~~~~~~~~~~~~~~~~~~~~~~~~~~~~~~~~~~~~~~~~~~~~~~~~~~~~~~ */

#include "GenerateEnsembleStatistics.h"


#include "DREAM3DLib/Common/Constants.h"

#include "DREAM3DLib/DistributionAnalysisOps/BetaOps.h"
#include "DREAM3DLib/DistributionAnalysisOps/PowerLawOps.h"
#include "DREAM3DLib/DistributionAnalysisOps/LogNormalOps.h"

#include "DREAM3DLib/StatisticsFilters/FindNeighbors.h"
#include "DREAM3DLib/GenericFilters/FindSurfaceGrains.h"
#include "DREAM3DLib/GenericFilters/FindGrainPhases.h"



// -----------------------------------------------------------------------------
//
// -----------------------------------------------------------------------------
GenerateEnsembleStatistics::GenerateEnsembleStatistics()  :
  AbstractFilter(),
  m_AvgQuatsArrayName(DREAM3D::FieldData::AvgQuats),
  m_BiasedFieldsArrayName(DREAM3D::FieldData::BiasedFields),
  m_VolumesArrayName(DREAM3D::FieldData::Volumes),
  m_FieldEulerAnglesArrayName(DREAM3D::FieldData::EulerAngles),
  m_FieldPhasesArrayName(DREAM3D::FieldData::Phases),
  m_SurfaceFieldsArrayName(DREAM3D::FieldData::SurfaceFields),
  m_EquivalentDiametersArrayName(DREAM3D::FieldData::EquivalentDiameters),
  m_AspectRatiosArrayName(DREAM3D::FieldData::AspectRatios),
  m_Omega3sArrayName(DREAM3D::FieldData::Omega3s),
  m_NeighborhoodsArrayName(DREAM3D::FieldData::Neighborhoods),
  m_AxisEulerAnglesArrayName(DREAM3D::FieldData::AxisEulerAngles),
  m_CrystalStructuresArrayName(DREAM3D::EnsembleData::CrystalStructures),
  m_TotalSurfaceAreasArrayName(DREAM3D::EnsembleData::TotalSurfaceAreas),
  m_PhaseTypesArrayName(DREAM3D::EnsembleData::PhaseTypes),
  m_SizeCorrelationResolution(1),
  m_SizeDistribution(false),
  m_SizeDistributionFitType(DREAM3D::DistributionType::LogNormal),
  m_AspectRatioDistribution(false),
  m_AspectRatioDistributionFitType(DREAM3D::DistributionType::Beta),
  m_Omega3Distribution(false),
  m_Omega3DistributionFitType(DREAM3D::DistributionType::Beta),
  m_NeighborhoodDistribution(false),
  m_NeighborhoodDistributionFitType(DREAM3D::DistributionType::LogNormal),
  m_CalculateODF(false),
  m_CalculateMDF(false),
  m_CalculateAxisODF(false),
  m_AvgQuats(NULL),
  m_FieldEulerAngles(NULL),
  m_Volumes(NULL),
  m_BiasedFields(NULL),
  m_SurfaceFields(NULL),
  m_FieldPhases(NULL),
  m_AxisEulerAngles(NULL),
  m_Omega3s(NULL),
  m_AspectRatios(NULL),
  m_EquivalentDiameters(NULL),
  m_Neighborhoods(NULL),
  m_CrystalStructures(NULL),
  m_PhaseTypes(NULL),
  m_NeighborList(NULL),
  m_SharedSurfaceAreaList(NULL),
  m_StatsDataArray(NULL)
{
  m_DistributionAnalysis.push_back(BetaOps::New());
  m_DistributionAnalysis.push_back(LogNormalOps::New());
  m_DistributionAnalysis.push_back(PowerLawOps::New());

  m_OrientationOps = OrientationOps::getOrientationOpsVector();
}

// -----------------------------------------------------------------------------
//
// -----------------------------------------------------------------------------
GenerateEnsembleStatistics::~GenerateEnsembleStatistics()
{
}
// -----------------------------------------------------------------------------
void GenerateEnsembleStatistics::readFilterParameters(AbstractFilterParametersReader* reader, int index)
{
  reader->openFilterGroup(this, index);
  setSizeDistribution( reader->readValue("SizeDistribution", getSizeDistribution() ) );
  setSizeDistributionFitType( reader->readValue("SizeDistributionFitType", getSizeDistributionFitType() ) );
  setAspectRatioDistribution( reader->readValue("AspectRatioDistribution", getAspectRatioDistribution() ) );
  setAspectRatioDistributionFitType( reader->readValue("AspectRatioDistributionFitType", getAspectRatioDistributionFitType() ) );
  setOmega3Distribution( reader->readValue("Omega3Distribution", getOmega3Distribution() ) );
  setOmega3DistributionFitType( reader->readValue("Omega3DistributionFitType", getOmega3DistributionFitType() ) );
  setNeighborhoodDistribution( reader->readValue("NeighborhoodDistribution", getNeighborhoodDistribution() ) );
  setNeighborhoodDistributionFitType( reader->readValue("NeighborhoodDistributionFitType", getNeighborhoodDistributionFitType() ) );
  setCalculateODF( reader->readValue("CalculateODF", getCalculateODF() ) );
  setCalculateMDF( reader->readValue("CalculateMDF", getCalculateMDF() ) );
  setCalculateAxisODF( reader->readValue("CalculateAxisODF", getCalculateAxisODF() ) );
  setSizeCorrelationResolution( reader->readValue("SizeCorrelationResolution", getSizeCorrelationResolution() ) );
  setPhaseTypeArray( reader->readValue("PhaseTypeArray", getPhaseTypeArray() ) );
  reader->closeFilterGroup();
}

// -----------------------------------------------------------------------------
//
// -----------------------------------------------------------------------------
int GenerateEnsembleStatistics::writeFilterParameters(AbstractFilterParametersWriter* writer, int index)
{
  writer->openFilterGroup(this, index);
  writer->writeValue("SizeDistribution", getSizeDistribution() );
  writer->writeValue("SizeDistributionFitType", getSizeDistributionFitType() );
  writer->writeValue("AspectRatioDistribution", getAspectRatioDistribution() );
  writer->writeValue("AspectRatioDistributionFitType", getAspectRatioDistributionFitType() );
  writer->writeValue("Omega3Distribution", getOmega3Distribution() );
  writer->writeValue("Omega3DistributionFitType", getOmega3DistributionFitType() );
  writer->writeValue("NeighborhoodDistribution", getNeighborhoodDistribution() );
  writer->writeValue("NeighborhoodDistributionFitType", getNeighborhoodDistributionFitType() );
  writer->writeValue("CalculateODF", getCalculateODF() );
  writer->writeValue("CalculateMDF", getCalculateMDF() );
  writer->writeValue("CalculateAxisODF", getCalculateAxisODF() );
  writer->writeValue("SizeCorrelationResolution", getSizeCorrelationResolution() );
  writer->writeValue("PhaseTypeArray", getPhaseTypeArray() );
  writer->closeFilterGroup();
  return ++index; // we want to return the next index that was just written to
}

// -----------------------------------------------------------------------------
//
// -----------------------------------------------------------------------------
void GenerateEnsembleStatistics::dataCheck(bool preflight, size_t voxels, size_t fields, size_t ensembles)
{
  setErrorCondition(0);
<<<<<<< HEAD
  QString ss;
  VoxelDataContainer* m = getVoxelDataContainer();
=======
  std::stringstream ss;
  VolumeDataContainer* m = getVolumeDataContainer();
>>>>>>> c8a14ed2

  GET_PREREQ_DATA(m, DREAM3D, FieldData, FieldPhases, ss, -303, int32_t, Int32ArrayType, fields, 1)


   if(m_SizeDistribution == true || m_Omega3Distribution == true
         || m_AspectRatioDistribution == true || m_NeighborhoodDistribution == true || m_CalculateAxisODF == true)
  {
    GET_PREREQ_DATA(m, DREAM3D, FieldData, BiasedFields, ss, -302, bool, BoolArrayType, fields, 1)
    GET_PREREQ_DATA(m, DREAM3D, FieldData, EquivalentDiameters, ss, -302, float, FloatArrayType, fields, 1)
  }
  if(m_NeighborhoodDistribution == true)
  {
    GET_PREREQ_DATA(m, DREAM3D, FieldData, Neighborhoods, ss, -304, int32_t, Int32ArrayType, fields, 1)
  }
  if(m_AspectRatioDistribution == true)
  {
    GET_PREREQ_DATA(m, DREAM3D, FieldData, AspectRatios, ss, -307, float, FloatArrayType, fields, 2)
  }
  if(m_Omega3Distribution == true)
  {
    GET_PREREQ_DATA(m, DREAM3D, FieldData, Omega3s, ss, -306, float, FloatArrayType, fields, 1)
  }
  if(m_CalculateAxisODF == true)
  {
    GET_PREREQ_DATA(m, DREAM3D, FieldData, AxisEulerAngles, ss, -305, float, FloatArrayType, fields, 3)
  }


  if(m_CalculateODF == true || m_CalculateMDF == true)
  {
    typedef DataArray<unsigned int> XTalStructArrayType;
    GET_PREREQ_DATA(m, DREAM3D, EnsembleData, CrystalStructures, ss, -305, unsigned int, XTalStructArrayType, ensembles, 1)
        GET_PREREQ_DATA(m, DREAM3D, FieldData, SurfaceFields, ss, -302, bool, BoolArrayType, fields, 1)
  }
  if(m_CalculateODF == true)
  {
    GET_PREREQ_DATA(m, DREAM3D, FieldData, Volumes, ss, -304, float, FloatArrayType, fields, 1)
        GET_PREREQ_DATA(m, DREAM3D, FieldData, FieldEulerAngles, ss, -302, float, FloatArrayType, fields, 3)
  }
  if(m_CalculateMDF == true)
  {
    GET_PREREQ_DATA(m, DREAM3D, FieldData, AvgQuats, ss, -301, float, FloatArrayType, fields, 4)
        m_SharedSurfaceAreaList = NeighborList<float>::SafeObjectDownCast<IDataArray*, NeighborList<float>*>(m->getFieldData(DREAM3D::FieldData::SharedSurfaceAreaList).get());
    if(m_SharedSurfaceAreaList == NULL)
    {
      ss.str("");
      ss << "SurfaceAreaLists Array Not Initialized correctly" ;
      setErrorCondition(-306);
      addErrorMessage(getHumanLabel(), ss.str(), -306);
    }
    // Now we are going to get a "Pointer" to the NeighborList object out of the DataContainer
    m_NeighborList = NeighborList<int>::SafeObjectDownCast<IDataArray*, NeighborList<int>*>(m->getFieldData(DREAM3D::FieldData::NeighborList).get());
    if(m_NeighborList == NULL)
    {
      ss.str("");
      ss << "NeighborLists Array Not Initialized correctly" ;
      setErrorCondition(-305);
      addErrorMessage(getHumanLabel(), ss.str(), -305);
    }
  }


  if (m_PhaseTypeArray.size() <= 1)
  {
    addErrorMessage(getHumanLabel(), "The Phase Type Array must contain at least one member.  Add a Phase Type on the GUI.", -1000);
  }
  else
  {
    typedef DataArray<unsigned int> PhaseTypeArrayType;
    CREATE_NON_PREREQ_DATA(m, DREAM3D, EnsembleData, PhaseTypes, ss, unsigned int, PhaseTypeArrayType, DREAM3D::PhaseType::UnknownPhaseType, ensembles, 1)
  }
  m_StatsDataArray = StatsDataArray::SafeObjectDownCast<IDataArray*, StatsDataArray*>(m->getEnsembleData(DREAM3D::EnsembleData::Statistics).get());
  if(m_StatsDataArray == NULL)
  {
    StatsDataArray::Pointer p = StatsDataArray::New();
    m_StatsDataArray = p.get();
    m_StatsDataArray->fillArrayWithNewStatsData(ensembles, m_PhaseTypes);
    m->addEnsembleData(DREAM3D::EnsembleData::Statistics, p);
  }

  if (m_SizeDistributionFitType != DREAM3D::DistributionType::LogNormal)
  {
    addWarningMessage(getHumanLabel(), "The Size Distribution needs to be a Log Normal Distribution otherwise unpredictable results may occur.", -1000);
  }
  if (m_AspectRatioDistributionFitType != DREAM3D::DistributionType::Beta)
  {
    addWarningMessage(getHumanLabel(), "The Aspect Ratio needs to be a Beta Distribution otherwise unpredictable results may occur.", -1000);
  }
  if (m_Omega3DistributionFitType != DREAM3D::DistributionType::Beta)
  {
    addWarningMessage(getHumanLabel(), "The Omega 3 needs to be a Beta Distribution otherwise unpredictable results may occur.", -1000);
  }
  if (m_NeighborhoodDistributionFitType != DREAM3D::DistributionType::LogNormal)
  {
    addWarningMessage(getHumanLabel(), "The Neighborhood type needs to be a Log Normal Distribution otherwise unpredictable results may occur.", -1000);
  }

}

// -----------------------------------------------------------------------------
//
// -----------------------------------------------------------------------------
void GenerateEnsembleStatistics::preflight()
{
  dataCheck(true, 1, 1, 1);
}
// -----------------------------------------------------------------------------
//
// -----------------------------------------------------------------------------
void GenerateEnsembleStatistics::execute()
{
  VolumeDataContainer* m = getVolumeDataContainer();
  if(NULL == m)
  {
    setErrorCondition(-999);
    notifyErrorMessage("The DataContainer Object was NULL", -999);
    return;
  }
  setErrorCondition(0);
  QString ss;

  //  int totalPoints = m->getTotalPoints();
  //  int totalFields = m->getNumFieldTuples();
  int totalEnsembles = m->getNumEnsembleTuples();
  dataCheck(false, m->getTotalPoints(), m->getNumFieldTuples(), m->getNumEnsembleTuples());
  if (getErrorCondition() < 0)
  {
    return;
  }

  // Check to see if the user has over ridden the phase types for this filter
  if (m_PhaseTypeArray.size() > 0)
  {
    typedef DataArray<unsigned int> PhaseTypeArrayType;

    if(static_cast<int>(m_PhaseTypeArray.size()) < totalEnsembles)
    {
      setErrorCondition(-999);
      notifyErrorMessage("The number of PhaseTypes entered is less than the number of Ensembles", -999);
      return;
    }
    if(static_cast<int>(m_PhaseTypeArray.size()) > totalEnsembles)
    {
      ss.str("");
      ss << "The number of PhaseTypes entered is more than the number of Ensembles, only the first " << totalEnsembles-1 << " will be used";
      notifyWarningMessage(ss.str(), -999);
    }
    PhaseTypeArrayType::Pointer phaseTypes = PhaseTypeArrayType::CreateArray(totalEnsembles, m_PhaseTypesArrayName);
    for(int r = 0; r < totalEnsembles; ++r)
    {
      phaseTypes->SetValue(r, m_PhaseTypeArray[r]);
    }
    m->addEnsembleData(phaseTypes->GetName(), phaseTypes);
    m_PhaseTypes = phaseTypes->GetPointer(0);
  }

  StatsDataArray::Pointer p = StatsDataArray::New();
  m_StatsDataArray = p.get();
  m_StatsDataArray->fillArrayWithNewStatsData(totalEnsembles, m_PhaseTypes);
  m->addEnsembleData(DREAM3D::EnsembleData::Statistics, p);

  dataCheck(false, m->getTotalPoints(), m->getNumFieldTuples(), m->getNumEnsembleTuples());

  if(m_SizeDistribution == true)
  {
    gatherSizeStats();
  }
  if(m_AspectRatioDistribution == true)
  {
    gatherAspectRatioStats();
  }
  if(m_Omega3Distribution == true)
  {
    gatherOmega3Stats();
  }
  if(m_NeighborhoodDistribution == true)
  {
    gatherNeighborhoodStats();
  }
  if(m_CalculateODF == true)
  {
    gatherODFStats();
  }
  if(m_CalculateMDF == true)
  {
    gatherMDFStats();
  }
  if(m_CalculateAxisODF == true)
  {
    gatherAxisODFStats();
  }

  notifyStatusMessage("GenerateEnsembleStatistics Completed");
}

// -----------------------------------------------------------------------------
//
// -----------------------------------------------------------------------------
void GenerateEnsembleStatistics::gatherSizeStats()
{
  VolumeDataContainer* m = getVolumeDataContainer();
  // int64_t totalPoints = m->getTotalPoints();

  StatsDataArray& statsDataArray = *m_StatsDataArray;

  float maxdiam;
  float mindiam;
  float totalUnbiasedVolume = 0.0;
  std::vector<VectorOfFloatArray> sizedist;
  std::vector<std::vector<std::vector<float > > > values;
  std::vector<float> fractions;
  FloatArrayType::Pointer binnumbers;
  size_t numgrains = m->getNumFieldTuples();
  size_t numensembles = m->getNumEnsembleTuples();

  sizedist.resize(numensembles);
  values.resize(numensembles);
  fractions.resize(numensembles,0.0);
  for(size_t i = 1; i < numensembles; i++)
  {
    sizedist[i] = statsDataArray[i]->CreateCorrelatedDistributionArrays(m_SizeDistributionFitType, 1);
    values[i].resize(1);
  }

  float vol;
  for (size_t i = 1; i < numgrains; i++)
  {
    if(m_BiasedFields[i] == false)
    {
      values[m_FieldPhases[i]][0].push_back(m_EquivalentDiameters[i]);
      vol = (1.0/6.0)*DREAM3D::Constants::k_Pi*m_EquivalentDiameters[i]*m_EquivalentDiameters[i]*m_EquivalentDiameters[i];
      fractions[m_FieldPhases[i]] = fractions[m_FieldPhases[i]] + vol;
      totalUnbiasedVolume = totalUnbiasedVolume + vol;
    }
  }
  for (size_t i = 1; i < numensembles; i++)
  {
    if(m_PhaseTypes[i] == DREAM3D::PhaseType::PrimaryPhase)
    {
      PrimaryStatsData* pp = PrimaryStatsData::SafePointerDownCast(statsDataArray[i].get());
      pp->setPhaseFraction((fractions[i]/totalUnbiasedVolume));
      m_DistributionAnalysis[m_SizeDistributionFitType]->calculateCorrelatedParameters(values[i], sizedist[i]);
      pp->setGrainSizeDistribution(sizedist[i]);
      DistributionAnalysisOps::determinemaxandminvalues(values[i][0], maxdiam, mindiam);
      int numbins = int(maxdiam/m_SizeCorrelationResolution)+1;
      pp->setGrainDiameterInfo(m_SizeCorrelationResolution, maxdiam, mindiam);
      binnumbers = FloatArrayType::CreateArray(numbins, DREAM3D::HDF5::BinNumber);
      DistributionAnalysisOps::determinebinnumbers(maxdiam, mindiam, m_SizeCorrelationResolution, binnumbers);
      pp->setBinNumbers(binnumbers);
    }
    if(m_PhaseTypes[i] == DREAM3D::PhaseType::PrecipitatePhase)
    {
      PrecipitateStatsData* pp = PrecipitateStatsData::SafePointerDownCast(statsDataArray[i].get());
      pp->setPhaseFraction((fractions[i]/totalUnbiasedVolume));
      m_DistributionAnalysis[m_SizeDistributionFitType]->calculateCorrelatedParameters(values[i], sizedist[i]);
      pp->setGrainSizeDistribution(sizedist[i]);
      DistributionAnalysisOps::determinemaxandminvalues(values[i][0], maxdiam, mindiam);
      int numbins = int(maxdiam/m_SizeCorrelationResolution)+1;
      pp->setGrainDiameterInfo(m_SizeCorrelationResolution, maxdiam, mindiam);
      binnumbers = FloatArrayType::CreateArray(numbins, DREAM3D::HDF5::BinNumber);
      DistributionAnalysisOps::determinebinnumbers(maxdiam, mindiam, m_SizeCorrelationResolution, binnumbers);

      pp->setBinNumbers(binnumbers);
    }
    if(m_PhaseTypes[i] == DREAM3D::PhaseType::TransformationPhase)
    {
      TransformationStatsData* tp = TransformationStatsData::SafePointerDownCast(statsDataArray[i].get());
      tp->setPhaseFraction((fractions[i]/totalUnbiasedVolume));
      m_DistributionAnalysis[m_SizeDistributionFitType]->calculateCorrelatedParameters(values[i], sizedist[i]);
      tp->setGrainSizeDistribution(sizedist[i]);
      DistributionAnalysisOps::determinemaxandminvalues(values[i][0], maxdiam, mindiam);
      int numbins = int(maxdiam/m_SizeCorrelationResolution)+1;
      tp->setGrainDiameterInfo(m_SizeCorrelationResolution, maxdiam, mindiam);
      binnumbers = FloatArrayType::CreateArray(numbins, DREAM3D::HDF5::BinNumber);
      DistributionAnalysisOps::determinebinnumbers(maxdiam, mindiam, m_SizeCorrelationResolution, binnumbers);

      tp->setBinNumbers(binnumbers);
    }
  }
}
void GenerateEnsembleStatistics::gatherAspectRatioStats()
{
  VolumeDataContainer* m = getVolumeDataContainer();
  StatsData::Pointer stats_data = StatsData::New();

  StatsDataArray& statsDataArray = *m_StatsDataArray;

  size_t bin;

  std::vector<VectorOfFloatArray> boveras;
  std::vector<VectorOfFloatArray> coveras;
  std::vector<std::vector<std::vector<float> > > bvalues;
  std::vector<std::vector<std::vector<float> > > cvalues;
  std::vector<float> mindiams;
  std::vector<float> binsteps;
  size_t numgrains = m->getNumFieldTuples();
  size_t numensembles = m->getNumEnsembleTuples();

  boveras.resize(numensembles);
  coveras.resize(numensembles);
  bvalues.resize(numensembles);
  cvalues.resize(numensembles);
  mindiams.resize(numensembles);
  binsteps.resize(numensembles);
  for(size_t i = 1; i < numensembles; i++)
  {
    if(m_PhaseTypes[i] == DREAM3D::PhaseType::PrimaryPhase)
    {
      PrimaryStatsData* pp = PrimaryStatsData::SafePointerDownCast(statsDataArray[i].get());
      boveras[i] = pp->CreateCorrelatedDistributionArrays(m_AspectRatioDistributionFitType, pp->getBinNumbers()->GetSize());
      coveras[i] = pp->CreateCorrelatedDistributionArrays(m_AspectRatioDistributionFitType, pp->getBinNumbers()->GetSize());
      bvalues[i].resize(pp->getBinNumbers()->GetSize());
      cvalues[i].resize(pp->getBinNumbers()->GetSize());
      mindiams[i] = pp->getMinGrainDiameter();
      binsteps[i] = pp->getBinStepSize();
    }
    if(m_PhaseTypes[i] == DREAM3D::PhaseType::PrecipitatePhase)
    {
      PrecipitateStatsData* pp = PrecipitateStatsData::SafePointerDownCast(statsDataArray[i].get());
      boveras[i] = pp->CreateCorrelatedDistributionArrays(m_AspectRatioDistributionFitType, pp->getBinNumbers()->GetSize());
      coveras[i] = pp->CreateCorrelatedDistributionArrays(m_AspectRatioDistributionFitType, pp->getBinNumbers()->GetSize());
      bvalues[i].resize(pp->getBinNumbers()->GetSize());
      cvalues[i].resize(pp->getBinNumbers()->GetSize());
      mindiams[i] = pp->getMinGrainDiameter();
      binsteps[i] = pp->getBinStepSize();
    }
    if(m_PhaseTypes[i] == DREAM3D::PhaseType::TransformationPhase)
    {
      TransformationStatsData* tp = TransformationStatsData::SafePointerDownCast(statsDataArray[i].get());
      boveras[i] = tp->CreateCorrelatedDistributionArrays(m_AspectRatioDistributionFitType, tp->getBinNumbers()->GetSize());
      coveras[i] = tp->CreateCorrelatedDistributionArrays(m_AspectRatioDistributionFitType, tp->getBinNumbers()->GetSize());
      bvalues[i].resize(tp->getBinNumbers()->GetSize());
      cvalues[i].resize(tp->getBinNumbers()->GetSize());
      mindiams[i] = tp->getMinGrainDiameter();
      binsteps[i] = tp->getBinStepSize();
    }
  }
  for (size_t i = 1; i < numgrains; i++)
  {
    if(m_BiasedFields[i] == false)
    {
      bin = size_t((m_EquivalentDiameters[i]-mindiams[m_FieldPhases[i]])/binsteps[m_FieldPhases[i]]);
      bvalues[m_FieldPhases[i]][bin].push_back(m_AspectRatios[2*i]);
      cvalues[m_FieldPhases[i]][bin].push_back(m_AspectRatios[2*i+1]);
    }
  }
  for (size_t i = 1; i < numensembles; i++)
  {
    if(m_PhaseTypes[i] == DREAM3D::PhaseType::PrimaryPhase)
    {
      PrimaryStatsData* pp = PrimaryStatsData::SafePointerDownCast(statsDataArray[i].get());
      m_DistributionAnalysis[m_AspectRatioDistributionFitType]->calculateCorrelatedParameters(bvalues[i], boveras[i]);
      m_DistributionAnalysis[m_AspectRatioDistributionFitType]->calculateCorrelatedParameters(cvalues[i], coveras[i]);
      pp->setGrainSize_BOverA(boveras[i]);
      pp->setGrainSize_COverA(coveras[i]);
    }
    if(m_PhaseTypes[i] == DREAM3D::PhaseType::PrecipitatePhase)
    {
      PrecipitateStatsData* pp = PrecipitateStatsData::SafePointerDownCast(statsDataArray[i].get());
      m_DistributionAnalysis[m_AspectRatioDistributionFitType]->calculateCorrelatedParameters(bvalues[i], boveras[i]);
      m_DistributionAnalysis[m_AspectRatioDistributionFitType]->calculateCorrelatedParameters(cvalues[i], coveras[i]);
      pp->setGrainSize_BOverA(boveras[i]);
      pp->setGrainSize_COverA(coveras[i]);
    }
    if(m_PhaseTypes[i] == DREAM3D::PhaseType::TransformationPhase)
    {
      TransformationStatsData* tp = TransformationStatsData::SafePointerDownCast(statsDataArray[i].get());
      m_DistributionAnalysis[m_AspectRatioDistributionFitType]->calculateCorrelatedParameters(bvalues[i], boveras[i]);
      m_DistributionAnalysis[m_AspectRatioDistributionFitType]->calculateCorrelatedParameters(cvalues[i], coveras[i]);
      tp->setGrainSize_BOverA(boveras[i]);
      tp->setGrainSize_COverA(coveras[i]);
    }
  }
}


// -----------------------------------------------------------------------------
//
// -----------------------------------------------------------------------------
void GenerateEnsembleStatistics::gatherOmega3Stats()
{
  VolumeDataContainer* m = getVolumeDataContainer();
  //int64_t totalPoints = m->getTotalPoints();

  StatsDataArray& statsDataArray = *m_StatsDataArray;

  size_t bin;

  std::vector<VectorOfFloatArray> omega3s;
  std::vector<std::vector<std::vector<float> > > values;
  std::vector<float> mindiams;
  std::vector<float> binsteps;
  size_t numgrains = m->getNumFieldTuples();
  size_t numensembles = m->getNumEnsembleTuples();

  omega3s.resize(numensembles);
  values.resize(numensembles);
  mindiams.resize(numensembles);
  binsteps.resize(numensembles);
  for(size_t i = 1; i < numensembles; i++)
  {
    if(m_PhaseTypes[i] == DREAM3D::PhaseType::PrimaryPhase)
    {
      PrimaryStatsData* pp = PrimaryStatsData::SafePointerDownCast(statsDataArray[i].get());
      omega3s[i] = pp->CreateCorrelatedDistributionArrays(m_Omega3DistributionFitType, pp->getBinNumbers()->GetSize());
      values[i].resize(pp->getBinNumbers()->GetSize());
      mindiams[i] = pp->getMinGrainDiameter();
      binsteps[i] = pp->getBinStepSize();
    }
    if(m_PhaseTypes[i] == DREAM3D::PhaseType::PrecipitatePhase)
    {
      PrecipitateStatsData* pp = PrecipitateStatsData::SafePointerDownCast(statsDataArray[i].get());
      omega3s[i] = pp->CreateCorrelatedDistributionArrays(m_Omega3DistributionFitType, pp->getBinNumbers()->GetSize());
      values[i].resize(pp->getBinNumbers()->GetSize());
      mindiams[i] = pp->getMinGrainDiameter();
      binsteps[i] = pp->getBinStepSize();
    }
    if(m_PhaseTypes[i] == DREAM3D::PhaseType::TransformationPhase)
    {
      TransformationStatsData* tp = TransformationStatsData::SafePointerDownCast(statsDataArray[i].get());
      omega3s[i] = tp->CreateCorrelatedDistributionArrays(m_Omega3DistributionFitType, tp->getBinNumbers()->GetSize());
      values[i].resize(tp->getBinNumbers()->GetSize());
      mindiams[i] = tp->getMinGrainDiameter();
      binsteps[i] = tp->getBinStepSize();
    }
  }
  for (size_t i = 1; i < numgrains; i++)
  {
    if(m_BiasedFields[i] == false)
    {
      bin = size_t((m_EquivalentDiameters[i]-mindiams[m_FieldPhases[i]])/binsteps[m_FieldPhases[i]]);
      values[m_FieldPhases[i]][bin].push_back(m_Omega3s[i]);
    }
  }
  for (size_t i = 1; i < numensembles; i++)
  {
    if(m_PhaseTypes[i] == DREAM3D::PhaseType::PrimaryPhase)
    {
      PrimaryStatsData* pp = PrimaryStatsData::SafePointerDownCast(statsDataArray[i].get());
      m_DistributionAnalysis[m_Omega3DistributionFitType]->calculateCorrelatedParameters(values[i], omega3s[i]);
      pp->setGrainSize_Omegas(omega3s[i]);
    }
    if(m_PhaseTypes[i] == DREAM3D::PhaseType::PrecipitatePhase)
    {
      PrecipitateStatsData* pp = PrecipitateStatsData::SafePointerDownCast(statsDataArray[i].get());
      m_DistributionAnalysis[m_Omega3DistributionFitType]->calculateCorrelatedParameters(values[i], omega3s[i]);
      pp->setGrainSize_Omegas(omega3s[i]);
    }
    if(m_PhaseTypes[i] == DREAM3D::PhaseType::TransformationPhase)
    {
      TransformationStatsData* tp = TransformationStatsData::SafePointerDownCast(statsDataArray[i].get());
      m_DistributionAnalysis[m_Omega3DistributionFitType]->calculateCorrelatedParameters(values[i], omega3s[i]);
      tp->setGrainSize_Omegas(omega3s[i]);
    }
  }
}
void GenerateEnsembleStatistics::gatherNeighborhoodStats()
{
  VolumeDataContainer* m = getVolumeDataContainer();

  StatsDataArray& statsDataArray = *m_StatsDataArray;

  size_t bin;
  std::vector<VectorOfFloatArray> neighborhoods;
  std::vector<std::vector<std::vector<float > > > values;
  std::vector<float> mindiams;
  std::vector<float> binsteps;
  size_t numgrains = m->getNumFieldTuples();
  size_t numensembles = m->getNumEnsembleTuples();

  neighborhoods.resize(numensembles);
  values.resize(numensembles);
  mindiams.resize(numensembles);
  binsteps.resize(numensembles);
  for(size_t i = 1; i < numensembles; i++)
  {
    if(m_PhaseTypes[i] == DREAM3D::PhaseType::PrimaryPhase)
    {
      PrimaryStatsData* pp = PrimaryStatsData::SafePointerDownCast(statsDataArray[i].get());
      neighborhoods[i] = pp->CreateCorrelatedDistributionArrays(m_NeighborhoodDistributionFitType, pp->getBinNumbers()->GetSize());
      values[i].resize(pp->getBinNumbers()->GetSize());
      mindiams[i] = pp->getMinGrainDiameter();
      binsteps[i] = pp->getBinStepSize();
    }
    if(m_PhaseTypes[i] == DREAM3D::PhaseType::PrecipitatePhase)
    {
      PrecipitateStatsData* pp = PrecipitateStatsData::SafePointerDownCast(statsDataArray[i].get());
      neighborhoods[i] = pp->CreateCorrelatedDistributionArrays(m_NeighborhoodDistributionFitType, pp->getBinNumbers()->GetSize());
      values[i].resize(pp->getBinNumbers()->GetSize());
      mindiams[i] = pp->getMinGrainDiameter();
      binsteps[i] = pp->getBinStepSize();
    }
    if(m_PhaseTypes[i] == DREAM3D::PhaseType::TransformationPhase)
    {
      TransformationStatsData* tp = TransformationStatsData::SafePointerDownCast(statsDataArray[i].get());
      neighborhoods[i] = tp->CreateCorrelatedDistributionArrays(m_NeighborhoodDistributionFitType, tp->getBinNumbers()->GetSize());
      values[i].resize(tp->getBinNumbers()->GetSize());
      mindiams[i] = tp->getMinGrainDiameter();
      binsteps[i] = tp->getBinStepSize();
    }
  }

  for (size_t i = 1; i < numgrains; i++)
  {
    if(m_BiasedFields[i] == false)
    {
      bin = size_t((m_EquivalentDiameters[i]-mindiams[m_FieldPhases[i]])/binsteps[m_FieldPhases[i]]);
      values[m_FieldPhases[i]][bin].push_back(static_cast<float>( m_Neighborhoods[i] ));
    }
  }
  for (size_t i = 1; i < numensembles; i++)
  {
    if(m_PhaseTypes[i] == DREAM3D::PhaseType::PrimaryPhase)
    {
      PrimaryStatsData* pp = PrimaryStatsData::SafePointerDownCast(statsDataArray[i].get());
      m_DistributionAnalysis[m_NeighborhoodDistributionFitType]->calculateCorrelatedParameters(values[i], neighborhoods[i]);
      pp->setGrainSize_Neighbors(neighborhoods[i]);
    }
    if(m_PhaseTypes[i] == DREAM3D::PhaseType::PrecipitatePhase)
    {
      PrecipitateStatsData* pp = PrecipitateStatsData::SafePointerDownCast(statsDataArray[i].get());
      m_DistributionAnalysis[m_NeighborhoodDistributionFitType]->calculateCorrelatedParameters(values[i], neighborhoods[i]);
      pp->setGrainSize_Neighbors(neighborhoods[i]);
    }
    if(m_PhaseTypes[i] == DREAM3D::PhaseType::TransformationPhase)
    {
      TransformationStatsData* tp = TransformationStatsData::SafePointerDownCast(statsDataArray[i].get());
      m_DistributionAnalysis[m_NeighborhoodDistributionFitType]->calculateCorrelatedParameters(values[i], neighborhoods[i]);
      tp->setGrainSize_Neighbors(neighborhoods[i]);
    }
  }

}
void GenerateEnsembleStatistics::gatherODFStats()
{
  VolumeDataContainer* m = getVolumeDataContainer();
  if(NULL == m)
  {
    setErrorCondition(-999);
    notifyErrorMessage("The DataContainer Object was NULL", -999);
    return;
  }
  setErrorCondition(0);

  StatsDataArray& statsDataArray = *m_StatsDataArray;

  size_t bin;
  size_t numgrains = m->getNumFieldTuples();
  int phase;
  std::vector<float> totalvol;
  std::vector<FloatArrayType::Pointer> eulerodf;

  size_t numensembles = m->getNumEnsembleTuples();

  totalvol.resize(numensembles);
  eulerodf.resize(numensembles);
  unsigned long long dims = 0;
  for(unsigned long long i=1;i<numensembles;i++)
  {
    totalvol[i] = 0;
    if (m_CrystalStructures[i] == Ebsd::CrystalStructure::Hexagonal_High)
    {
      dims = 36 * 36 * 12;
      eulerodf[i] = FloatArrayType::CreateArray(dims, DREAM3D::HDF5::ODF);
      for (unsigned long long j = 0; j < dims; j++)
      {
        eulerodf[i]->SetValue(j, 0.0);
      }
    }
    else if (m_CrystalStructures[i] == Ebsd::CrystalStructure::Cubic_High)
    {
      dims = 18 * 18 * 18;
      eulerodf[i] = FloatArrayType::CreateArray(dims, DREAM3D::HDF5::ODF);
      for (unsigned long long j = 0; j < dims; j++)
      {
        eulerodf[i]->SetValue(j, 0.0);
      }
    }
  }
  float ea1, ea2, ea3;
  float r1, r2, r3;
  for (size_t i = 1; i < numgrains; i++)
  {
    if (m_SurfaceFields[i] == false)
    {
      totalvol[m_FieldPhases[i]] = totalvol[m_FieldPhases[i]] + m_Volumes[i];
    }
  }
  for (size_t i = 1; i < numgrains; i++)
  {
    if (m_SurfaceFields[i] == false)
    {
      ea1 = m_FieldEulerAngles[3*i];
      ea2 = m_FieldEulerAngles[3*i+1];
      ea3 = m_FieldEulerAngles[3*i+2];
      phase = m_CrystalStructures[m_FieldPhases[i]];
      OrientationMath::EulertoRod(r1, r2, r3, ea1, ea2, ea3);
      bin = m_OrientationOps[phase]->getOdfBin(r1, r2, r3);
      eulerodf[m_FieldPhases[i]]->SetValue(bin, (eulerodf[m_FieldPhases[i]]->GetValue(bin) + (m_Volumes[i] / totalvol[m_FieldPhases[i]])));
    }
  }

  for(size_t i = 1;i < numensembles;i++)
  {
    if(m_PhaseTypes[i] == DREAM3D::PhaseType::PrimaryPhase)
    {
      PrimaryStatsData* pp = PrimaryStatsData::SafePointerDownCast(statsDataArray[i].get());
      pp->setODF(eulerodf[i]);
    }
    if(m_PhaseTypes[i] == DREAM3D::PhaseType::PrecipitatePhase)
    {
      PrecipitateStatsData* pp = PrecipitateStatsData::SafePointerDownCast(statsDataArray[i].get());
      pp->setODF(eulerodf[i]);
    }
    if(m_PhaseTypes[i] == DREAM3D::PhaseType::TransformationPhase)
    {
      TransformationStatsData* tp = TransformationStatsData::SafePointerDownCast(statsDataArray[i].get());
      tp->setODF(eulerodf[i]);
    }
  }

}
void GenerateEnsembleStatistics::gatherMDFStats()
{
  VolumeDataContainer* m = getVolumeDataContainer();
  if(NULL == m)
  {
    setErrorCondition(-999);
    notifyErrorMessage("The DataContainer Object was NULL", -999);
    return;
  }
  setErrorCondition(0);

  StatsDataArray& statsDataArray = *m_StatsDataArray;

  // But since a pointer is difficult to use operators with we will now create a
  // reference variable to the pointer with the correct variable name that allows
  // us to use the same syntax as the "vector of vectors"
  NeighborList<int>& neighborlist = *m_NeighborList;
  // And we do the same for the SharedSurfaceArea list
  NeighborList<float>& neighborsurfacearealist = *m_SharedSurfaceAreaList;

  float n1 = 0.0f, n2 = 0.0f, n3= 0.0f;
  float r1= 0.0f, r2 = 0.0f, r3 = 0.0f;
  int mbin = 0;
  float w;
  QuatF q1;
  QuatF q2;
  QuatF* avgQuats = reinterpret_cast<QuatF*>(m_AvgQuats);

  size_t numgrains = m->getNumFieldTuples();
  unsigned int phase1, phase2;
  std::vector<float> totalSurfaceArea;
  std::vector<FloatArrayType::Pointer> misobin;
  int numbins = 0;

  size_t numensembles = m->getNumEnsembleTuples();

  misobin.resize(numensembles);
  totalSurfaceArea.resize(numensembles);
  for(size_t i=1;i<numensembles;++i)
  {
    totalSurfaceArea[i] = 0;
    if (Ebsd::CrystalStructure::Hexagonal_High == m_CrystalStructures[i] )
    {
      numbins = 36 * 36 * 12;
      misobin[i] = FloatArrayType::CreateArray(numbins, DREAM3D::HDF5::MisorientationBins);
    }
    else if (Ebsd::CrystalStructure::Cubic_High == m_CrystalStructures[i] )
    {
      numbins = 18 * 18 * 18;
      misobin[i] = FloatArrayType::CreateArray(numbins, DREAM3D::HDF5::MisorientationBins);
    }
    // Now initialize all bins to 0.0
    for (int j = 0; j < numbins; j++)
    {
      misobin[i]->SetValue(j, 0.0);
    }
  }
  size_t nname;
  float nsa;
  for (size_t i = 1; i < numgrains; i++)
  {
    QuaternionMathF::Copy(avgQuats[i], q1);
    phase1 = m_CrystalStructures[m_FieldPhases[i]];
    for (size_t j = 0; j < neighborlist[i].size(); j++)
    {
      w = 10000.0;
      nname = neighborlist[i][j];
      QuaternionMathF::Copy(avgQuats[nname], q2);
      phase2 = m_CrystalStructures[m_FieldPhases[nname]];
      if (phase1 == phase2) { w = m_OrientationOps[phase1]->getMisoQuat( q1, q2, n1, n2, n3); }
      if (phase1 == phase2)
      {
        OrientationMath::AxisAngletoRod(w, n1, n2, n3, r1, r2, r3);
        if ((nname > i || m_SurfaceFields[nname] == true))
        {
          mbin = m_OrientationOps[phase1]->getMisoBin(r1, r2, r3);
          nsa = neighborsurfacearealist[i][j];
          misobin[m_FieldPhases[i]]->SetValue(mbin, (misobin[m_FieldPhases[i]]->GetValue(mbin) + nsa));
          totalSurfaceArea[m_FieldPhases[i]] = totalSurfaceArea[m_FieldPhases[i]] + nsa;
        }
      }
    }
  }

  // unsigned long long int dims = static_cast<unsigned long long int>(numbins);
  for (size_t i = 1; i < numensembles; i++)
  {
    for(size_t j=0;j<misobin[i]->GetSize();j++)
    {
      misobin[i]->SetValue(j, (misobin[i]->GetValue(j)/totalSurfaceArea[i]));
    }
    if(m_PhaseTypes[i] == DREAM3D::PhaseType::PrimaryPhase)
    {
      PrimaryStatsData* pp = PrimaryStatsData::SafePointerDownCast(statsDataArray[i].get());
      pp->setMisorientationBins(misobin[i]);
      pp->setBoundaryArea(totalSurfaceArea[i]);
    }
    if(m_PhaseTypes[i] == DREAM3D::PhaseType::PrecipitatePhase)
    {
      PrecipitateStatsData* pp = PrecipitateStatsData::SafePointerDownCast(statsDataArray[i].get());
      pp->setMisorientationBins(misobin[i]);
      pp->setBoundaryArea(totalSurfaceArea[i]);
    }
    if(m_PhaseTypes[i] == DREAM3D::PhaseType::TransformationPhase)
    {
      TransformationStatsData* tp = TransformationStatsData::SafePointerDownCast(statsDataArray[i].get());
      tp->setMisorientationBins(misobin[i]);
      tp->setBoundaryArea(totalSurfaceArea[i]);
    }
  }
}

// -----------------------------------------------------------------------------
//
// -----------------------------------------------------------------------------
void GenerateEnsembleStatistics::gatherAxisODFStats()
{
  VolumeDataContainer* m = getVolumeDataContainer();
  if(NULL == m)
  {
    setErrorCondition(-999);
    notifyErrorMessage("The DataContainer Object was NULL", -999);
    return;
  }
  setErrorCondition(0);

  StatsDataArray& statsDataArray = *m_StatsDataArray;

  float r1, r2, r3;
  int bin;
  std::vector<FloatArrayType::Pointer> axisodf;
  std::vector<float> totalaxes;
  size_t numXTals = m->getNumEnsembleTuples();
  axisodf.resize(numXTals);
  totalaxes.resize(numXTals);
  for (size_t i = 1; i < numXTals; i++)
  {
    totalaxes[i] = 0.0;
    axisodf[i] = FloatArrayType::CreateArray((36 * 36 * 36), DREAM3D::HDF5::AxisOrientation);
    for (int j = 0; j < (36 * 36 * 36); j++)
    {
      axisodf[i]->SetValue(j, 0.0);
    }
  }
  size_t numgrains = m->getNumFieldTuples();
  for (size_t i = 1; i < numgrains; i++)
  {
    if(m_SurfaceFields[i] == false)
    {
      totalaxes[m_FieldPhases[i]]++;
    }
  }
  for (size_t i = 1; i < numgrains; i++)
  {
    float ea1 = m_AxisEulerAngles[3 * i];
    float ea2 = m_AxisEulerAngles[3 * i + 1];
    float ea3 = m_AxisEulerAngles[3 * i + 2];
    if(m_SurfaceFields[i] == 0)
    {
      OrientationMath::EulertoRod(r1, r2, r3, ea1, ea2, ea3);
      m_OrientationOps[Ebsd::CrystalStructure::OrthoRhombic]->getODFFZRod(r1, r2, r3);
      bin = m_OrientationOps[Ebsd::CrystalStructure::OrthoRhombic]->getOdfBin(r1, r2, r3);
      axisodf[m_FieldPhases[i]]->SetValue(bin, (axisodf[m_FieldPhases[i]]->GetValue(bin) + static_cast<float>((1.0 / totalaxes[m_FieldPhases[i]]))));
    }
  }
  // int err;
  for (size_t i = 1; i < numXTals; i++)
  {
    if(m_PhaseTypes[i] == DREAM3D::PhaseType::PrimaryPhase)
    {
      PrimaryStatsData* pp = PrimaryStatsData::SafePointerDownCast(statsDataArray[i].get());
      pp->setAxisOrientation(axisodf[i]);
    }
    if(m_PhaseTypes[i] == DREAM3D::PhaseType::PrecipitatePhase)
    {
      PrecipitateStatsData* pp = PrecipitateStatsData::SafePointerDownCast(statsDataArray[i].get());
      pp->setAxisOrientation(axisodf[i]);
    }
    if(m_PhaseTypes[i] == DREAM3D::PhaseType::TransformationPhase)
    {
      TransformationStatsData* tp = TransformationStatsData::SafePointerDownCast(statsDataArray[i].get());
      tp->setAxisOrientation(axisodf[i]);
    }
  }
}<|MERGE_RESOLUTION|>--- conflicted
+++ resolved
@@ -38,6 +38,7 @@
 
 
 #include "DREAM3DLib/Common/Constants.h"
+#include "DREAM3DLib/Math/OrientationMath.h"
 
 #include "DREAM3DLib/DistributionAnalysisOps/BetaOps.h"
 #include "DREAM3DLib/DistributionAnalysisOps/PowerLawOps.h"
@@ -159,71 +160,66 @@
 void GenerateEnsembleStatistics::dataCheck(bool preflight, size_t voxels, size_t fields, size_t ensembles)
 {
   setErrorCondition(0);
-<<<<<<< HEAD
-  QString ss;
-  VoxelDataContainer* m = getVoxelDataContainer();
-=======
-  std::stringstream ss;
   VolumeDataContainer* m = getVolumeDataContainer();
->>>>>>> c8a14ed2
-
-  GET_PREREQ_DATA(m, DREAM3D, FieldData, FieldPhases, ss, -303, int32_t, Int32ArrayType, fields, 1)
+
+
+  GET_PREREQ_DATA(m, DREAM3D, FieldData, FieldPhases, -303, int32_t, Int32ArrayType, fields, 1)
 
 
    if(m_SizeDistribution == true || m_Omega3Distribution == true
          || m_AspectRatioDistribution == true || m_NeighborhoodDistribution == true || m_CalculateAxisODF == true)
   {
-    GET_PREREQ_DATA(m, DREAM3D, FieldData, BiasedFields, ss, -302, bool, BoolArrayType, fields, 1)
-    GET_PREREQ_DATA(m, DREAM3D, FieldData, EquivalentDiameters, ss, -302, float, FloatArrayType, fields, 1)
+    GET_PREREQ_DATA(m, DREAM3D, FieldData, BiasedFields, -302, bool, BoolArrayType, fields, 1)
+    GET_PREREQ_DATA(m, DREAM3D, FieldData, EquivalentDiameters, -302, float, FloatArrayType, fields, 1)
   }
   if(m_NeighborhoodDistribution == true)
   {
-    GET_PREREQ_DATA(m, DREAM3D, FieldData, Neighborhoods, ss, -304, int32_t, Int32ArrayType, fields, 1)
+    GET_PREREQ_DATA(m, DREAM3D, FieldData, Neighborhoods, -304, int32_t, Int32ArrayType, fields, 1)
   }
   if(m_AspectRatioDistribution == true)
   {
-    GET_PREREQ_DATA(m, DREAM3D, FieldData, AspectRatios, ss, -307, float, FloatArrayType, fields, 2)
+    GET_PREREQ_DATA(m, DREAM3D, FieldData, AspectRatios, -307, float, FloatArrayType, fields, 2)
   }
   if(m_Omega3Distribution == true)
   {
-    GET_PREREQ_DATA(m, DREAM3D, FieldData, Omega3s, ss, -306, float, FloatArrayType, fields, 1)
+    GET_PREREQ_DATA(m, DREAM3D, FieldData, Omega3s, -306, float, FloatArrayType, fields, 1)
   }
   if(m_CalculateAxisODF == true)
   {
-    GET_PREREQ_DATA(m, DREAM3D, FieldData, AxisEulerAngles, ss, -305, float, FloatArrayType, fields, 3)
+    GET_PREREQ_DATA(m, DREAM3D, FieldData, AxisEulerAngles, -305, float, FloatArrayType, fields, 3)
   }
 
 
   if(m_CalculateODF == true || m_CalculateMDF == true)
   {
     typedef DataArray<unsigned int> XTalStructArrayType;
-    GET_PREREQ_DATA(m, DREAM3D, EnsembleData, CrystalStructures, ss, -305, unsigned int, XTalStructArrayType, ensembles, 1)
-        GET_PREREQ_DATA(m, DREAM3D, FieldData, SurfaceFields, ss, -302, bool, BoolArrayType, fields, 1)
+    GET_PREREQ_DATA(m, DREAM3D, EnsembleData, CrystalStructures, -305, unsigned int, XTalStructArrayType, ensembles, 1)
+        GET_PREREQ_DATA(m, DREAM3D, FieldData, SurfaceFields, -302, bool, BoolArrayType, fields, 1)
   }
   if(m_CalculateODF == true)
   {
-    GET_PREREQ_DATA(m, DREAM3D, FieldData, Volumes, ss, -304, float, FloatArrayType, fields, 1)
-        GET_PREREQ_DATA(m, DREAM3D, FieldData, FieldEulerAngles, ss, -302, float, FloatArrayType, fields, 3)
+    GET_PREREQ_DATA(m, DREAM3D, FieldData, Volumes, -304, float, FloatArrayType, fields, 1)
+        GET_PREREQ_DATA(m, DREAM3D, FieldData, FieldEulerAngles, -302, float, FloatArrayType, fields, 3)
   }
   if(m_CalculateMDF == true)
   {
-    GET_PREREQ_DATA(m, DREAM3D, FieldData, AvgQuats, ss, -301, float, FloatArrayType, fields, 4)
+    GET_PREREQ_DATA(m, DREAM3D, FieldData, AvgQuats, -301, float, FloatArrayType, fields, 4)
         m_SharedSurfaceAreaList = NeighborList<float>::SafeObjectDownCast<IDataArray*, NeighborList<float>*>(m->getFieldData(DREAM3D::FieldData::SharedSurfaceAreaList).get());
     if(m_SharedSurfaceAreaList == NULL)
     {
-      ss.str("");
-      ss << "SurfaceAreaLists Array Not Initialized correctly" ;
+
+      QString ss = QObject::tr("SurfaceAreaLists Array Not Initialized correctly");
       setErrorCondition(-306);
-      addErrorMessage(getHumanLabel(), ss.str(), -306);
+      addErrorMessage(getHumanLabel(), ss, -306);
     }
     // Now we are going to get a "Pointer" to the NeighborList object out of the DataContainer
     m_NeighborList = NeighborList<int>::SafeObjectDownCast<IDataArray*, NeighborList<int>*>(m->getFieldData(DREAM3D::FieldData::NeighborList).get());
     if(m_NeighborList == NULL)
     {
-      ss.str("");
-      ss << "NeighborLists Array Not Initialized correctly" ;
+
+      QString ss = QObject::tr("NeighborLists Array Not Initialized correctly");
       setErrorCondition(-305);
-      addErrorMessage(getHumanLabel(), ss.str(), -305);
+      addErrorMessage(getHumanLabel(), ss, -305);
     }
   }
 
@@ -235,7 +231,7 @@
   else
   {
     typedef DataArray<unsigned int> PhaseTypeArrayType;
-    CREATE_NON_PREREQ_DATA(m, DREAM3D, EnsembleData, PhaseTypes, ss, unsigned int, PhaseTypeArrayType, DREAM3D::PhaseType::UnknownPhaseType, ensembles, 1)
+    CREATE_NON_PREREQ_DATA(m, DREAM3D, EnsembleData, PhaseTypes, unsigned int, PhaseTypeArrayType, DREAM3D::PhaseType::UnknownPhaseType, ensembles, 1)
   }
   m_StatsDataArray = StatsDataArray::SafeObjectDownCast<IDataArray*, StatsDataArray*>(m->getEnsembleData(DREAM3D::EnsembleData::Statistics).get());
   if(m_StatsDataArray == NULL)
@@ -309,9 +305,9 @@
     }
     if(static_cast<int>(m_PhaseTypeArray.size()) > totalEnsembles)
     {
-      ss.str("");
-      ss << "The number of PhaseTypes entered is more than the number of Ensembles, only the first " << totalEnsembles-1 << " will be used";
-      notifyWarningMessage(ss.str(), -999);
+
+      QString ss = QObject::tr("The number of PhaseTypes entered is more than the number of Ensembles, only the first %1 will be used").arg(totalEnsembles-1);
+      notifyWarningMessage(ss, -999);
     }
     PhaseTypeArrayType::Pointer phaseTypes = PhaseTypeArrayType::CreateArray(totalEnsembles, m_PhaseTypesArrayName);
     for(int r = 0; r < totalEnsembles; ++r)
