--- conflicted
+++ resolved
@@ -36,15 +36,15 @@
 
 #include "FindRadialDist.h"
 
-#include <QtCore/QtDebug>
-#include <fstream>
 
 #include <QtCore/QFileInfo>
 #include <QtCore/QDir>
 #include <QtCore/QFile>
+#include <QtCore/QtDebug>
 
 
 #include "DREAM3DLib/Common/Constants.h"
+#include "DREAM3DLib/Common/DREAM3DMath.h"
 #include "DREAM3DLib/GenericFilters/FindGrainPhases.h"
 #include "DREAM3DLib/GenericFilters/FindSurfaceGrains.h"
 #include "DREAM3DLib/GenericFilters/FindGrainCentroids.h"
@@ -83,7 +83,7 @@
 // -----------------------------------------------------------------------------
 void FindRadialDist::setupFilterParameters()
 {
-  std::vector<FilterParameter::Pointer> parameters;
+  QVector<FilterParameter::Pointer> parameters;
   {
     FilterParameter::Pointer option = FilterParameter::New();
     option->setHumanLabel("Output File");
@@ -121,40 +121,37 @@
 void FindRadialDist::dataCheck(bool preflight, size_t voxels, size_t fields, size_t ensembles)
 {
   setErrorCondition(0);
-<<<<<<< HEAD
-  QString ss;
-  VoxelDataContainer* m = getVoxelDataContainer();
-=======
-  std::stringstream ss;
   VolumeDataContainer* m = getVolumeDataContainer();
->>>>>>> c8a14ed2
-
-  GET_PREREQ_DATA(m, DREAM3D, FieldData, FieldPhases, ss, -304, int32_t, Int32ArrayType, fields, 1)
-
-  GET_PREREQ_DATA(m, DREAM3D, FieldData, SurfaceFields, ss, -302, bool, BoolArrayType, fields, 1)
-
-  GET_PREREQ_DATA(m, DREAM3D, FieldData, Centroids, ss, -305, float, FloatArrayType, fields, 3)
-
-  GET_PREREQ_DATA(m, DREAM3D, FieldData, Volumes, ss, -302, float, FloatArrayType, fields, 1)
-
-  GET_PREREQ_DATA(m, DREAM3D, FieldData, EquivalentDiameters, ss, -302, float, FloatArrayType, fields, 1)
+
+
+  GET_PREREQ_DATA(m, DREAM3D, FieldData, FieldPhases, -304, int32_t, Int32ArrayType, fields, 1)
+
+  GET_PREREQ_DATA(m, DREAM3D, FieldData, SurfaceFields, -302, bool, BoolArrayType, fields, 1)
+
+  GET_PREREQ_DATA(m, DREAM3D, FieldData, Centroids, -305, float, FloatArrayType, fields, 3)
+
+  GET_PREREQ_DATA(m, DREAM3D, FieldData, Volumes, -302, float, FloatArrayType, fields, 1)
+
+  GET_PREREQ_DATA(m, DREAM3D, FieldData, EquivalentDiameters, -302, float, FloatArrayType, fields, 1)
 
   if (getOutputFile().isEmpty() == true)
   {
-    ss <<  ": The output file must be set before executing this filter.";
-    addErrorMessage(getHumanLabel(), ss.str(), -1);
+    QString ss = QObject::tr(": The output file must be set before executing this filter.");
+    addErrorMessage(getHumanLabel(), ss, -1);
     setErrorCondition(-1);
   }
 
-  QString parentPath = QFileInfo::parentPath(getOutputFile());
-  if (QDir::exists(parentPath) == false)
-  {
-    ss.str("");
-    ss <<  "The directory path for the output file does not exist.";
-    addWarningMessage(getHumanLabel(), ss.str(), -1);
-  }
-
-  if (MXAFileInfo::extension(getOutputFile()).compare("") == 0)
+  QFileInfo fi(getOutputFile());
+  QDir parentPath(fi.path());
+  if (parentPath.exists() == false)
+  {
+
+    QString ss = QObject::tr("The directory path for the output file does not exist.");
+    addWarningMessage(getHumanLabel(), ss, -1);
+  }
+
+
+  if (fi.suffix().compare("") == 0)
   {
     setOutputFile(getOutputFile().append(".csv"));
   }
@@ -196,8 +193,7 @@
     QDir dir;
   if(!dir.mkpath(parentPath))
   {
-      QString ss;
-      ss << "Error creating parent path '" << parentPath << "'";
+      QString ss = QObject::tr("Error creating parent path '%1'").arg(parentPath);
       notifyErrorMessage(ss, -1);
       setErrorCondition(-1);
       return;
@@ -229,7 +225,7 @@
   std::ofstream outFile;
   if (writeFile)
   {
-    outFile.open(m_OutputFile.c_str());
+    outFile.open(m_OutputFile.toLatin1().data());
   }
   size_t udims[3] =
   { 0, 0, 0 };
@@ -323,7 +319,7 @@
     {
       outFile << float(i)*binSize << " ";
     }
-    outFile ;
+    outFile << "\n";
     for (size_t i = 0; i < count.size(); i++)
     {
       for (int j = 0; j < numbins; j++)
@@ -332,7 +328,7 @@
         if(count[i][j] == 0) value = 0;
         outFile << value << " ";
       }
-      outFile ;
+      outFile << "\n";
     }
   }
 
