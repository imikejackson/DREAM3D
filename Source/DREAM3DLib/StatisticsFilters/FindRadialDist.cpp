/* ============================================================================
 * Copyright (c) 2011 Michael A. Jackson (BlueQuartz Software)
 * Copyright (c) 2011 Dr. Michael A. Groeber (US Air Force Research Laboratories)
 * All rights reserved.
 *
 * Redistribution and use in source and binary forms, with or without modification,
 * are permitted provided that the following conditions are met:
 *
 * Redistributions of source code must retain the above copyright notice, this
 * list of conditions and the following disclaimer.
 *
 * Redistributions in binary form must reproduce the above copyright notice, this
 * list of conditions and the following disclaimer in the documentation and/or
 * other materials provided with the distribution.
 *
 * Neither the name of Michael A. Groeber, Michael A. Jackson, the US Air Force,
 * BlueQuartz Software nor the names of its contributors may be used to endorse
 * or promote products derived from this software without specific prior written
 * permission.
 *
 * THIS SOFTWARE IS PROVIDED BY THE COPYRIGHT HOLDERS AND CONTRIBUTORS "AS IS"
 * AND ANY EXPRESS OR IMPLIED WARRANTIES, INCLUDING, BUT NOT LIMITED TO, THE
 * IMPLIED WARRANTIES OF MERCHANTABILITY AND FITNESS FOR A PARTICULAR PURPOSE ARE
 * DISCLAIMED. IN NO EVENT SHALL THE COPYRIGHT HOLDER OR CONTRIBUTORS BE LIABLE
 * FOR ANY DIRECT, INDIRECT, INCIDENTAL, SPECIAL, EXEMPLARY, OR CONSEQUENTIAL
 * DAMAGES (INCLUDING, BUT NOT LIMITED TO, PROCUREMENT OF SUBSTITUTE GOODS OR
 * SERVICES; LOSS OF USE, DATA, OR PROFITS; OR BUSINESS INTERRUPTION) HOWEVER
 * CAUSED AND ON ANY THEORY OF LIABILITY, WHETHER IN CONTRACT, STRICT LIABILITY,
 * OR TORT (INCLUDING NEGLIGENCE OR OTHERWISE) ARISING IN ANY WAY OUT OF THE
 * USE OF THIS SOFTWARE, EVEN IF ADVISED OF THE POSSIBILITY OF SUCH DAMAGE.
 *
 *  This code was written under United States Air Force Contract number
 *                           FA8650-07-D-5800
 *
 * ~~~~~~~~~~~~~~~~~~~~~~~~~~~~~~~~~~~~~~~~~~~~~~~~~~~~~~~~~~~~~~~~~~~~~~~~~~ */

#include "FindRadialDist.h"

#include "DREAM3DLib/Common/DREAM3DMath.h"
#include "DREAM3DLib/Common/Constants.h"
#include "DREAM3DLib/GenericFilters/FindGrainPhases.h"
#include "DREAM3DLib/GenericFilters/FindSurfaceGrains.h"
#include "DREAM3DLib/GenericFilters/FindGrainCentroids.h"
#include "DREAM3DLib/StatisticsFilters/FindSizes.h"

const static float m_pi = static_cast<float>(M_PI);

// -----------------------------------------------------------------------------
//
// -----------------------------------------------------------------------------
FindRadialDist::FindRadialDist() :
AbstractFilter(),
m_EquivalentDiametersArrayName(DREAM3D::FieldData::EquivalentDiameters),
m_CentroidsArrayName(DREAM3D::FieldData::Centroids),
m_VolumesArrayName(DREAM3D::FieldData::Volumes),
m_FieldPhasesArrayName(DREAM3D::FieldData::Phases),
m_SurfaceFieldsArrayName(DREAM3D::FieldData::SurfaceFields),
m_FieldPhases(NULL),
m_EquivalentDiameters(NULL),
m_Volumes(NULL),
m_Centroids(NULL),
m_SurfaceFields(NULL)
{
  setupFilterParameters();
}

// -----------------------------------------------------------------------------
//
// -----------------------------------------------------------------------------
FindRadialDist::~FindRadialDist()
{
}
// -----------------------------------------------------------------------------
//
// -----------------------------------------------------------------------------
void FindRadialDist::setupFilterParameters()
{

}
// -----------------------------------------------------------------------------
void FindRadialDist::writeFilterParameters(AbstractFilterParametersWriter* writer)
{

}
// -----------------------------------------------------------------------------
//
// -----------------------------------------------------------------------------
void FindRadialDist::dataCheck(bool preflight, size_t voxels, size_t fields, size_t ensembles)
{
  setErrorCondition(0);
  std::stringstream ss;
  VoxelDataContainer* m = getVoxelDataContainer();

  GET_PREREQ_DATA(m, DREAM3D, FieldData, FieldPhases, ss, -304, int32_t, Int32ArrayType, fields, 1)

  GET_PREREQ_DATA(m, DREAM3D, FieldData, SurfaceFields, ss, -302, bool, BoolArrayType, fields, 1)

  GET_PREREQ_DATA(m, DREAM3D, FieldData, Centroids, ss, -305, float, FloatArrayType, fields, 3)

  GET_PREREQ_DATA(m, DREAM3D, FieldData, Volumes, ss, -302, float, FloatArrayType, fields, 1)

  GET_PREREQ_DATA(m, DREAM3D, FieldData, EquivalentDiameters, ss, -302, float, FloatArrayType, fields, 1)
}


// -----------------------------------------------------------------------------
//
// -----------------------------------------------------------------------------
void FindRadialDist::preflight()
{
  dataCheck(true, 1, 1, 1);
}
// -----------------------------------------------------------------------------
//
// -----------------------------------------------------------------------------
void FindRadialDist::execute()
{
  VoxelDataContainer* m = getVoxelDataContainer();
  if(NULL == m)
  {
    setErrorCondition(-999);
    notifyErrorMessage("The DataContainer Object was NULL", -999);
    return;
  }
  setErrorCondition(0);

  dataCheck(false, m->getTotalPoints(), m->getNumFieldTuples(), m->getNumEnsembleTuples());
  if (getErrorCondition() < 0)
  {
    return;
  }

  find_boundingbox();
  find_radialdist();
 notifyStatusMessage("FindRadialDist Completed");
}

// -----------------------------------------------------------------------------
//
// -----------------------------------------------------------------------------
void FindRadialDist::find_radialdist()
{
  VoxelDataContainer* m = getVoxelDataContainer();

  float x, y, z;
  float xn, yn, zn;
  float dist;
  size_t numgrains = m->getNumFieldTuples();

  std::string m_OutputFile = "test.txt";
  std::ofstream outFile;
  outFile.open(m_OutputFile.c_str());

  size_t udims[3] =
  { 0, 0, 0 };
  m->getDimensions(udims);
#if (CMP_SIZEOF_SIZE_T == 4)
  typedef int32_t DimType;
#else
  typedef int64_t DimType;
#endif
  DimType dims[3] =
  { static_cast<DimType>(udims[0]),
    static_cast<DimType>(udims[1]),
    static_cast<DimType>(udims[2]), };


  int numbins = 40;
  int number = 0;
  float totalvolume = 0;
  float largestESD = 0;
  float largestDistToSurface = 0;
  std::vector<float> distToSurface(numgrains,-1);
  for (size_t i = 1; i < numgrains; i++)
  {
<<<<<<< HEAD
	if(m_SurfaceFields[i] == false)
	{
		number++;
		totalvolume = totalvolume+m_Volumes[i];
		if(m_EquivalentDiameters[i] > largestESD) largestESD = m_EquivalentDiameters[i];
		dist = (m_Centroids[3*i] - boundbox[1]);
		if((boundbox[2] - m_Centroids[3*i]) < dist) dist = (boundbox[2] - m_Centroids[3*i]);
		if((m_Centroids[3*i+1] - boundbox[3]) < dist) dist = (m_Centroids[3*i+1] - boundbox[3]);
		if((boundbox[4] - m_Centroids[3*i+1]) < dist) dist = (boundbox[4] - m_Centroids[3*i+1]);
		if((m_Centroids[3*i+2] - boundbox[5]) < dist) dist = (m_Centroids[3*i+2] - boundbox[5]);
		if((boundbox[6] - m_Centroids[3*i+2]) < dist) dist = (boundbox[6] - m_Centroids[3*i+2]);
		distToSurface[i] = dist;
		if(dist > largestDistToSurface) largestDistToSurface = dist;
	}
=======
  if(m_SurfaceFields[i] == false)
  {
    number++;
    totalvolume = totalvolume+m_Volumes[i];
    dist = (m_Centroids[3*i] - orig[0]);
    if(((orig[0]+sizex) - m_Centroids[3*i]) < dist) dist = ((orig[0]+sizex) - m_Centroids[3*i]);
    if((m_Centroids[3*i+1] - orig[1]) < dist) dist = (m_Centroids[3*i+1] - orig[1]);
    if(((orig[1]+sizey) - m_Centroids[3*i+1]) < dist) dist = ((orig[1]+sizey) - m_Centroids[3*i+1]);
    if((m_Centroids[3*i+2] - orig[2]) < dist) dist = (m_Centroids[3*i+2] - orig[2]);
    if(((orig[2]+sizez) - m_Centroids[3*i+2]) < dist) dist = ((orig[2]+sizez) - m_Centroids[3*i+2]);
    distToSurface[i] = dist;
  }
>>>>>>> 73bba969
  }
  float binSize = largestDistToSurface/float(numbins);
  float avgDensity = float(number)/totalvolume;
  std::vector<std::vector<float> > count(int(largestESD)+1);
  std::vector<std::vector<float> > volume(int(largestESD)+1);
  for (size_t i = 0; i < count.size(); i++)
  {
	  count[i].resize(numbins,0);
	  volume[i].resize(numbins,0);
  }
  for (size_t i = 1; i < numgrains; i++)
  {
<<<<<<< HEAD
	if(m_SurfaceFields[i] == false)
	{
		for(int j = 0; j < numbins; j++)
		{
			if(j < int(distToSurface[i]/binSize))
			{
				volume[int(m_EquivalentDiameters[i])][j] = volume[int(m_EquivalentDiameters[i])][j] + ((4.0/3.0)*m_pi*float((j+1)*binSize)*float((j+1)*binSize)*float((j+1)*binSize)) - ((4.0/3.0)*m_pi*float(j*binSize)*float(j*binSize)*float(j*binSize));
			}
		}
		x = m_Centroids[3*i];
		y = m_Centroids[3*i+1];
		z = m_Centroids[3*i+2];
		for (size_t j = 1; j < numgrains; j++)
		{
			if(m_SurfaceFields[j] == false && i != j)
			{
			  xn = m_Centroids[3*j];
			  yn = m_Centroids[3*j+1];
			  zn = m_Centroids[3*j+2];
			  dist = ((x - xn)*(x - xn))+((y - yn)*(y - yn))+((z - zn)*(z - zn));
			  dist = sqrt(dist);
			  if(int(dist/binSize) < int(distToSurface[i]/binSize))
			  {
				  count[int(m_EquivalentDiameters[i])][int(dist/binSize)]++;
			  }
			  //if(dist < distToSurface[j])
			  //{
				 // count[int(m_EquivalentDiameters[j])][int(dist/m_EquivalentDiameters[j])]++;
			  //}
			}
		}
	}
=======
  if(m_SurfaceFields[i] == false)
  {
    x = m_Centroids[3*i];
    y = m_Centroids[3*i+1];
    z = m_Centroids[3*i+2];
    if(m->getXPoints() == 1) x = 0;
    if(m->getYPoints() == 1) y = 0;
    if(m->getZPoints() == 1) z = 0;
    for (size_t j = 1; j < numgrains; j++)
    {
      if(m_SurfaceFields[j] == false && i != j)
      {
        xn = m_Centroids[3*j];
        yn = m_Centroids[3*j+1];
        zn = m_Centroids[3*j+2];
        if(m->getXPoints() == 1) xn = 0;
        if(m->getYPoints() == 1) yn = 0;
        if(m->getZPoints() == 1) zn = 0;
        dist = ((x - xn)*(x - xn))+((y - yn)*(y - yn))+((z - zn)*(z - zn));
        dist = sqrt(dist);
        if(dist < distToSurface[i])
        {
          outFile << (dist/m_EquivalentDiameters[i]) << std::endl;
        }
        if(dist < distToSurface[j])
        {
          outFile << (dist/m_EquivalentDiameters[j]) << std::endl;
        }
      }
    }
  }
>>>>>>> 73bba969
  }
  for (size_t i = 0; i < numbins; i++)
  {
	  outFile << float(i)*binSize << "	";
  }
  outFile << std::endl;
  for (size_t i = 0; i < count.size(); i++)
  {
	  for (size_t j = 0; j < numbins; j++)
	  {
		  float value = (count[i][j]/volume[i][j])/avgDensity;
		  if(count[i][j] == 0) value = 0;
		  outFile << value << "	"; 
	  }
	  outFile << std::endl;
  }
}
void FindRadialDist::find_boundingbox()
{
  VoxelDataContainer* m = getVoxelDataContainer();
  size_t size = m->getNumFieldTuples();

  float coords[7];
  float x, y, z;
  float dist[7];
  float mindist;
  int sidetomove, move;
  boundbox[1] = 0;
  boundbox[2] = m->getXPoints()*m->getXRes();
  boundbox[3] = 0;
  boundbox[4] = m->getYPoints()*m->getYRes();
  boundbox[5] = 0;
  boundbox[6] = m->getZPoints()*m->getZRes();
  for (size_t i = 1; i < size; i++)
  {
	  if(m_SurfaceFields[i] == true)
	  {
		  move = 1;
		  mindist = 10000000000.0;
		  x = m_Centroids[3*i];
		  y = m_Centroids[3*i+1];
		  z = m_Centroids[3*i+2];
		  coords[1] = x;
		  coords[2] = x;
		  coords[3] = y;
		  coords[4] = y;
		  coords[5] = z;
		  coords[6] = z;
		  for(int j=1;j<7;j++)
		  {
		    dist[j] = 10000000000.0;
			if(j%2 == 1)
			{
				if(coords[j] > boundbox[j]) dist[j] = (coords[j]-boundbox[j]);
				if(coords[j] <= boundbox[j]) move = 0;
			}
			if(j%2 == 0)
			{
				if(coords[j] < boundbox[j]) dist[j] = (boundbox[j]-coords[j]);
				if(coords[j] >= boundbox[j]) move = 0;
			}
			if(dist[j] < mindist) mindist = dist[j], sidetomove = j;
		  }
		  if(move == 1)
		  {
				  boundbox[sidetomove] = coords[sidetomove];
		  }
	  }
  }

}<|MERGE_RESOLUTION|>--- conflicted
+++ resolved
@@ -173,35 +173,22 @@
   std::vector<float> distToSurface(numgrains,-1);
   for (size_t i = 1; i < numgrains; i++)
   {
-<<<<<<< HEAD
-	if(m_SurfaceFields[i] == false)
-	{
-		number++;
-		totalvolume = totalvolume+m_Volumes[i];
-		if(m_EquivalentDiameters[i] > largestESD) largestESD = m_EquivalentDiameters[i];
-		dist = (m_Centroids[3*i] - boundbox[1]);
-		if((boundbox[2] - m_Centroids[3*i]) < dist) dist = (boundbox[2] - m_Centroids[3*i]);
-		if((m_Centroids[3*i+1] - boundbox[3]) < dist) dist = (m_Centroids[3*i+1] - boundbox[3]);
-		if((boundbox[4] - m_Centroids[3*i+1]) < dist) dist = (boundbox[4] - m_Centroids[3*i+1]);
-		if((m_Centroids[3*i+2] - boundbox[5]) < dist) dist = (m_Centroids[3*i+2] - boundbox[5]);
-		if((boundbox[6] - m_Centroids[3*i+2]) < dist) dist = (boundbox[6] - m_Centroids[3*i+2]);
-		distToSurface[i] = dist;
-		if(dist > largestDistToSurface) largestDistToSurface = dist;
-	}
-=======
-  if(m_SurfaceFields[i] == false)
-  {
-    number++;
-    totalvolume = totalvolume+m_Volumes[i];
-    dist = (m_Centroids[3*i] - orig[0]);
-    if(((orig[0]+sizex) - m_Centroids[3*i]) < dist) dist = ((orig[0]+sizex) - m_Centroids[3*i]);
-    if((m_Centroids[3*i+1] - orig[1]) < dist) dist = (m_Centroids[3*i+1] - orig[1]);
-    if(((orig[1]+sizey) - m_Centroids[3*i+1]) < dist) dist = ((orig[1]+sizey) - m_Centroids[3*i+1]);
-    if((m_Centroids[3*i+2] - orig[2]) < dist) dist = (m_Centroids[3*i+2] - orig[2]);
-    if(((orig[2]+sizez) - m_Centroids[3*i+2]) < dist) dist = ((orig[2]+sizez) - m_Centroids[3*i+2]);
-    distToSurface[i] = dist;
-  }
->>>>>>> 73bba969
+
+ if(m_SurfaceFields[i] == false)
+ {
+  number++;
+  totalvolume = totalvolume+m_Volumes[i];
+  if(m_EquivalentDiameters[i] > largestESD) largestESD = m_EquivalentDiameters[i];
+  dist = (m_Centroids[3*i] - boundbox[1]);
+  if((boundbox[2] - m_Centroids[3*i]) < dist) dist = (boundbox[2] - m_Centroids[3*i]);
+  if((m_Centroids[3*i+1] - boundbox[3]) < dist) dist = (m_Centroids[3*i+1] - boundbox[3]);
+  if((boundbox[4] - m_Centroids[3*i+1]) < dist) dist = (boundbox[4] - m_Centroids[3*i+1]);
+  if((m_Centroids[3*i+2] - boundbox[5]) < dist) dist = (m_Centroids[3*i+2] - boundbox[5]);
+  if((boundbox[6] - m_Centroids[3*i+2]) < dist) dist = (boundbox[6] - m_Centroids[3*i+2]);
+  distToSurface[i] = dist;
+  if(dist > largestDistToSurface) largestDistToSurface = dist;
+ }
+
   }
   float binSize = largestDistToSurface/float(numbins);
   float avgDensity = float(number)/totalvolume;
@@ -209,92 +196,60 @@
   std::vector<std::vector<float> > volume(int(largestESD)+1);
   for (size_t i = 0; i < count.size(); i++)
   {
-	  count[i].resize(numbins,0);
-	  volume[i].resize(numbins,0);
+   count[i].resize(numbins,0);
+   volume[i].resize(numbins,0);
   }
   for (size_t i = 1; i < numgrains; i++)
   {
-<<<<<<< HEAD
-	if(m_SurfaceFields[i] == false)
-	{
-		for(int j = 0; j < numbins; j++)
-		{
-			if(j < int(distToSurface[i]/binSize))
-			{
-				volume[int(m_EquivalentDiameters[i])][j] = volume[int(m_EquivalentDiameters[i])][j] + ((4.0/3.0)*m_pi*float((j+1)*binSize)*float((j+1)*binSize)*float((j+1)*binSize)) - ((4.0/3.0)*m_pi*float(j*binSize)*float(j*binSize)*float(j*binSize));
-			}
-		}
-		x = m_Centroids[3*i];
-		y = m_Centroids[3*i+1];
-		z = m_Centroids[3*i+2];
-		for (size_t j = 1; j < numgrains; j++)
-		{
-			if(m_SurfaceFields[j] == false && i != j)
-			{
-			  xn = m_Centroids[3*j];
-			  yn = m_Centroids[3*j+1];
-			  zn = m_Centroids[3*j+2];
-			  dist = ((x - xn)*(x - xn))+((y - yn)*(y - yn))+((z - zn)*(z - zn));
-			  dist = sqrt(dist);
-			  if(int(dist/binSize) < int(distToSurface[i]/binSize))
-			  {
-				  count[int(m_EquivalentDiameters[i])][int(dist/binSize)]++;
-			  }
-			  //if(dist < distToSurface[j])
-			  //{
-				 // count[int(m_EquivalentDiameters[j])][int(dist/m_EquivalentDiameters[j])]++;
-			  //}
-			}
-		}
-	}
-=======
-  if(m_SurfaceFields[i] == false)
-  {
-    x = m_Centroids[3*i];
-    y = m_Centroids[3*i+1];
-    z = m_Centroids[3*i+2];
-    if(m->getXPoints() == 1) x = 0;
-    if(m->getYPoints() == 1) y = 0;
-    if(m->getZPoints() == 1) z = 0;
-    for (size_t j = 1; j < numgrains; j++)
-    {
-      if(m_SurfaceFields[j] == false && i != j)
-      {
-        xn = m_Centroids[3*j];
-        yn = m_Centroids[3*j+1];
-        zn = m_Centroids[3*j+2];
-        if(m->getXPoints() == 1) xn = 0;
-        if(m->getYPoints() == 1) yn = 0;
-        if(m->getZPoints() == 1) zn = 0;
-        dist = ((x - xn)*(x - xn))+((y - yn)*(y - yn))+((z - zn)*(z - zn));
-        dist = sqrt(dist);
-        if(dist < distToSurface[i])
-        {
-          outFile << (dist/m_EquivalentDiameters[i]) << std::endl;
-        }
-        if(dist < distToSurface[j])
-        {
-          outFile << (dist/m_EquivalentDiameters[j]) << std::endl;
-        }
-      }
-    }
-  }
->>>>>>> 73bba969
+
+ if(m_SurfaceFields[i] == false)
+ {
+  for(int j = 0; j < numbins; j++)
+  {
+   if(j < int(distToSurface[i]/binSize))
+   {
+    volume[int(m_EquivalentDiameters[i])][j] = volume[int(m_EquivalentDiameters[i])][j] + ((4.0/3.0)*m_pi*float((j+1)*binSize)*float((j+1)*binSize)*float((j+1)*binSize)) - ((4.0/3.0)*m_pi*float(j*binSize)*float(j*binSize)*float(j*binSize));
+   }
+  }
+  x = m_Centroids[3*i];
+  y = m_Centroids[3*i+1];
+  z = m_Centroids[3*i+2];
+  for (size_t j = 1; j < numgrains; j++)
+  {
+   if(m_SurfaceFields[j] == false && i != j)
+   {
+     xn = m_Centroids[3*j];
+     yn = m_Centroids[3*j+1];
+     zn = m_Centroids[3*j+2];
+     dist = ((x - xn)*(x - xn))+((y - yn)*(y - yn))+((z - zn)*(z - zn));
+     dist = sqrt(dist);
+     if(int(dist/binSize) < int(distToSurface[i]/binSize))
+     {
+      count[int(m_EquivalentDiameters[i])][int(dist/binSize)]++;
+     }
+     //if(dist < distToSurface[j])
+     //{
+     // count[int(m_EquivalentDiameters[j])][int(dist/m_EquivalentDiameters[j])]++;
+     //}
+   }
+  }
+ }
+
   }
   for (size_t i = 0; i < numbins; i++)
   {
-	  outFile << float(i)*binSize << "	";
+   outFile << float(i)*binSize << " ";
   }
   outFile << std::endl;
   for (size_t i = 0; i < count.size(); i++)
   {
-	  for (size_t j = 0; j < numbins; j++)
-	  {
-		  float value = (count[i][j]/volume[i][j])/avgDensity;
-		  if(count[i][j] == 0) value = 0;
-		  outFile << value << "	"; 
-	  }
-	  outFile << std::endl;
+   for (size_t j = 0; j < numbins; j++)
+   {
+    float value = (count[i][j]/volume[i][j])/avgDensity;
+    if(count[i][j] == 0) value = 0;
+    outFile << value << " "; 
+   }
+   outFile << std::endl;
   }
 }
 void FindRadialDist::find_boundingbox()
@@ -315,39 +270,39 @@
   boundbox[6] = m->getZPoints()*m->getZRes();
   for (size_t i = 1; i < size; i++)
   {
-	  if(m_SurfaceFields[i] == true)
-	  {
-		  move = 1;
-		  mindist = 10000000000.0;
-		  x = m_Centroids[3*i];
-		  y = m_Centroids[3*i+1];
-		  z = m_Centroids[3*i+2];
-		  coords[1] = x;
-		  coords[2] = x;
-		  coords[3] = y;
-		  coords[4] = y;
-		  coords[5] = z;
-		  coords[6] = z;
-		  for(int j=1;j<7;j++)
-		  {
-		    dist[j] = 10000000000.0;
-			if(j%2 == 1)
-			{
-				if(coords[j] > boundbox[j]) dist[j] = (coords[j]-boundbox[j]);
-				if(coords[j] <= boundbox[j]) move = 0;
-			}
-			if(j%2 == 0)
-			{
-				if(coords[j] < boundbox[j]) dist[j] = (boundbox[j]-coords[j]);
-				if(coords[j] >= boundbox[j]) move = 0;
-			}
-			if(dist[j] < mindist) mindist = dist[j], sidetomove = j;
-		  }
-		  if(move == 1)
-		  {
-				  boundbox[sidetomove] = coords[sidetomove];
-		  }
-	  }
+   if(m_SurfaceFields[i] == true)
+   {
+    move = 1;
+    mindist = 10000000000.0;
+    x = m_Centroids[3*i];
+    y = m_Centroids[3*i+1];
+    z = m_Centroids[3*i+2];
+    coords[1] = x;
+    coords[2] = x;
+    coords[3] = y;
+    coords[4] = y;
+    coords[5] = z;
+    coords[6] = z;
+    for(int j=1;j<7;j++)
+    {
+      dist[j] = 10000000000.0;
+   if(j%2 == 1)
+   {
+    if(coords[j] > boundbox[j]) dist[j] = (coords[j]-boundbox[j]);
+    if(coords[j] <= boundbox[j]) move = 0;
+   }
+   if(j%2 == 0)
+   {
+    if(coords[j] < boundbox[j]) dist[j] = (boundbox[j]-coords[j]);
+    if(coords[j] >= boundbox[j]) move = 0;
+   }
+   if(dist[j] < mindist) mindist = dist[j], sidetomove = j;
+    }
+    if(move == 1)
+    {
+      boundbox[sidetomove] = coords[sidetomove];
+    }
+   }
   }
 
 }