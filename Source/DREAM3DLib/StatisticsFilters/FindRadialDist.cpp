/* ============================================================================
 * Copyright (c) 2011 Michael A. Jackson (BlueQuartz Software)
 * Copyright (c) 2011 Dr. Michael A. Groeber (US Air Force Research Laboratories)
 * All rights reserved.
 *
 * Redistribution and use in source and binary forms, with or without modification,
 * are permitted provided that the following conditions are met:
 *
 * Redistributions of source code must retain the above copyright notice, this
 * list of conditions and the following disclaimer.
 *
 * Redistributions in binary form must reproduce the above copyright notice, this
 * list of conditions and the following disclaimer in the documentation and/or
 * other materials provided with the distribution.
 *
 * Neither the name of Michael A. Groeber, Michael A. Jackson, the US Air Force,
 * BlueQuartz Software nor the names of its contributors may be used to endorse
 * or promote products derived from this software without specific prior written
 * permission.
 *
 * THIS SOFTWARE IS PROVIDED BY THE COPYRIGHT HOLDERS AND CONTRIBUTORS "AS IS"
 * AND ANY EXPRESS OR IMPLIED WARRANTIES, INCLUDING, BUT NOT LIMITED TO, THE
 * IMPLIED WARRANTIES OF MERCHANTABILITY AND FITNESS FOR A PARTICULAR PURPOSE ARE
 * DISCLAIMED. IN NO EVENT SHALL THE COPYRIGHT HOLDER OR CONTRIBUTORS BE LIABLE
 * FOR ANY DIRECT, INDIRECT, INCIDENTAL, SPECIAL, EXEMPLARY, OR CONSEQUENTIAL
 * DAMAGES (INCLUDING, BUT NOT LIMITED TO, PROCUREMENT OF SUBSTITUTE GOODS OR
 * SERVICES; LOSS OF USE, DATA, OR PROFITS; OR BUSINESS INTERRUPTION) HOWEVER
 * CAUSED AND ON ANY THEORY OF LIABILITY, WHETHER IN CONTRACT, STRICT LIABILITY,
 * OR TORT (INCLUDING NEGLIGENCE OR OTHERWISE) ARISING IN ANY WAY OUT OF THE
 * USE OF THIS SOFTWARE, EVEN IF ADVISED OF THE POSSIBILITY OF SUCH DAMAGE.
 *
 *  This code was written under United States Air Force Contract number
 *                           FA8650-07-D-5800
 *
 * ~~~~~~~~~~~~~~~~~~~~~~~~~~~~~~~~~~~~~~~~~~~~~~~~~~~~~~~~~~~~~~~~~~~~~~~~~~ */

#include "FindRadialDist.h"

#include "DREAM3DLib/Common/DREAM3DMath.h"
#include "DREAM3DLib/Common/Constants.h"
#include "DREAM3DLib/GenericFilters/FindGrainPhases.h"
#include "DREAM3DLib/GenericFilters/FindSurfaceGrains.h"
#include "DREAM3DLib/GenericFilters/FindGrainCentroids.h"
#include "DREAM3DLib/StatisticsFilters/FindSizes.h"

const static float m_pi = static_cast<float>(M_PI);

// -----------------------------------------------------------------------------
//
// -----------------------------------------------------------------------------
FindRadialDist::FindRadialDist() :
AbstractFilter(),
m_EquivalentDiametersArrayName(DREAM3D::FieldData::EquivalentDiameters),
m_CentroidsArrayName(DREAM3D::FieldData::Centroids),
m_VolumesArrayName(DREAM3D::FieldData::Volumes),
m_FieldPhasesArrayName(DREAM3D::FieldData::Phases),
m_SurfaceFieldsArrayName(DREAM3D::FieldData::SurfaceFields),
m_FieldPhases(NULL),
m_EquivalentDiameters(NULL),
m_Volumes(NULL),
m_SurfaceFields(NULL),
m_Centroids(NULL)
{
  setupFilterParameters();
}

// -----------------------------------------------------------------------------
//
// -----------------------------------------------------------------------------
FindRadialDist::~FindRadialDist()
{
}
// -----------------------------------------------------------------------------
//
// -----------------------------------------------------------------------------
void FindRadialDist::setupFilterParameters()
{

}
// -----------------------------------------------------------------------------
void FindRadialDist::writeFilterParameters(AbstractFilterParametersWriter* writer)
{

}
// -----------------------------------------------------------------------------
//
// -----------------------------------------------------------------------------
void FindRadialDist::dataCheck(bool preflight, size_t voxels, size_t fields, size_t ensembles)
{
  setErrorCondition(0);
  std::stringstream ss;
  VoxelDataContainer* m = getVoxelDataContainer();

  GET_PREREQ_DATA(m, DREAM3D, FieldData, FieldPhases, ss, -304, int32_t, Int32ArrayType, fields, 1)

  GET_PREREQ_DATA(m, DREAM3D, FieldData, SurfaceFields, ss, -302, bool, BoolArrayType, fields, 1)

  GET_PREREQ_DATA(m, DREAM3D, FieldData, Centroids, ss, -305, float, FloatArrayType, fields, 3)

  GET_PREREQ_DATA(m, DREAM3D, FieldData, Volumes, ss, -302, float, FloatArrayType, fields, 1)

  GET_PREREQ_DATA(m, DREAM3D, FieldData, EquivalentDiameters, ss, -302, float, FloatArrayType, fields, 1)
}


// -----------------------------------------------------------------------------
//
// -----------------------------------------------------------------------------
void FindRadialDist::preflight()
{
  dataCheck(true, 1, 1, 1);
}
// -----------------------------------------------------------------------------
//
// -----------------------------------------------------------------------------
void FindRadialDist::execute()
{
  VoxelDataContainer* m = getVoxelDataContainer();
  if(NULL == m)
  {
    setErrorCondition(-999);
    notifyErrorMessage("The DataContainer Object was NULL", -999);
    return;
  }
  setErrorCondition(0);

  dataCheck(false, m->getTotalPoints(), m->getNumFieldTuples(), m->getNumEnsembleTuples());
  if (getErrorCondition() < 0)
  {
    return;
  }

  find_boundingbox();
  find_radialdist();
 notifyStatusMessage("FindRadialDist Completed");
}

// -----------------------------------------------------------------------------
//
// -----------------------------------------------------------------------------
void FindRadialDist::find_radialdist()
{
  VoxelDataContainer* m = getVoxelDataContainer();

  float x, y, z;
  float xn, yn, zn;
  float dist;
  size_t numgrains = m->getNumFieldTuples();

  std::string m_OutputFile = "test.txt";
  std::ofstream outFile;
  outFile.open(m_OutputFile.c_str());

  size_t udims[3] =
  { 0, 0, 0 };
  m->getDimensions(udims);
#if (CMP_SIZEOF_SIZE_T == 4)
  typedef int32_t DimType;
#else
  typedef int64_t DimType;
#endif
  DimType dims[3] =
  { static_cast<DimType>(udims[0]),
    static_cast<DimType>(udims[1]),
    static_cast<DimType>(udims[2]), };


  int numbins = 40;
  int number = 0;
  float totalvolume = 0;
  float largestESD = 0;
  float largestDistToSurface = 0;
  std::vector<float> distToSurface(numgrains,-1);
  for (size_t i = 1; i < numgrains; i++)
  {
<<<<<<< HEAD
  if(m_SurfaceFields[i] == false)
  {
    number++;
    totalvolume = totalvolume+m_Volumes[i];
    dist = (m_Centroids[3*i] - orig[0]);
    if(((orig[0]+sizex) - m_Centroids[3*i]) < dist) dist = ((orig[0]+sizex) - m_Centroids[3*i]);
    if((m_Centroids[3*i+1] - orig[1]) < dist) dist = (m_Centroids[3*i+1] - orig[1]);
    if(((orig[1]+sizey) - m_Centroids[3*i+1]) < dist) dist = ((orig[1]+sizey) - m_Centroids[3*i+1]);
    if((m_Centroids[3*i+2] - orig[2]) < dist) dist = (m_Centroids[3*i+2] - orig[2]);
    if(((orig[2]+sizez) - m_Centroids[3*i+2]) < dist) dist = ((orig[2]+sizez) - m_Centroids[3*i+2]);
    distToSurface[i] = dist;
  }
=======
	if(m_SurfaceFields[i] == false)
	{
		number++;
		totalvolume = totalvolume+m_Volumes[i];
		if(m_EquivalentDiameters[i] > largestESD) largestESD = m_EquivalentDiameters[i];
		dist = (m_Centroids[3*i] - boundbox[1]);
		if((boundbox[2] - m_Centroids[3*i]) < dist) dist = (boundbox[2] - m_Centroids[3*i]);
		if((m_Centroids[3*i+1] - boundbox[3]) < dist) dist = (m_Centroids[3*i+1] - boundbox[3]);
		if((boundbox[4] - m_Centroids[3*i+1]) < dist) dist = (boundbox[4] - m_Centroids[3*i+1]);
		if((m_Centroids[3*i+2] - boundbox[5]) < dist) dist = (m_Centroids[3*i+2] - boundbox[5]);
		if((boundbox[6] - m_Centroids[3*i+2]) < dist) dist = (boundbox[6] - m_Centroids[3*i+2]);
		distToSurface[i] = dist;
		if(dist > largestDistToSurface) largestDistToSurface = dist;
	}
>>>>>>> e14ba424
  }
  float binSize = largestDistToSurface/float(numbins);
  float avgDensity = float(number)/totalvolume;
  std::vector<std::vector<float> > count(int(largestESD)+1);
  std::vector<std::vector<float> > volume(int(largestESD)+1);
  for (size_t i = 0; i < count.size(); i++)
  {
	  count[i].resize(numbins,0);
	  volume[i].resize(numbins,0);
  }
  for (size_t i = 1; i < numgrains; i++)
  {
<<<<<<< HEAD
  if(m_SurfaceFields[i] == false)
  {
    x = m_Centroids[3*i];
    y = m_Centroids[3*i+1];
    z = m_Centroids[3*i+2];
    if(m->getXPoints() == 1) x = 0;
    if(m->getYPoints() == 1) y = 0;
    if(m->getZPoints() == 1) z = 0;
    for (size_t j = 1; j < numgrains; j++)
    {
      if(m_SurfaceFields[j] == false && i != j)
      {
        xn = m_Centroids[3*j];
        yn = m_Centroids[3*j+1];
        zn = m_Centroids[3*j+2];
        if(m->getXPoints() == 1) xn = 0;
        if(m->getYPoints() == 1) yn = 0;
        if(m->getZPoints() == 1) zn = 0;
        dist = ((x - xn)*(x - xn))+((y - yn)*(y - yn))+((z - zn)*(z - zn));
        dist = sqrt(dist);
        if(dist < distToSurface[i])
        {
          outFile << (dist/m_EquivalentDiameters[i]) << std::endl;
        }
        if(dist < distToSurface[j])
        {
          outFile << (dist/m_EquivalentDiameters[j]) << std::endl;
        }
      }
    }
  }
=======
	if(m_SurfaceFields[i] == false)
	{
		for(int j = 0; j < numbins; j++)
		{
			if(j < int(distToSurface[i]/binSize))
			{
				volume[int(m_EquivalentDiameters[i])][j] = volume[int(m_EquivalentDiameters[i])][j] + ((4.0/3.0)*m_pi*float((j+1)*binSize)*float((j+1)*binSize)*float((j+1)*binSize)) - ((4.0/3.0)*m_pi*float(j*binSize)*float(j*binSize)*float(j*binSize));
			}
		}
		x = m_Centroids[3*i];
		y = m_Centroids[3*i+1];
		z = m_Centroids[3*i+2];
		for (size_t j = 1; j < numgrains; j++)
		{
			if(m_SurfaceFields[j] == false && i != j)
			{
			  xn = m_Centroids[3*j];
			  yn = m_Centroids[3*j+1];
			  zn = m_Centroids[3*j+2];
			  dist = ((x - xn)*(x - xn))+((y - yn)*(y - yn))+((z - zn)*(z - zn));
			  dist = sqrt(dist);
			  if(int(dist/binSize) < int(distToSurface[i]/binSize))
			  {
				  count[int(m_EquivalentDiameters[i])][int(dist/binSize)]++;
			  }
			  //if(dist < distToSurface[j])
			  //{
				 // count[int(m_EquivalentDiameters[j])][int(dist/m_EquivalentDiameters[j])]++;
			  //}
			}
		}
	}
>>>>>>> e14ba424
  }
  for (size_t i = 0; i < numbins; i++)
  {
	  outFile << float(i)*binSize << "	";
  }
  outFile << std::endl;
  for (size_t i = 0; i < count.size(); i++)
  {
	  for (size_t j = 0; j < numbins; j++)
	  {
		  float value = (count[i][j]/volume[i][j])/avgDensity;
		  if(count[i][j] == 0) value = 0;
		  outFile << value << "	"; 
	  }
	  outFile << std::endl;
  }
}
void FindRadialDist::find_boundingbox()
{
  VoxelDataContainer* m = getVoxelDataContainer();
  size_t size = m->getNumFieldTuples();

  float coords[7];
  float x, y, z;
  float dist[7];
  float mindist;
  int sidetomove, move;
  boundbox[1] = 0;
  boundbox[2] = m->getXPoints()*m->getXRes();
  boundbox[3] = 0;
  boundbox[4] = m->getYPoints()*m->getYRes();
  boundbox[5] = 0;
  boundbox[6] = m->getZPoints()*m->getZRes();
  for (size_t i = 1; i < size; i++)
  {
	  if(m_SurfaceFields[i] == true)
	  {
		  move = 1;
		  mindist = 10000000000.0;
		  x = m_Centroids[3*i];
		  y = m_Centroids[3*i+1];
		  z = m_Centroids[3*i+2];
		  coords[1] = x;
		  coords[2] = x;
		  coords[3] = y;
		  coords[4] = y;
		  coords[5] = z;
		  coords[6] = z;
		  for(int j=1;j<7;j++)
		  {
		    dist[j] = 10000000000.0;
			if(j%2 == 1)
			{
				if(coords[j] > boundbox[j]) dist[j] = (coords[j]-boundbox[j]);
				if(coords[j] <= boundbox[j]) move = 0;
			}
			if(j%2 == 0)
			{
				if(coords[j] < boundbox[j]) dist[j] = (boundbox[j]-coords[j]);
				if(coords[j] >= boundbox[j]) move = 0;
			}
			if(dist[j] < mindist) mindist = dist[j], sidetomove = j;
		  }
		  if(move == 1)
		  {
				  boundbox[sidetomove] = coords[sidetomove];
		  }
	  }
  }

}<|MERGE_RESOLUTION|>--- conflicted
+++ resolved
@@ -50,13 +50,12 @@
 // -----------------------------------------------------------------------------
 FindRadialDist::FindRadialDist() :
 AbstractFilter(),
-m_EquivalentDiametersArrayName(DREAM3D::FieldData::EquivalentDiameters),
 m_CentroidsArrayName(DREAM3D::FieldData::Centroids),
 m_VolumesArrayName(DREAM3D::FieldData::Volumes),
+m_EquivalentDiametersArrayName(DREAM3D::FieldData::EquivalentDiameters),
 m_FieldPhasesArrayName(DREAM3D::FieldData::Phases),
 m_SurfaceFieldsArrayName(DREAM3D::FieldData::SurfaceFields),
 m_FieldPhases(NULL),
-m_EquivalentDiameters(NULL),
 m_Volumes(NULL),
 m_SurfaceFields(NULL),
 m_Centroids(NULL)
@@ -90,6 +89,7 @@
   setErrorCondition(0);
   std::stringstream ss;
   VoxelDataContainer* m = getVoxelDataContainer();
+  int err = 0;
 
   GET_PREREQ_DATA(m, DREAM3D, FieldData, FieldPhases, ss, -304, int32_t, Int32ArrayType, fields, 1)
 
@@ -173,20 +173,6 @@
   std::vector<float> distToSurface(numgrains,-1);
   for (size_t i = 1; i < numgrains; i++)
   {
-<<<<<<< HEAD
-  if(m_SurfaceFields[i] == false)
-  {
-    number++;
-    totalvolume = totalvolume+m_Volumes[i];
-    dist = (m_Centroids[3*i] - orig[0]);
-    if(((orig[0]+sizex) - m_Centroids[3*i]) < dist) dist = ((orig[0]+sizex) - m_Centroids[3*i]);
-    if((m_Centroids[3*i+1] - orig[1]) < dist) dist = (m_Centroids[3*i+1] - orig[1]);
-    if(((orig[1]+sizey) - m_Centroids[3*i+1]) < dist) dist = ((orig[1]+sizey) - m_Centroids[3*i+1]);
-    if((m_Centroids[3*i+2] - orig[2]) < dist) dist = (m_Centroids[3*i+2] - orig[2]);
-    if(((orig[2]+sizez) - m_Centroids[3*i+2]) < dist) dist = ((orig[2]+sizez) - m_Centroids[3*i+2]);
-    distToSurface[i] = dist;
-  }
-=======
 	if(m_SurfaceFields[i] == false)
 	{
 		number++;
@@ -201,7 +187,6 @@
 		distToSurface[i] = dist;
 		if(dist > largestDistToSurface) largestDistToSurface = dist;
 	}
->>>>>>> e14ba424
   }
   float binSize = largestDistToSurface/float(numbins);
   float avgDensity = float(number)/totalvolume;
@@ -214,39 +199,6 @@
   }
   for (size_t i = 1; i < numgrains; i++)
   {
-<<<<<<< HEAD
-  if(m_SurfaceFields[i] == false)
-  {
-    x = m_Centroids[3*i];
-    y = m_Centroids[3*i+1];
-    z = m_Centroids[3*i+2];
-    if(m->getXPoints() == 1) x = 0;
-    if(m->getYPoints() == 1) y = 0;
-    if(m->getZPoints() == 1) z = 0;
-    for (size_t j = 1; j < numgrains; j++)
-    {
-      if(m_SurfaceFields[j] == false && i != j)
-      {
-        xn = m_Centroids[3*j];
-        yn = m_Centroids[3*j+1];
-        zn = m_Centroids[3*j+2];
-        if(m->getXPoints() == 1) xn = 0;
-        if(m->getYPoints() == 1) yn = 0;
-        if(m->getZPoints() == 1) zn = 0;
-        dist = ((x - xn)*(x - xn))+((y - yn)*(y - yn))+((z - zn)*(z - zn));
-        dist = sqrt(dist);
-        if(dist < distToSurface[i])
-        {
-          outFile << (dist/m_EquivalentDiameters[i]) << std::endl;
-        }
-        if(dist < distToSurface[j])
-        {
-          outFile << (dist/m_EquivalentDiameters[j]) << std::endl;
-        }
-      }
-    }
-  }
-=======
 	if(m_SurfaceFields[i] == false)
 	{
 		for(int j = 0; j < numbins; j++)
@@ -279,7 +231,6 @@
 			}
 		}
 	}
->>>>>>> e14ba424
   }
   for (size_t i = 0; i < numbins; i++)
   {
