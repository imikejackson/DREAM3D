--- conflicted
+++ resolved
@@ -37,7 +37,7 @@
 #include "FindSchmids.h"
 
 #include "DREAM3DLib/Math/MatrixMath.h"
-
+#include "DREAM3DLib/Math/OrientationMath.h"
 #include "DREAM3DLib/Common/Constants.h"
 #include "DREAM3DLib/GenericFilters/FindGrainPhases.h"
 #include "DREAM3DLib/StatisticsFilters/FindAvgOrientations.h"
@@ -79,7 +79,7 @@
 // -----------------------------------------------------------------------------
 void FindSchmids::setupFilterParameters()
 {
-  std::vector<FilterParameter::Pointer> parameters;
+  QVector<FilterParameter::Pointer> parameters;
   {
     FilterParameter::Pointer option = FilterParameter::New();
 
@@ -120,26 +120,21 @@
 void FindSchmids::dataCheck(bool preflight, size_t voxels, size_t fields, size_t ensembles)
 {
   setErrorCondition(0);
-<<<<<<< HEAD
-  QString ss;
-  VoxelDataContainer* m = getVoxelDataContainer();
-=======
-  std::stringstream ss;
   VolumeDataContainer* m = getVolumeDataContainer();
->>>>>>> c8a14ed2
-
-  GET_PREREQ_DATA(m, DREAM3D, FieldData, AvgQuats, ss, -301, float, FloatArrayType, fields, 4)
-
-  CREATE_NON_PREREQ_DATA(m, DREAM3D, FieldData, Schmids, ss, float, FloatArrayType, 0, fields, 1)
-  CREATE_NON_PREREQ_DATA(m, DREAM3D, FieldData, Poles, ss, int32_t, Int32ArrayType, 0, fields, 3)
-
-  GET_PREREQ_DATA(m, DREAM3D, FieldData, FieldPhases, ss, -302, int32_t, Int32ArrayType, fields, 1)
-
-
-  CREATE_NON_PREREQ_DATA(m, DREAM3D, FieldData, SlipSystems, ss, int32_t, Int32ArrayType, 0, fields, 1)
+
+
+  GET_PREREQ_DATA(m, DREAM3D, FieldData, AvgQuats, -301, float, FloatArrayType, fields, 4)
+
+  CREATE_NON_PREREQ_DATA(m, DREAM3D, FieldData, Schmids, float, FloatArrayType, 0, fields, 1)
+  CREATE_NON_PREREQ_DATA(m, DREAM3D, FieldData, Poles, int32_t, Int32ArrayType, 0, fields, 3)
+
+  GET_PREREQ_DATA(m, DREAM3D, FieldData, FieldPhases, -302, int32_t, Int32ArrayType, fields, 1)
+
+
+  CREATE_NON_PREREQ_DATA(m, DREAM3D, FieldData, SlipSystems, int32_t, Int32ArrayType, 0, fields, 1)
 
   typedef DataArray<unsigned int> XTalStructArrayType;
-  GET_PREREQ_DATA(m, DREAM3D, EnsembleData, CrystalStructures, ss, -305, unsigned int, XTalStructArrayType, ensembles, 1)
+  GET_PREREQ_DATA(m, DREAM3D, EnsembleData, CrystalStructures, -305, unsigned int, XTalStructArrayType, ensembles, 1)
 }
 
 
