--- conflicted
+++ resolved
@@ -45,9 +45,7 @@
 //
 // -----------------------------------------------------------------------------
 FindLocalMisorientationGradients::FindLocalMisorientationGradients() :
-<<<<<<< HEAD
-    AbstractFilter()
-=======
+AbstractFilter(),
 m_GrainIds(NULL),
 m_Phases(NULL),
 m_GrainMisorientations(NULL),
@@ -56,7 +54,6 @@
 m_AvgQuats(NULL),
 m_GrainAvgMisorientations(NULL),
 m_Quats(NULL)
->>>>>>> 9b7bc55a
 {
   m_HexOps = HexagonalOps::New();
   m_OrientationOps.push_back(dynamic_cast<OrientationMath*>(m_HexOps.get()));
@@ -155,42 +152,7 @@
   }
 
   int64_t totalPoints = m->totalPoints();
-<<<<<<< HEAD
-  int32_t* grain_indicies = m->getVoxelDataSizeCheck<int32_t, Int32ArrayType, AbstractFilter>(DREAM3D::VoxelData::GrainIds, totalPoints, this);
-  if(NULL == grain_indicies)
-  {
-    return;
-  }
-  int32_t* phases = m->getVoxelDataSizeCheck<int32_t, Int32ArrayType, AbstractFilter>(DREAM3D::VoxelData::Phases, totalPoints, this);
-  if(NULL == phases)
-  {
-    return;
-  }
-  float* quats = m->getVoxelDataSizeCheck<float, FloatArrayType, AbstractFilter>(DREAM3D::VoxelData::Quats, (totalPoints * 5), this);
-  if(NULL == quats)
-  {
-    return;
-  }
-
-  float* kernelmisorientations =
-      m->createVoxelData<float, FloatArrayType, AbstractFilter>(DREAM3D::VoxelData::KernelAverageMisorientations, totalPoints, 1, this);
-  if(NULL == kernelmisorientations)
-  {
-    return;
-  }
-
-  float* grainmisorientations = m->createVoxelData<float, FloatArrayType, AbstractFilter>(DREAM3D::VoxelData::GrainMisorientations, totalPoints, 1, this);
-  if(NULL == grainmisorientations)
-  {
-    return;
-  }
-
-  float* misorientationgradients = m->createVoxelData<float, FloatArrayType, AbstractFilter>(DREAM3D::VoxelData::MisorientationGradients, totalPoints, 1, this);
-  if(NULL == misorientationgradients)
-  {
-    return;
-  }
-=======
+
   m_GrainIds = m->getVoxelDataSizeCheck<int32_t, Int32ArrayType, AbstractFilter>(DREAM3D::VoxelData::GrainIds, totalPoints, this);
   if (NULL == m_GrainIds) { return; }
     int32_t* m_Phases = m->getVoxelDataSizeCheck<int32_t, Int32ArrayType, AbstractFilter>(DREAM3D::VoxelData::Phases, totalPoints, this);
@@ -208,7 +170,6 @@
   float* m_MisorientationGradients = m->createVoxelData<float, FloatArrayType, AbstractFilter>(DREAM3D::VoxelData::MisorientationGradients, totalPoints, 1, this);
   if (NULL == m_MisorientationGradients) {return;}
 
->>>>>>> 9b7bc55a
 
   // We need to keep a reference to the wrapper DataArray class in addition to the raw pointer
   FloatArrayType* m_KernelMisorientations =
@@ -217,8 +178,8 @@
   std::vector<float> gamVec(totalPoints);
   float* gam = &(gamVec.front());
 
-  float** avgmiso = new float *[m->m_Grains.size()];
-  for (size_t i = 1; i < m->m_Grains.size(); i++)
+  float** avgmiso = new float *[m->getTotalFields()];
+  for (size_t i = 1; i < m->getTotalFields(); i++)
   {
     avgmiso[i] = new float[2];
     for (int j = 0; j < 2; j++)
@@ -264,19 +225,6 @@
     {
       for (DimType plane = 0; plane < zPoints; plane++)
       {
-<<<<<<< HEAD
-        point = (plane * xPoints * yPoints) + (row * xPoints) + col;
-        if(grain_indicies[point] > 0 && phases[point] > 0)
-        {
-          totalmisorientation = 0.0;
-          numVoxel = 0;
-          q1[1] = quats[point * 5 + 1];
-          q1[2] = quats[point * 5 + 2];
-          q1[3] = quats[point * 5 + 3];
-          q1[4] = quats[point * 5 + 4];
-          phase1 = m->crystruct[phases[point]];
-          for (int j = -m_KernelSize; j < m_KernelSize + 1; j++)
-=======
         point = (plane * m->getXPoints() * m->getYPoints()) + (row * m->getXPoints()) + col;
         if (m_GrainIds[point] > 0 && m_Phases[point] > 0)
         {
@@ -288,7 +236,7 @@
           q1[4] = m_Quats[point*5 + 4];
           phase1 = m->crystruct[m_Phases[point]];
           for (int j = -steps; j < steps + 1; j++)
->>>>>>> 9b7bc55a
+
           {
             jStride = j * xPoints * yPoints;
             for (int k = -m_KernelSize; k < m_KernelSize + 1; k++)
@@ -307,15 +255,6 @@
                 if(good == 1)
                 {
                   w = 10000.0;
-<<<<<<< HEAD
-                  q2[1] = quats[neighbor * 5 + 1];
-                  q2[2] = quats[neighbor * 5 + 2];
-                  q2[3] = quats[neighbor * 5 + 3];
-                  q2[4] = quats[neighbor * 5 + 4];
-                  phase2 = m->crystruct[phases[neighbor]];
-                  if(phase1 == phase2) w = m_OrientationOps[phase1]->getMisoQuat(q1, q2, n1, n2, n3);
-                  if(w < 5.0)
-=======
                   q2[1] = m_Quats[neighbor*5 + 1];
                   q2[2] = m_Quats[neighbor*5 + 2];
                   q2[3] = m_Quats[neighbor*5 + 3];
@@ -323,7 +262,7 @@
                   phase2 = m->crystruct[m_Phases[neighbor]];
                   if (phase1 == phase2) w = m_OrientationOps[phase1]->getMisoQuat( q1, q2, n1, n2, n3);
                   if (w < 5.0)
->>>>>>> 9b7bc55a
+
                   {
                     totalmisorientation = totalmisorientation + w;
                     numVoxel++;
@@ -346,30 +285,18 @@
           }
 
           q2[0] = 1;
-<<<<<<< HEAD
-          q2[1] = m->m_Grains[grain_indicies[point]]->avg_quat[1] / m->m_Grains[grain_indicies[point]]->avg_quat[0];
-          q2[2] = m->m_Grains[grain_indicies[point]]->avg_quat[2] / m->m_Grains[grain_indicies[point]]->avg_quat[0];
-          q2[3] = m->m_Grains[grain_indicies[point]]->avg_quat[3] / m->m_Grains[grain_indicies[point]]->avg_quat[0];
-          q2[4] = m->m_Grains[grain_indicies[point]]->avg_quat[4] / m->m_Grains[grain_indicies[point]]->avg_quat[0];
-          w = m_OrientationOps[phase1]->getMisoQuat(q1, q2, n1, n2, n3);
-          grainmisorientations[point] = w;
-=======
           q2[1] = m_AvgQuats[5*m_GrainIds[point]+1] / m_AvgQuats[5*m_GrainIds[point]];
           q2[2] = m_AvgQuats[5*m_GrainIds[point]+2] / m_AvgQuats[5*m_GrainIds[point]];
           q2[3] = m_AvgQuats[5*m_GrainIds[point]+3] / m_AvgQuats[5*m_GrainIds[point]];
           q2[4] = m_AvgQuats[5*m_GrainIds[point]+4] / m_AvgQuats[5*m_GrainIds[point]];
           w = m_OrientationOps[phase1]->getMisoQuat( q1, q2, n1, n2, n3);
           m_GrainMisorientations[point] = w;
->>>>>>> 9b7bc55a
+
           gam[point] = w;
           avgmiso[m_GrainIds[point]][0]++;
           avgmiso[m_GrainIds[point]][1] = avgmiso[m_GrainIds[point]][1] + w;
         }
-<<<<<<< HEAD
-        if(grain_indicies[point] == 0 || phases[point] == 0)
-=======
         if (m_GrainIds[point] == 0 || m_Phases[point] == 0)
->>>>>>> 9b7bc55a
         {
           m_KernelAverageMisorientations[point] = 0;
           m_GrainMisorientations[point] = 0;
@@ -379,16 +306,12 @@
     }
   }
 
-  size_t grainsSize = m->m_Grains.size();
+  size_t grainsSize = m->getTotalFields();
   for (size_t i = 1; i < grainsSize; i++)
   {
-<<<<<<< HEAD
-    m->m_Grains[i]->averagemisorientation = avgmiso[i][1] / avgmiso[i][0];
-    if(avgmiso[i][0] == 0) m->m_Grains[i]->averagemisorientation = 0.0;
-=======
+
     m_GrainAvgMisorientations[i] = avgmiso[i][1] / avgmiso[i][0];
 	if(avgmiso[i][0] == 0) m_GrainAvgMisorientations[i] = 0.0;
->>>>>>> 9b7bc55a
   }
 
 //  m_KernelSize = 1;
@@ -398,13 +321,9 @@
     {
       for (DimType plane = 0; plane < zPoints; plane++)
       {
-<<<<<<< HEAD
-        point = (plane * xPoints * yPoints) + (row * xPoints) + col;
-        if(grain_indicies[point] > 0 && phases[point] > 0)
-=======
         point = (plane * m->getXPoints() * m->getYPoints()) + (row * m->getXPoints()) + col;
         if (m_GrainIds[point] > 0 && m_Phases[point] > 0)
->>>>>>> 9b7bc55a
+
         {
           totalmisorientation = 0.0;
           numchecks = 0;
@@ -418,15 +337,6 @@
               {
                 good = 1;
                 neighbor = point + (jStride) + (kStride) + (l);
-<<<<<<< HEAD
-                if(plane + j < 0) good = 0;
-                if(plane + j > zPoints - 1) good = 0;
-                if(row + k < 0) good = 0;
-                if(row + k > yPoints - 1) good = 0;
-                if(col + l < 0) good = 0;
-                if(col + l > xPoints - 1) good = 0;
-                if(good == 1 && grain_indicies[point] == grain_indicies[neighbor])
-=======
                 if (plane + j < 0) good = 0;
                 if (plane + j > m->getZPoints() - 1) good = 0;
                 if (row + k < 0) good = 0;
@@ -434,7 +344,6 @@
                 if (col + l < 0) good = 0;
                 if (col + l > m->getXPoints() - 1) good = 0;
                 if (good == 1 && m_GrainIds[point] == m_GrainIds[neighbor])
->>>>>>> 9b7bc55a
                 {
                   numchecks++;
                   totalmisorientation = totalmisorientation + fabs(gam[point] - gam[neighbor]);
@@ -444,11 +353,8 @@
           }
           m_MisorientationGradients[point] = totalmisorientation / (float)numchecks;
         }
-<<<<<<< HEAD
-        if(grain_indicies[point] == 0 || phases[point] == 0)
-=======
+
         if (m_GrainIds[point] == 0 || m_Phases[point] == 0)
->>>>>>> 9b7bc55a
         {
           m_MisorientationGradients[point] = 0;
         }
@@ -457,7 +363,7 @@
   }
 
   // Clean up all the heap allocated memory
-  for (size_t i = 1; i < m->m_Grains.size(); i++)
+  for (size_t i = 1; i < m->getTotalFields(); i++)
   {
     delete[] avgmiso[i];
   }
