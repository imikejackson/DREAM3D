/* ============================================================================
 * Copyright (c) 2011 Michael A. Jackson (BlueQuartz Software)
 * Copyright (c) 2011 Dr. Michael A. Groeber (US Air Force Research Laboratories)
 * All rights reserved.
 *
 * Redistribution and use in source and binary forms, with or without modification,
 * are permitted provided that the following conditions are met:
 *
 * Redistributions of source code must retain the above copyright notice, this
 * list of conditions and the following disclaimer.
 *
 * Redistributions in binary form must reproduce the above copyright notice, this
 * list of conditions and the following disclaimer in the documentation and/or
 * other materials provided with the distribution.
 *
 * Neither the name of Michael A. Groeber, Michael A. Jackson, the US Air Force,
 * BlueQuartz Software nor the names of its contributors may be used to endorse
 * or promote products derived from this software without specific prior written
 * permission.
 *
 * THIS SOFTWARE IS PROVIDED BY THE COPYRIGHT HOLDERS AND CONTRIBUTORS "AS IS"
 * AND ANY EXPRESS OR IMPLIED WARRANTIES, INCLUDING, BUT NOT LIMITED TO, THE
 * IMPLIED WARRANTIES OF MERCHANTABILITY AND FITNESS FOR A PARTICULAR PURPOSE ARE
 * DISCLAIMED. IN NO EVENT SHALL THE COPYRIGHT HOLDER OR CONTRIBUTORS BE LIABLE
 * FOR ANY DIRECT, INDIRECT, INCIDENTAL, SPECIAL, EXEMPLARY, OR CONSEQUENTIAL
 * DAMAGES (INCLUDING, BUT NOT LIMITED TO, PROCUREMENT OF SUBSTITUTE GOODS OR
 * SERVICES; LOSS OF USE, DATA, OR PROFITS; OR BUSINESS INTERRUPTION) HOWEVER
 * CAUSED AND ON ANY THEORY OF LIABILITY, WHETHER IN CONTRACT, STRICT LIABILITY,
 * OR TORT (INCLUDING NEGLIGENCE OR OTHERWISE) ARISING IN ANY WAY OUT OF THE
 * USE OF THIS SOFTWARE, EVEN IF ADVISED OF THE POSSIBILITY OF SUCH DAMAGE.
 *
 *  This code was written under United States Air Force Contract number
 *                           FA8650-07-D-5800
 *
 * ~~~~~~~~~~~~~~~~~~~~~~~~~~~~~~~~~~~~~~~~~~~~~~~~~~~~~~~~~~~~~~~~~~~~~~~~~~ */

#include "FindMisorientations.h"

#include "DREAM3DLib/Math/DREAM3DMath.h"
#include "DREAM3DLib/Common/Constants.h"

#include "DREAM3DLib/StatisticsFilters/FindNeighbors.h"
#include "DREAM3DLib/GenericFilters/FindSurfaceGrains.h"
#include "DREAM3DLib/GenericFilters/FindGrainPhases.h"



// -----------------------------------------------------------------------------
//
// -----------------------------------------------------------------------------
FindMisorientations::FindMisorientations()  :
  AbstractFilter(),
  m_DataContainerName(DREAM3D::HDF5::VolumeDataContainerName),
  m_AvgQuatsArrayName(DREAM3D::FieldData::AvgQuats),
  m_FieldPhasesArrayName(DREAM3D::FieldData::Phases),
  m_CrystalStructuresArrayName(DREAM3D::EnsembleData::CrystalStructures),
  m_NeighborListArrayName(DREAM3D::FieldData::NeighborList),
  m_MisorientationListArrayName(DREAM3D::FieldData::MisorientationList),
  m_avgMisorientationArrayName(DREAM3D::FieldData::avgMisorientation),
  m_AvgQuats(NULL),
  m_FieldPhases(NULL),
  m_NeighborList(NULL),
  m_MisorientationList(NULL),
  m_avgMisorientation(NULL),
  m_CrystalStructures(NULL)
{
  m_OrientationOps = OrientationOps::getOrientationOpsVector();
}

// -----------------------------------------------------------------------------
//
// -----------------------------------------------------------------------------
FindMisorientations::~FindMisorientations()
{
}
// -----------------------------------------------------------------------------
void FindMisorientations::readFilterParameters(AbstractFilterParametersReader* reader, int index)
{
  reader->openFilterGroup(this, index);
  /* Code to read the values goes between these statements */
  /* FILTER_WIDGETCODEGEN_AUTO_GENERATED_CODE BEGIN*/
  /* FILTER_WIDGETCODEGEN_AUTO_GENERATED_CODE END*/
  reader->closeFilterGroup();
}

// -----------------------------------------------------------------------------
//
// -----------------------------------------------------------------------------
int FindMisorientations::writeFilterParameters(AbstractFilterParametersWriter* writer, int index)
{
  writer->openFilterGroup(this, index);
  writer->closeFilterGroup();
  return ++index; // we want to return the next index that was just written to
}

// -----------------------------------------------------------------------------
//
// -----------------------------------------------------------------------------
void FindMisorientations::dataCheck(bool preflight, size_t voxels, size_t fields, size_t ensembles)
{
  setErrorCondition(0);

<<<<<<< HEAD
  VolumeDataContainer* m = getDataContainerArray()->getDataContainerAs<VolumeDataContainer>(getDataContainerName());

  GET_PREREQ_DATA(m, DREAM3D, CellFieldData, AvgQuats, -301, float, FloatArrayType, fields, 4)
  GET_PREREQ_DATA(m, DREAM3D, CellFieldData, FieldPhases, -303, int32_t, Int32ArrayType, fields, 1)
=======
  // Field Data
  GET_PREREQ_DATA(m, DREAM3D, FieldData, AvgQuats, -301, float, FloatArrayType, fields, 4)
  GET_PREREQ_DATA(m, DREAM3D, FieldData, FieldPhases, -303, int32_t, Int32ArrayType, fields, 1)

  CREATE_NON_PREREQ_DATA(m, DREAM3D, FieldData, avgMisorientation, float, FloatArrayType, 0, fields, 1)

>>>>>>> eec56d82

  // Now we are going to get a "Pointer" to the NeighborList object out of the DataContainer
  IDataArray::Pointer neighborListPtr = m->getCellFieldData(m_NeighborListArrayName);
  if (NULL == neighborListPtr.get())
  {
    QString ss = QObject::tr("NeighborLists are not available and are required for this filter to run. A filter that generates NeighborLists needs to be placed before this filter in the pipeline.");
    setErrorCondition(-305);
    addErrorMessage(getHumanLabel(), ss, getErrorCondition());
  }
  else
  {
    m_NeighborList = NeighborList<int>::SafeObjectDownCast<IDataArray*, NeighborList<int>*>(neighborListPtr.get());
  }

  IDataArray::Pointer misorientationPtr = m->getCellFieldData(m_MisorientationListArrayName);
  if(NULL == misorientationPtr.get())
  {
    NeighborList<float>::Pointer misorientationListPtr = NeighborList<float>::New();
    misorientationListPtr->SetName(m_MisorientationListArrayName);
    misorientationListPtr->Resize(fields);
    m->addCellFieldData(m_MisorientationListArrayName, misorientationListPtr);
    m_MisorientationList = misorientationListPtr.get();
    if (misorientationListPtr.get() == NULL)
    {
      QString ss = QObject::tr("MisorientationLists Array Not Initialized correctly");
      setErrorCondition(-308);
      addErrorMessage(getHumanLabel(), ss, -308);
    }
  }
  else
  {
    m_MisorientationList = NeighborList<float>::SafeObjectDownCast<IDataArray*, NeighborList<float>*>(misorientationPtr.get());
    m_MisorientationList->Resize(fields);
  }

  typedef DataArray<unsigned int> XTalStructArrayType;
  GET_PREREQ_DATA(m, DREAM3D, CellEnsembleData, CrystalStructures, -305, unsigned int, XTalStructArrayType, ensembles, 1)
}

// -----------------------------------------------------------------------------
//
// -----------------------------------------------------------------------------
void FindMisorientations::preflight()
{
  VolumeDataContainer* m = getDataContainerArray()->getDataContainerAs<VolumeDataContainer>(getDataContainerName());
  if(NULL == m)
  {
    setErrorCondition(-999);
    notifyErrorMessage("The DataContainer Object was NULL", -999);
    return;
  }

  dataCheck(true, 1, 1, 1);
}
// -----------------------------------------------------------------------------
//
// -----------------------------------------------------------------------------
void FindMisorientations::execute()
{
  VolumeDataContainer* m = getDataContainerArray()->getDataContainerAs<VolumeDataContainer>(getDataContainerName());
  if(NULL == m)
  {
    setErrorCondition(-999);
    notifyErrorMessage("The DataContainer Object was NULL", -999);
    return;
  }
  setErrorCondition(0);

  dataCheck(false, m->getTotalPoints(), m->getNumCellFieldTuples(), m->getNumCellEnsembleTuples());
  if (getErrorCondition() < 0)
  {
    return;
  }

  // But since a pointer is difficult to use operators with we will now create a
  // reference variable to the pointer with the correct variable name that allows
  // us to use the same syntax as the "vector of vectors"
  NeighborList<int>& neighborlist = *m_NeighborList;

  QVector<QVector<float> > misorientationlists;

  float n1 = 0.0f, n2 = 0.0f, n3 = 0.0f;
  //float r1= 0.0f, r2 = 0.0f, r3 = 0.0f;
  // int mbin = 0;
  float w;
  float neighMisoTot = 0.0f;
  QuatF q1;
  QuatF q2;
  QuatF* avgQuats = reinterpret_cast<QuatF*>(m_AvgQuats);


  size_t numgrains = m->getNumCellFieldTuples();
  unsigned int phase1, phase2;

  float radToDeg = 180.0 / DREAM3D::Constants::k_Pi;

  size_t nname;
  // float nsa;
  misorientationlists.resize(numgrains);
  for (size_t i = 1; i < numgrains; i++)
  {
    QuaternionMathF::Copy(avgQuats[i], q1);
    phase1 = m_CrystalStructures[m_FieldPhases[i]];
    misorientationlists[i].fill(-1.0, neighborlist[i].size() );
    for (size_t j = 0; j < neighborlist[i].size(); j++)
    {
      w = 10000.0;
      nname = neighborlist[i][j];
      QuaternionMathF::Copy(avgQuats[nname], q2);
      phase2 = m_CrystalStructures[m_FieldPhases[nname]];
      if (phase1 == phase2)
      {
        w = m_OrientationOps[phase1]->getMisoQuat( q1, q2, n1, n2, n3);
        misorientationlists[i][j] = w * radToDeg;
      }
      else
      {
        misorientationlists[i][j] = -100;
      }
      neighMisoTot += misorientationlists[i][j];
    }
    m_avgMisorientation[i] = neighMisoTot / neighborlist[i].size();
    neighMisoTot = 0.0f;
  }

  // We do this to create new set of MisorientationList objects
  dataCheck(false, m->getNumCellTuples(), m->getNumCellFieldTuples(), m->getNumCellEnsembleTuples());

  for (size_t i = 1; i < m->getNumCellFieldTuples(); i++)
  {
    // Set the vector for each list into the NeighborList Object
    NeighborList<float>::SharedVectorType misoL(new std::vector<float>);
    misoL->assign(misorientationlists[i].begin(), misorientationlists[i].end());
    m_MisorientationList->setList(static_cast<int>(i), misoL);
  }

  notifyStatusMessage("FindMisorientations Completed");
}<|MERGE_RESOLUTION|>--- conflicted
+++ resolved
@@ -100,19 +100,12 @@
 {
   setErrorCondition(0);
 
-<<<<<<< HEAD
   VolumeDataContainer* m = getDataContainerArray()->getDataContainerAs<VolumeDataContainer>(getDataContainerName());
 
   GET_PREREQ_DATA(m, DREAM3D, CellFieldData, AvgQuats, -301, float, FloatArrayType, fields, 4)
   GET_PREREQ_DATA(m, DREAM3D, CellFieldData, FieldPhases, -303, int32_t, Int32ArrayType, fields, 1)
-=======
-  // Field Data
-  GET_PREREQ_DATA(m, DREAM3D, FieldData, AvgQuats, -301, float, FloatArrayType, fields, 4)
-  GET_PREREQ_DATA(m, DREAM3D, FieldData, FieldPhases, -303, int32_t, Int32ArrayType, fields, 1)
-
-  CREATE_NON_PREREQ_DATA(m, DREAM3D, FieldData, avgMisorientation, float, FloatArrayType, 0, fields, 1)
-
->>>>>>> eec56d82
+
+  CREATE_NON_PREREQ_DATA(m, DREAM3D, CellFieldData, avgMisorientation, float, FloatArrayType, 0, fields, 1)
 
   // Now we are going to get a "Pointer" to the NeighborList object out of the DataContainer
   IDataArray::Pointer neighborListPtr = m->getCellFieldData(m_NeighborListArrayName);
