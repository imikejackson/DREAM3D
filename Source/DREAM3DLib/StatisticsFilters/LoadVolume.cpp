/* ============================================================================
 * Copyright (c) 2011 Michael A. Jackson (BlueQuartz Software)
 * Copyright (c) 2011 Dr. Michael A. Groeber (US Air Force Research Laboratories)
 * All rights reserved.
 *
 * Redistribution and use in source and binary forms, with or without modification,
 * are permitted provided that the following conditions are met:
 *
 * Redistributions of source code must retain the above copyright notice, this
 * list of conditions and the following disclaimer.
 *
 * Redistributions in binary form must reproduce the above copyright notice, this
 * list of conditions and the following disclaimer in the documentation and/or
 * other materials provided with the distribution.
 *
 * Neither the name of Michael A. Groeber, Michael A. Jackson, the US Air Force,
 * BlueQuartz Software nor the names of its contributors may be used to endorse
 * or promote products derived from this software without specific prior written
 * permission.
 *
 * THIS SOFTWARE IS PROVIDED BY THE COPYRIGHT HOLDERS AND CONTRIBUTORS "AS IS"
 * AND ANY EXPRESS OR IMPLIED WARRANTIES, INCLUDING, BUT NOT LIMITED TO, THE
 * IMPLIED WARRANTIES OF MERCHANTABILITY AND FITNESS FOR A PARTICULAR PURPOSE ARE
 * DISCLAIMED. IN NO EVENT SHALL THE COPYRIGHT HOLDER OR CONTRIBUTORS BE LIABLE
 * FOR ANY DIRECT, INDIRECT, INCIDENTAL, SPECIAL, EXEMPLARY, OR CONSEQUENTIAL
 * DAMAGES (INCLUDING, BUT NOT LIMITED TO, PROCUREMENT OF SUBSTITUTE GOODS OR
 * SERVICES; LOSS OF USE, DATA, OR PROFITS; OR BUSINESS INTERRUPTION) HOWEVER
 * CAUSED AND ON ANY THEORY OF LIABILITY, WHETHER IN CONTRACT, STRICT LIABILITY,
 * OR TORT (INCLUDING NEGLIGENCE OR OTHERWISE) ARISING IN ANY WAY OUT OF THE
 * USE OF THIS SOFTWARE, EVEN IF ADVISED OF THE POSSIBILITY OF SUCH DAMAGE.
 *
 *  This code was written under United States Air Force Contract number
 *                           FA8650-07-D-5800
 *
 * ~~~~~~~~~~~~~~~~~~~~~~~~~~~~~~~~~~~~~~~~~~~~~~~~~~~~~~~~~~~~~~~~~~~~~~~~~~ */

#include "LoadVolume.h"

#include "DREAM3DLib/Common/DREAM3DMath.h"
#include "DREAM3DLib/Common/Constants.h"
#include "DREAM3DLib/HDF5/H5VoxelReader.h"

const static float m_pi = M_PI;

// -----------------------------------------------------------------------------
//
// -----------------------------------------------------------------------------
LoadVolume::LoadVolume()
{

}

// -----------------------------------------------------------------------------
//
// -----------------------------------------------------------------------------
LoadVolume::~LoadVolume()
{
}

// -----------------------------------------------------------------------------
//
// -----------------------------------------------------------------------------
void LoadVolume::execute()
{
  DataContainer* m = getDataContainer();
  setErrorCondition(0);
  int err = 0;

  H5VoxelReader::Pointer h5Reader = H5VoxelReader::New();
  h5Reader->setFileName(getInputFile());
  int dims[3];
  float spacing[3];
  float origin[3];
  err = h5Reader->getSizeResolutionOrigin(dims, spacing, origin);
  if (err < 0)
  {
    return;
  }

  m->xpoints = dims[0];
  m->ypoints = dims[1];
  m->zpoints = dims[2];
  m->totalpoints = dims[0] * dims[1] * dims[2];
  m->resx = spacing[0];
  m->resy = spacing[1];
  m->resz = spacing[2];
  initializeAttributes();
  if (getErrorCondition() < 0)
  {
    return;
  }


  err = h5Reader->readVoxelData(grain_indicies, phases, euler1s, euler2s, euler3s, m->crystruct, m->phaseType, m->totalpoints);
  m->phasefraction.resize(m->crystruct.size());
  m->pptFractions.resize(m->crystruct.size());
  initializeGrains();
  if (getErrorCondition() < 0)
  {
    return;
  }
  notify("LoadVolume Completed", 0, Observable::UpdateProgressMessage);
}

// -----------------------------------------------------------------------------
//
// -----------------------------------------------------------------------------
void LoadVolume::initializeGrains()
{
  /*
   * This assumes a dense packed grain list which probably isn't that safe based
   * on some of the data that is floating around. For our data though this is a
   * reasonable assumption.
   */
  // Put at least 1 Grain in the Vector
  DataContainer* m = getDataContainer();
  m->m_Grains.resize(1);
  size_t curGrainSize = 1;
  size_t grainIndex = 0;
  Field::Pointer grain;
  int totpoints = m->totalpoints;
  for (int i = 0; i < totpoints; ++i)
  {
    grainIndex = grain_indicies[i];
    curGrainSize = m->m_Grains.size();
    if (grainIndex > m->m_Grains.size() - 1)
    {
      // Resize the Grain Vector to be as large as this index. The other Grain
      // objects will be copied to the resized Vector. This probably isn't really
      // efficient at all.
      m->m_Grains.resize(grainIndex + 1);
    }
    curGrainSize = m->m_Grains.size();
    grain = m->m_Grains[grainIndex];
    if (NULL == grain.get())
    {
      m->m_Grains[grainIndex] = Field::New();
      grain = m->m_Grains[grainIndex];
<<<<<<< HEAD
      // Assign a new voxel list pointer to it
      grain->voxellist = new std::vector<int>(0);
      grain->phase = phases[i];
=======
      grain->phase = m->phases[i];
>>>>>>> 5e41b319
    }
    grain->numvoxels++;
	grain->active = true;
  }

  // Loop over the Grains and initialize them as necessary
  size_t gSize = m->m_Grains.size();
  for (size_t g = 0; g < gSize; ++g)
  {
    grain = m->m_Grains[g];
    if (NULL == grain.get())
    {
      m->m_Grains[g] = Field::New();
      grain = m->m_Grains[g];
	  grain->phase = 0;
    }
  }
}


void LoadVolume::initializeAttributes()
{
  DataContainer* m = getDataContainer();

  INITIALIZE_INT32_NAMED_ARRAY_TO_PTR(m, DREAM3D::VoxelData::GrainIds, (m->totalpoints), gi, 1);
  INITIALIZE_INT32_NAMED_ARRAY_TO_PTR(m, DREAM3D::VoxelData::Phases, (m->totalpoints), ph, 1);
  INITIALIZE_FLOAT_NAMED_ARRAY_TO_PTR(m, DREAM3D::VoxelData::Euler1, (m->totalpoints), e1, 1);
  INITIALIZE_FLOAT_NAMED_ARRAY_TO_PTR(m, DREAM3D::VoxelData::Euler2, (m->totalpoints), e2, 1);
  INITIALIZE_FLOAT_NAMED_ARRAY_TO_PTR(m, DREAM3D::VoxelData::Euler3, (m->totalpoints), e3, 1);
  INITIALIZE_INT8_NAMED_ARRAY_TO_PTR(m, DREAM3D::VoxelData::SurfaceVoxels, (m->totalpoints), surf, 1);
  INITIALIZE_INT32_NAMED_ARRAY_TO_PTR(m, DREAM3D::VoxelData::Neighbors, (m->totalpoints), nn, 1);
  INITIALIZE_FLOAT_NAMED_ARRAY_TO_PTR(m, DREAM3D::VoxelData::Quats, (m->totalpoints * 5), qt, 5);

  this->grain_indicies = gi;
  this->phases=ph;
  this->euler1s = e1;
  this->euler2s = e2;
  this->euler3s = e3;
  this->surfacevoxels = surf;
  this->neighbors = nn;
  this->quats = qt;

  for (int i = 0; i < m->totalpoints; ++i)
  {
    euler1s[i] = -1.0f;
    euler2s[i] = -1.0f;
    euler3s[i] = -1.0f;
    neighbors[i] = -1.0f;
  }


}

<|MERGE_RESOLUTION|>--- conflicted
+++ resolved
@@ -136,13 +136,7 @@
     {
       m->m_Grains[grainIndex] = Field::New();
       grain = m->m_Grains[grainIndex];
-<<<<<<< HEAD
-      // Assign a new voxel list pointer to it
-      grain->voxellist = new std::vector<int>(0);
       grain->phase = phases[i];
-=======
-      grain->phase = m->phases[i];
->>>>>>> 5e41b319
     }
     grain->numvoxels++;
 	grain->active = true;
