--- conflicted
+++ resolved
@@ -47,16 +47,13 @@
 //
 // -----------------------------------------------------------------------------
 LoadVolume::LoadVolume() :
-<<<<<<< HEAD
-            AbstractFilter()
-=======
+AbstractFilter(),
 m_GrainIds(NULL),
 m_PhasesC(NULL),
 m_PhasesF(NULL),
 m_NumCells(NULL),
 m_Active(NULL),
 m_EulerAngles(NULL)
->>>>>>> 1ec7b4a0
 {
   setupFilterOptions();
 }
@@ -187,7 +184,7 @@
    */
   // Put at least 1 Grain in the Vector
   DataContainer* m = getDataContainer();
-  m->m_Grains.resize(1);
+  m->resizeFieldDataArrays(1);
 //  size_t curGrainSize = 1;
   size_t grainIndex = 0;
   Field::Pointer grain;
@@ -195,15 +192,15 @@
   for (int i = 0; i < totalPoints; ++i)
   {
     grainIndex = m_GrainIds[i];
-  //  curGrainSize = m->m_Grains.size();
-    if (grainIndex > m->m_Grains.size() - 1)
+  //  curGrainSize = m->getTotalFields();
+    if (grainIndex > m->getTotalFields() - 1)
     {
       // Resize the Grain Vector to be as large as this index. The other Grain
       // objects will be copied to the resized Vector. This probably isn't really
       // efficient at all.
-      m->m_Grains.resize(grainIndex + 1);
+      m->resizeFieldDataArrays(grainIndex + 1);
     }
-  //  curGrainSize = m->m_Grains.size();
+  //  curGrainSize = m->getTotalFields();
     grain = m->m_Grains[grainIndex];
     if (NULL == grain.get())
     {
@@ -216,7 +213,7 @@
   }
 
   // Loop over the Grains and initialize them as necessary
-  size_t gSize = m->m_Grains.size();
+  size_t gSize = m->getTotalFields();
   for (size_t g = 0; g < gSize; ++g)
   {
     grain = m->m_Grains[g];
