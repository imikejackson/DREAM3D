/* ============================================================================
 * Copyright (c) 2011 Michael A. Jackson (BlueQuartz Software)
 * Copyright (c) 2011 Dr. Michael A. Groeber (US Air Force Research Laboratories)
 * All rights reserved.
 *
 * Redistribution and use in source and binary forms, with or without modification,
 * are permitted provided that the following conditions are met:
 *
 * Redistributions of source code must retain the above copyright notice, this
 * list of conditions and the following disclaimer.
 *
 * Redistributions in binary form must reproduce the above copyright notice, this
 * list of conditions and the following disclaimer in the documentation and/or
 * other materials provided with the distribution.
 *
 * Neither the name of Michael A. Groeber, Michael A. Jackson, the US Air Force,
 * BlueQuartz Software nor the names of its contributors may be used to endorse
 * or promote products derived from this software without specific prior written
 * permission.
 *
 * THIS SOFTWARE IS PROVIDED BY THE COPYRIGHT HOLDERS AND CONTRIBUTORS "AS IS"
 * AND ANY EXPRESS OR IMPLIED WARRANTIES, INCLUDING, BUT NOT LIMITED TO, THE
 * IMPLIED WARRANTIES OF MERCHANTABILITY AND FITNESS FOR A PARTICULAR PURPOSE ARE
 * DISCLAIMED. IN NO EVENT SHALL THE COPYRIGHT HOLDER OR CONTRIBUTORS BE LIABLE
 * FOR ANY DIRECT, INDIRECT, INCIDENTAL, SPECIAL, EXEMPLARY, OR CONSEQUENTIAL
 * DAMAGES (INCLUDING, BUT NOT LIMITED TO, PROCUREMENT OF SUBSTITUTE GOODS OR
 * SERVICES; LOSS OF USE, DATA, OR PROFITS; OR BUSINESS INTERRUPTION) HOWEVER
 * CAUSED AND ON ANY THEORY OF LIABILITY, WHETHER IN CONTRACT, STRICT LIABILITY,
 * OR TORT (INCLUDING NEGLIGENCE OR OTHERWISE) ARISING IN ANY WAY OUT OF THE
 * USE OF THIS SOFTWARE, EVEN IF ADVISED OF THE POSSIBILITY OF SUCH DAMAGE.
 *
 *  This code was written under United States Air Force Contract number
 *                           FA8650-07-D-5800
 *
 * ~~~~~~~~~~~~~~~~~~~~~~~~~~~~~~~~~~~~~~~~~~~~~~~~~~~~~~~~~~~~~~~~~~~~~~~~~~ */

#include "FindGrainReferenceCAxisMisorientations.h"

#include <limits>


#include "DREAM3DLib/Math/DREAM3DMath.h"
#include "DREAM3DLib/Math/MatrixMath.h"
#include "DREAM3DLib/Common/Constants.h"

#include "DREAM3DLib/GenericFilters/FindCellQuats.h"
#include "DREAM3DLib/StatisticsFilters/FindAvgCAxes.h"
#include "DREAM3DLib/StatisticsFilters/FindEuclideanDistMap.h"



// -----------------------------------------------------------------------------
//
// -----------------------------------------------------------------------------
FindGrainReferenceCAxisMisorientations::FindGrainReferenceCAxisMisorientations() :
  AbstractFilter(),
  m_DataContainerName(DREAM3D::HDF5::VolumeDataContainerName),
  m_GrainIdsArrayName(DREAM3D::CellData::GrainIds),
  m_CellPhasesArrayName(DREAM3D::CellData::Phases),
  m_QuatsArrayName(DREAM3D::CellData::Quats),
  m_GrainReferenceCAxisMisorientationsArrayName(DREAM3D::CellData::GrainReferenceCAxisMisorientations),
  m_AvgCAxesArrayName(DREAM3D::FieldData::AvgCAxes),
  m_GrainAvgCAxisMisorientationsArrayName(DREAM3D::FieldData::GrainAvgCAxisMisorientations),
  m_GrainStdevCAxisMisorientationsArrayName(DREAM3D::FieldData::GrainStdevCAxisMisorientations),
  m_GrainIds(NULL),
  m_CellPhases(NULL),
  m_GrainReferenceCAxisMisorientations(NULL),
  m_AvgCAxes(NULL),
  m_GrainAvgCAxisMisorientations(NULL),
  m_GrainStdevCAxisMisorientations(NULL),
  m_Quats(NULL)
{
  setupFilterParameters();
}

// -----------------------------------------------------------------------------
//
// -----------------------------------------------------------------------------
FindGrainReferenceCAxisMisorientations::~FindGrainReferenceCAxisMisorientations()
{
}

// -----------------------------------------------------------------------------
//
// -----------------------------------------------------------------------------
void FindGrainReferenceCAxisMisorientations::setupFilterParameters()
{
}

// -----------------------------------------------------------------------------
void FindGrainReferenceCAxisMisorientations::readFilterParameters(AbstractFilterParametersReader* reader, int index)
{
  reader->openFilterGroup(this, index);
  /* Code to read the values goes between these statements */
/* FILTER_WIDGETCODEGEN_AUTO_GENERATED_CODE BEGIN*/
/* FILTER_WIDGETCODEGEN_AUTO_GENERATED_CODE END*/
  reader->closeFilterGroup();
}

// -----------------------------------------------------------------------------
//
// -----------------------------------------------------------------------------
int FindGrainReferenceCAxisMisorientations::writeFilterParameters(AbstractFilterParametersWriter* writer, int index)
{
  writer->openFilterGroup(this, index);
  writer->closeFilterGroup();
  return ++index; // we want to return the next index that was just written to
}

// -----------------------------------------------------------------------------
//
// -----------------------------------------------------------------------------
void FindGrainReferenceCAxisMisorientations::dataCheck(bool preflight, size_t voxels, size_t fields, size_t ensembles)
{
  setErrorCondition(0);
  
  VolumeDataContainer* m = getDataContainerArray()->getDataContainerAs<VolumeDataContainer>(getDataContainerName());

<<<<<<< HEAD
  GET_PREREQ_DATA(m, DREAM3D, CellData, GrainIds, -300, int32_t, Int32ArrayType, voxels, 1)
  GET_PREREQ_DATA(m, DREAM3D, CellData, CellPhases, -300, int32_t, Int32ArrayType,  voxels, 1)
  GET_PREREQ_DATA(m, DREAM3D, CellData, Quats, -303, float, FloatArrayType, voxels, 4)

  CREATE_NON_PREREQ_DATA(m, DREAM3D, CellData, GrainReferenceCAxisMisorientations, float, FloatArrayType, 0, voxels, 1)
  GET_PREREQ_DATA(m, DREAM3D, CellFieldData, AvgCAxes, -303, float, FloatArrayType, fields, 3)
  CREATE_NON_PREREQ_DATA(m, DREAM3D, CellFieldData, GrainAvgCAxisMisorientations, float, FloatArrayType, 0, fields, 1)
=======
  GET_PREREQ_DATA(m, DREAM3D, CellData, GrainIds, ss, -300, int32_t, Int32ArrayType, voxels, 1)
  GET_PREREQ_DATA(m, DREAM3D, CellData, CellPhases, ss, -300, int32_t, Int32ArrayType,  voxels, 1)
  GET_PREREQ_DATA(m, DREAM3D, CellData, Quats, ss, -303, float, FloatArrayType, voxels, 4)

  CREATE_NON_PREREQ_DATA(m, DREAM3D, CellData, GrainReferenceCAxisMisorientations, ss, float, FloatArrayType, 0, voxels, 1)

  GET_PREREQ_DATA(m, DREAM3D, FieldData, AvgCAxes, ss, -303, float, FloatArrayType, fields, 3)

  CREATE_NON_PREREQ_DATA(m, DREAM3D, FieldData, GrainAvgCAxisMisorientations, ss, float, FloatArrayType, 0, fields, 1)
  CREATE_NON_PREREQ_DATA(m, DREAM3D, FieldData, GrainStdevCAxisMisorientations, ss, float, FloatArrayType, 0, fields, 1)
>>>>>>> 113efff9
}


// -----------------------------------------------------------------------------
//
// -----------------------------------------------------------------------------
void FindGrainReferenceCAxisMisorientations::preflight()
{
  VolumeDataContainer* m = getDataContainerArray()->getDataContainerAs<VolumeDataContainer>(getDataContainerName());
  if(NULL == m)
  {
    setErrorCondition(-999);
    notifyErrorMessage("The DataContainer Object was NULL", -999);
    return;
  }

  dataCheck(true, 1,1,1);
}

// -----------------------------------------------------------------------------
//
// -----------------------------------------------------------------------------
void FindGrainReferenceCAxisMisorientations::execute()
{
  setErrorCondition(0);
  
  VolumeDataContainer* m = getDataContainerArray()->getDataContainerAs<VolumeDataContainer>(getDataContainerName());
  if(NULL == m)
  {
    setErrorCondition(-999);
    notifyErrorMessage("The DataContainer Object was NULL", -999);
    return;
  }

  int64_t totalPoints = m->getTotalPoints();
  int64_t totalFields = m->getNumCellFieldTuples();

  dataCheck(false, totalPoints, totalFields, m->getNumCellEnsembleTuples());
  if (getErrorCondition() < 0)
  {
    return;
  }

<<<<<<< HEAD
  //  float** avgmiso = new float *[m->getNumCellFieldTuples()];
  //  for (size_t i = 1; i < m->getNumCellFieldTuples(); i++)
  //  {
  //    avgmiso[i] = new float[2];
  //    for (int j = 0; j < 2; j++)
  //    {
  //      avgmiso[i][j] = 0.0;
  //    }
  //  }
  size_t numFields = m->getNumCellFieldTuples();
  int avgMisoComps = 2;
=======
  size_t numFields = m->getNumFieldTuples();
  int avgMisoComps = 3;
>>>>>>> 113efff9
  FloatArrayType::Pointer avgmisoPtr = FloatArrayType::CreateArray(numFields, avgMisoComps, "AvgMiso_Temp");
  avgmisoPtr->initializeWithZeros();
  float* avgmiso = avgmisoPtr->getPointer(0);

  QuatF q1;
  QuatF* quats = reinterpret_cast<QuatF*>(m_Quats);
  typedef DataArray<unsigned int> XTalType;

  float w;
  size_t udims[3] = {0,0,0};
  m->getDimensions(udims);
#if (CMP_SIZEOF_SIZE_T == 4)
  typedef uint32_t DimType;
  uint32_t maxUInt32 = std::numeric_limits<uint32_t>::max();
  // We have more points than can be allocated on a 32 bit machine. Assert Now.
  if(totalPoints > maxUInt32)
  {
    setErrorCondition(-666);
    ss.str("");
    ss << "The volume is too large for a 32 bit machine. Try reducing the input volume size. Total Voxels: " << totalPoints;
    notifyErrorMessage(ss.str(), getErrorCondition());
    return;
  }
#else
  typedef int64_t DimType;
#endif

  DimType xPoints = static_cast<DimType>(udims[0]);
  DimType yPoints = static_cast<DimType>(udims[1]);
  DimType zPoints = static_cast<DimType>(udims[2]);

  DimType point;

  float g1[3][3];
  float g1t[3][3];
  float caxis[3] = {0,0,1};
  float c1[3];
  float AvgCAxis[3];
  size_t index = 0;

  for (DimType col = 0; col < xPoints; col++)
  {
    for (DimType row = 0; row < yPoints; row++)
    {
      for (DimType plane = 0; plane < zPoints; plane++)
      {
        point = (plane * xPoints * yPoints) + (row * xPoints) + col;
        if (m_GrainIds[point] > 0 && m_CellPhases[point] > 0)
        {
          QuaternionMathF::Copy(quats[point], q1);
          OrientationMath::QuattoMat(q1, g1);
          //transpose the g matricies so when caxis is multiplied by it
          //it will give the sample direction that the caxis is along
          MatrixMath::Transpose3x3(g1, g1t);
          MatrixMath::Multiply3x3with3x1(g1t, caxis, c1);
          //normalize so that the magnitude is 1
          MatrixMath::Normalize3x1(c1);

          AvgCAxis[0] = m_AvgCAxes[3*m_GrainIds[point]];
          AvgCAxis[1] = m_AvgCAxes[3*m_GrainIds[point]+1];
          AvgCAxis[2] = m_AvgCAxes[3*m_GrainIds[point]+2];
          //normalize so that the magnitude is 1
          MatrixMath::Normalize3x1(AvgCAxis);
          w = MatrixMath::CosThetaBetweenVectors(c1,AvgCAxis);
          DREAM3DMath::boundF(w,-1,1);
          w = acosf(w);
          w = w *DREAM3D::Constants::k_180OverPi;
          if(w > 90.0) w = 180.0-w;

          m_GrainReferenceCAxisMisorientations[point] = w;
          index = m_GrainIds[point] * avgMisoComps;
          avgmiso[index]++;
          avgmiso[index+1] += w;
        }
        if (m_GrainIds[point] == 0 || m_CellPhases[point] == 0)
        {
          m_GrainReferenceCAxisMisorientations[point] = 0;
        }
      }
    }
  }

  for (size_t i = 1; i < numFields; i++)
  {
    if (i%1000 == 0)
    {
      ss.str("");
      ss << "Working On Grain " << i << " of " << totalFields;
      notifyStatusMessage(ss.str());
    }
    index = i * avgMisoComps;
    m_GrainAvgCAxisMisorientations[i] = avgmiso[index+1] / avgmiso[index];
    if(avgmiso[index] == 0) { m_GrainAvgCAxisMisorientations[i] = 0.0; }
  }

<<<<<<< HEAD
  // Clean up all the heap allocated memory
  //  for (size_t i = 1; i < m->getNumCellFieldTuples(); i++)
  //  {
  //    delete[] avgmiso[i];
  //  }
  //  delete avgmiso;
=======
    size_t gNum;
  for (size_t j = 0; j < totalPoints; j++)
  {
    gNum = m_GrainIds[j];
    avgmiso[(gNum*avgMisoComps)+2] += ((m_GrainReferenceCAxisMisorientations[j] - m_GrainAvgCAxisMisorientations[gNum]) * (m_GrainReferenceCAxisMisorientations[j] - m_GrainAvgCAxisMisorientations[gNum]));
  }

  for (size_t i = 1; i < numFields; i++)
  {
    index = i * avgMisoComps;
    m_GrainStdevCAxisMisorientations[i] = sqrtf((1 / avgmiso[index]) * avgmiso[index+2]);
  }
>>>>>>> 113efff9

  notifyStatusMessage("Completed");
}<|MERGE_RESOLUTION|>--- conflicted
+++ resolved
@@ -116,26 +116,18 @@
   
   VolumeDataContainer* m = getDataContainerArray()->getDataContainerAs<VolumeDataContainer>(getDataContainerName());
 
-<<<<<<< HEAD
+
   GET_PREREQ_DATA(m, DREAM3D, CellData, GrainIds, -300, int32_t, Int32ArrayType, voxels, 1)
   GET_PREREQ_DATA(m, DREAM3D, CellData, CellPhases, -300, int32_t, Int32ArrayType,  voxels, 1)
   GET_PREREQ_DATA(m, DREAM3D, CellData, Quats, -303, float, FloatArrayType, voxels, 4)
 
   CREATE_NON_PREREQ_DATA(m, DREAM3D, CellData, GrainReferenceCAxisMisorientations, float, FloatArrayType, 0, voxels, 1)
-  GET_PREREQ_DATA(m, DREAM3D, CellFieldData, AvgCAxes, -303, float, FloatArrayType, fields, 3)
-  CREATE_NON_PREREQ_DATA(m, DREAM3D, CellFieldData, GrainAvgCAxisMisorientations, float, FloatArrayType, 0, fields, 1)
-=======
-  GET_PREREQ_DATA(m, DREAM3D, CellData, GrainIds, ss, -300, int32_t, Int32ArrayType, voxels, 1)
-  GET_PREREQ_DATA(m, DREAM3D, CellData, CellPhases, ss, -300, int32_t, Int32ArrayType,  voxels, 1)
-  GET_PREREQ_DATA(m, DREAM3D, CellData, Quats, ss, -303, float, FloatArrayType, voxels, 4)
-
-  CREATE_NON_PREREQ_DATA(m, DREAM3D, CellData, GrainReferenceCAxisMisorientations, ss, float, FloatArrayType, 0, voxels, 1)
-
-  GET_PREREQ_DATA(m, DREAM3D, FieldData, AvgCAxes, ss, -303, float, FloatArrayType, fields, 3)
-
-  CREATE_NON_PREREQ_DATA(m, DREAM3D, FieldData, GrainAvgCAxisMisorientations, ss, float, FloatArrayType, 0, fields, 1)
-  CREATE_NON_PREREQ_DATA(m, DREAM3D, FieldData, GrainStdevCAxisMisorientations, ss, float, FloatArrayType, 0, fields, 1)
->>>>>>> 113efff9
+
+  GET_PREREQ_DATA(m, DREAM3D, FieldData, AvgCAxes, -303, float, FloatArrayType, fields, 3)
+
+  CREATE_NON_PREREQ_DATA(m, DREAM3D, FieldData, GrainAvgCAxisMisorientations, float, FloatArrayType, 0, fields, 1)
+  CREATE_NON_PREREQ_DATA(m, DREAM3D, FieldData, GrainStdevCAxisMisorientations, float, FloatArrayType, 0, fields, 1)
+
 }
 
 
@@ -179,22 +171,8 @@
     return;
   }
 
-<<<<<<< HEAD
-  //  float** avgmiso = new float *[m->getNumCellFieldTuples()];
-  //  for (size_t i = 1; i < m->getNumCellFieldTuples(); i++)
-  //  {
-  //    avgmiso[i] = new float[2];
-  //    for (int j = 0; j < 2; j++)
-  //    {
-  //      avgmiso[i][j] = 0.0;
-  //    }
-  //  }
-  size_t numFields = m->getNumCellFieldTuples();
-  int avgMisoComps = 2;
-=======
   size_t numFields = m->getNumFieldTuples();
   int avgMisoComps = 3;
->>>>>>> 113efff9
   FloatArrayType::Pointer avgmisoPtr = FloatArrayType::CreateArray(numFields, avgMisoComps, "AvgMiso_Temp");
   avgmisoPtr->initializeWithZeros();
   float* avgmiso = avgmisoPtr->getPointer(0);
@@ -290,14 +268,7 @@
     if(avgmiso[index] == 0) { m_GrainAvgCAxisMisorientations[i] = 0.0; }
   }
 
-<<<<<<< HEAD
-  // Clean up all the heap allocated memory
-  //  for (size_t i = 1; i < m->getNumCellFieldTuples(); i++)
-  //  {
-  //    delete[] avgmiso[i];
-  //  }
-  //  delete avgmiso;
-=======
+
     size_t gNum;
   for (size_t j = 0; j < totalPoints; j++)
   {
@@ -310,7 +281,6 @@
     index = i * avgMisoComps;
     m_GrainStdevCAxisMisorientations[i] = sqrtf((1 / avgmiso[index]) * avgmiso[index+2]);
   }
->>>>>>> 113efff9
 
   notifyStatusMessage("Completed");
 }