/* ============================================================================
 * Copyright (c) 2011 Michael A. Jackson (BlueQuartz Software)
 * Copyright (c) 2011 Dr. Michael A. Groeber (US Air Force Research Laboratories)
 * All rights reserved.
 *
 * Redistribution and use in source and binary forms, with or without modification,
 * are permitted provided that the following conditions are met:
 *
 * Redistributions of source code must retain the above copyright notice, this
 * list of conditions and the following disclaimer.
 *
 * Redistributions in binary form must reproduce the above copyright notice, this
 * list of conditions and the following disclaimer in the documentation and/or
 * other materials provided with the distribution.
 *
 * Neither the name of Michael A. Groeber, Michael A. Jackson, the US Air Force,
 * BlueQuartz Software nor the names of its contributors may be used to endorse
 * or promote products derived from this software without specific prior written
 * permission.
 *
 * THIS SOFTWARE IS PROVIDED BY THE COPYRIGHT HOLDERS AND CONTRIBUTORS "AS IS"
 * AND ANY EXPRESS OR IMPLIED WARRANTIES, INCLUDING, BUT NOT LIMITED TO, THE
 * IMPLIED WARRANTIES OF MERCHANTABILITY AND FITNESS FOR A PARTICULAR PURPOSE ARE
 * DISCLAIMED. IN NO EVENT SHALL THE COPYRIGHT HOLDER OR CONTRIBUTORS BE LIABLE
 * FOR ANY DIRECT, INDIRECT, INCIDENTAL, SPECIAL, EXEMPLARY, OR CONSEQUENTIAL
 * DAMAGES (INCLUDING, BUT NOT LIMITED TO, PROCUREMENT OF SUBSTITUTE GOODS OR
 * SERVICES; LOSS OF USE, DATA, OR PROFITS; OR BUSINESS INTERRUPTION) HOWEVER
 * CAUSED AND ON ANY THEORY OF LIABILITY, WHETHER IN CONTRACT, STRICT LIABILITY,
 * OR TORT (INCLUDING NEGLIGENCE OR OTHERWISE) ARISING IN ANY WAY OUT OF THE
 * USE OF THIS SOFTWARE, EVEN IF ADVISED OF THE POSSIBILITY OF SUCH DAMAGE.
 *
 *  This code was written under United States Air Force Contract number
 *                           FA8650-07-D-5800
 *
 * ~~~~~~~~~~~~~~~~~~~~~~~~~~~~~~~~~~~~~~~~~~~~~~~~~~~~~~~~~~~~~~~~~~~~~~~~~~ */

#include "FindVolFractions.h"

#include <sstream>

#include "DREAM3DLib/Common/Constants.h"
#include "DREAM3DLib/Common/IDataArray.h"

// -----------------------------------------------------------------------------
//
// -----------------------------------------------------------------------------
FindVolFractions::FindVolFractions() :
AbstractFilter(),
m_CellPhasesArrayName(DREAM3D::CellData::Phases),
m_VolFractionsArrayName(DREAM3D::EnsembleData::VolFractions),
m_CellPhases(NULL),
m_VolFractions(NULL)
{

}

// -----------------------------------------------------------------------------
//
// -----------------------------------------------------------------------------
FindVolFractions::~FindVolFractions()
{
}

// -----------------------------------------------------------------------------
void FindVolFractions::readFilterParameters(AbstractFilterParametersReader* reader, int index)
{
  reader->openFilterGroup(this, index);
  /* Code to read the values goes between these statements */
/* FILTER_WIDGETCODEGEN_AUTO_GENERATED_CODE BEGIN*/
/* FILTER_WIDGETCODEGEN_AUTO_GENERATED_CODE END*/
  reader->closeFilterGroup();
}

// -----------------------------------------------------------------------------
//
// -----------------------------------------------------------------------------
int FindVolFractions::writeFilterParameters(AbstractFilterParametersWriter* writer, int index)
{
  writer->openFilterGroup(this, index);
  writer->closeFilterGroup();
  return ++index; // we want to return the next index that was just written to
}
// -----------------------------------------------------------------------------
//
// -----------------------------------------------------------------------------
void FindVolFractions::dataCheck(bool preflight, size_t voxels, size_t fields, size_t ensembles)
{

  setErrorCondition(0);
<<<<<<< HEAD
  QString ss;
  VoxelDataContainer* m = getVoxelDataContainer();
=======
  std::stringstream ss;
  VolumeDataContainer* m = getVolumeDataContainer();
>>>>>>> c8a14ed2

  GET_PREREQ_DATA(m, DREAM3D, CellData, CellPhases, ss, -301, int32_t, Int32ArrayType, voxels, 1)

  CREATE_NON_PREREQ_DATA(m, DREAM3D, EnsembleData, VolFractions, ss, float, FloatArrayType, 0, ensembles, 1)
}



// -----------------------------------------------------------------------------
//
// -----------------------------------------------------------------------------
void FindVolFractions::preflight()
{
  dataCheck(true, 1, 1, 1);
}

// -----------------------------------------------------------------------------
//
// -----------------------------------------------------------------------------
void FindVolFractions::execute()
{
  setErrorCondition(0);
  VolumeDataContainer* m = getVolumeDataContainer();
  if(NULL == m)
  {
    setErrorCondition(-999);
    notifyErrorMessage("The DataContainer Object was NULL", -999);
    return;
  }
  setErrorCondition(0);

  int64_t totalPoints = m->getTotalPoints();
  size_t totalFields = m->getNumFieldTuples();
  size_t totalEnsembles = m->getNumEnsembleTuples();
  dataCheck(false, totalPoints, totalFields, totalEnsembles);
  if (getErrorCondition() < 0)
  {
    return;
  }

  for(size_t i = 1; i < totalEnsembles; i++)
  {
    m_VolFractions[i] = 0;
  }
  for(size_t i = 0; i < totalPoints; i++)
  {
    m_VolFractions[m_CellPhases[i]]++;
  }

  notifyStatusMessage("Complete");
}<|MERGE_RESOLUTION|>--- conflicted
+++ resolved
@@ -87,17 +87,12 @@
 {
 
   setErrorCondition(0);
-<<<<<<< HEAD
-  QString ss;
-  VoxelDataContainer* m = getVoxelDataContainer();
-=======
-  std::stringstream ss;
   VolumeDataContainer* m = getVolumeDataContainer();
->>>>>>> c8a14ed2
 
-  GET_PREREQ_DATA(m, DREAM3D, CellData, CellPhases, ss, -301, int32_t, Int32ArrayType, voxels, 1)
 
-  CREATE_NON_PREREQ_DATA(m, DREAM3D, EnsembleData, VolFractions, ss, float, FloatArrayType, 0, ensembles, 1)
+  GET_PREREQ_DATA(m, DREAM3D, CellData, CellPhases, -301, int32_t, Int32ArrayType, voxels, 1)
+
+  CREATE_NON_PREREQ_DATA(m, DREAM3D, EnsembleData, VolFractions, float, FloatArrayType, 0, ensembles, 1)
 }
 
 
