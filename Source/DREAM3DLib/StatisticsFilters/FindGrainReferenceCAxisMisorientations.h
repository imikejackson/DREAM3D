--- conflicted
+++ resolved
@@ -38,7 +38,7 @@
 #define FindGrainReferenceCAxisMisorientations_H_
 
 #include <vector>
-#include <QtCore/QString>
+#include <string>
 
 #include "DREAM3DLib/DREAM3DLib.h"
 #include "DREAM3DLib/Common/DREAM3DSetGetMacros.h"
@@ -79,15 +79,9 @@
 	DREAM3D_INSTANCE_STRING_PROPERTY(GrainAvgCAxisMisorientationsArrayName)
     DREAM3D_INSTANCE_STRING_PROPERTY(GrainStdevCAxisMisorientationsArrayName)
 
-<<<<<<< HEAD
-    virtual const QString getGroupName() { return DREAM3D::FilterGroups::StatisticsFilters; }
-	 virtual const QString getSubGroupName() { return DREAM3D::FilterSubGroups::CrystallographicFilters; }
-    virtual const QString getHumanLabel() { return "Find Field Reference C-Axis Misorientations"; }
-=======
     virtual const std::string getGroupName() { return DREAM3D::FilterGroups::StatisticsFilters; }
     virtual const std::string getSubGroupName() { return DREAM3D::FilterSubGroups::CrystallographicFilters; }
     virtual const std::string getHumanLabel() { return "Find Field Reference C-Axis Misorientations"; }
->>>>>>> a8f0fd66
 
     virtual void setupFilterParameters();
 	virtual int writeFilterParameters(AbstractFilterParametersWriter* writer, int index);
@@ -109,7 +103,7 @@
     FindGrainReferenceCAxisMisorientations();
 
   private:
-    QVector<OrientationOps::Pointer> m_OrientationOps;
+    std::vector<OrientationOps::Pointer> m_OrientationOps;
     CubicOps::Pointer m_CubicOps;
     HexagonalOps::Pointer m_HexOps;
     OrthoRhombicOps::Pointer m_OrthoOps;
