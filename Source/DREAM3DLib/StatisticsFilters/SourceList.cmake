#--////////////////////////////////////////////////////////////////////////////
#--
#--  Copyright (c) 2011, Michael A. Jackson. BlueQuartz Software
#--  Copyright (c) 2011, Michael Groeber, US Air Force Research Laboratory
#--  All rights reserved.
#--  BSD License: http://www.opensource.org/licenses/bsd-license.html
#--
#-- This code was partly written under US Air Force Contract FA8650-07-D-5800
#--
#--////////////////////////////////////////////////////////////////////////////

set(_filterGroupName StatisticsFilters)
set(${_filterGroupName}_FILTERS_HDRS "")

START_FILTER_GROUP(${FilterWidgetsLib_BINARY_DIR} "${_filterGroupName}" "Statistics Filters")

#---------
# List your public filters here

set(_PublicFilters
  FindBasalLoadingFactor
  FindAvgCAxes
  FindAvgOrientations
  FindBoundaryStrengths
  FindEuclideanDistMap
  FindFieldClustering
  FindGBCD
  FindGrainReferenceCAxisMisorientations
  FindGrainReferenceMisorientations
  FindKernelAvgMisorientations
  FindLargestCrossSections
  FindMicroTextureRegions
  FindMisorientations
  FindNeighborhoods
  FindNeighbors
  FindNumFields
  FindSchmids
  FindShapes
  FindSizes
  FindSlipTransmissionMetrics
  FindSurfaceVoxelFractions
  FindTwinBoundaries
  FindTwinBoundarySchmidFactors
  FindVolFractions
  GenerateEnsembleStatistics
<<<<<<< HEAD
=======
  FindFieldClustering
  FindFieldNeighborCAxisMisalignments
>>>>>>> eec56d82
)


#--------------
# Loop on all the filters adding each one. In this loop we default to making each filter exposed in the user
# interface in DREAM3D. If you want to have the filter compiled but NOT exposed to the user then use the next loop
foreach(f ${_PublicFilters} )
  ADD_DREAM3D_FILTER(  "DREAM3DLib" "FilterWidgetsLib"
                        ${_filterGroupName} ${f}
                        ${DREAM3DLib_FILTER_DOC_DIR}/${_filterGroupName}/${f}.md TRUE)
endforeach()


#---------------
# This is the list of Private Filters. These filters are available from other filters but the user will not
# be able to use them from the DREAM3D user interface.
set(_PrivateFilters
  FindDeformationStatistics
  FindRadialDist
  FindSlicetoSliceRotations
)

#-----------------
# Loop on the Private Filters adding each one to the DREAM3DLib project so that it gets compiled.
foreach(f ${_PrivateFilters} )
  ADD_DREAM3D_FILTER(  "DREAM3DLib" "FilterWidgetsLib"
                        ${_filterGroupName} ${f}
                        ${DREAM3DLib_FILTER_DOC_DIR}/${_filterGroupName}/${f}.md FALSE)
endforeach()



END_FILTER_GROUP(${FilterWidgetsLib_BINARY_DIR} "${_filterGroupName}" "Statistics Filters")<|MERGE_RESOLUTION|>--- conflicted
+++ resolved
@@ -24,6 +24,7 @@
   FindBoundaryStrengths
   FindEuclideanDistMap
   FindFieldClustering
+  FindFieldNeighborCAxisMisalignments
   FindGBCD
   FindGrainReferenceCAxisMisorientations
   FindGrainReferenceMisorientations
@@ -43,11 +44,6 @@
   FindTwinBoundarySchmidFactors
   FindVolFractions
   GenerateEnsembleStatistics
-<<<<<<< HEAD
-=======
-  FindFieldClustering
-  FindFieldNeighborCAxisMisalignments
->>>>>>> eec56d82
 )
 
 
