#include "FitFieldData.h"

#include "DREAM3DLib/Common/Constants.h"

#include "DREAM3DLib/DistributionAnalysisOps/BetaOps.h"
#include "DREAM3DLib/DistributionAnalysisOps/PowerLawOps.h"
#include "DREAM3DLib/DistributionAnalysisOps/LogNormalOps.h"

// -----------------------------------------------------------------------------
//
// -----------------------------------------------------------------------------
FitFieldData::FitFieldData() :
  AbstractFilter(),
  m_DataContainerName(DREAM3D::HDF5::VolumeDataContainerName),
  m_SelectedFieldArrayName(""),
  m_DistributionType(DREAM3D::DistributionType::UnknownDistributionType)
{
  setupFilterParameters();
}

// -----------------------------------------------------------------------------
//
// -----------------------------------------------------------------------------
FitFieldData::~FitFieldData()
{
}

// -----------------------------------------------------------------------------
//
// -----------------------------------------------------------------------------
void FitFieldData::setupFilterParameters()
{
  FilterParameterVector parameters;
  {
    FilterParameter::Pointer option = FilterParameter::New();
    option->setHumanLabel("Field Array To Fit");
    option->setPropertyName("SelectedFieldArrayName");
    option->setWidgetType(FilterParameter::VolumeFieldArrayNameSelectionWidget);
    option->setValueType("string");
    option->setUnits("");
    parameters.push_back(option);
  }
  {
    ChoiceFilterParameter::Pointer option = ChoiceFilterParameter::New();
    option->setHumanLabel("Distribution Type");
    option->setPropertyName("DistributionType");
    option->setWidgetType(FilterParameter::ChoiceWidget);
    option->setValueType("unsigned int");
    QVector<QString> choices;
    choices.push_back("Beta");
    choices.push_back("LogNormal");
    choices.push_back("Power Law");
    option->setChoices(choices);
    parameters.push_back(option);
  }
  setFilterParameters(parameters);
}

// -----------------------------------------------------------------------------
//
// -----------------------------------------------------------------------------
void FitFieldData::readFilterParameters(AbstractFilterParametersReader* reader, int index)
{
  reader->openFilterGroup(this, index);
  /* Code to read the values goes between these statements */
  /* FILTER_WIDGETCODEGEN_AUTO_GENERATED_CODE BEGIN*/
  setSelectedFieldArrayName( reader->readString( "SelectedFieldArrayName", getSelectedFieldArrayName() ) );
  setDistributionType( reader->readValue( "DistributionType", getDistributionType() ) );
  /* FILTER_WIDGETCODEGEN_AUTO_GENERATED_CODE END*/
  reader->closeFilterGroup();
}

// -----------------------------------------------------------------------------
//
// -----------------------------------------------------------------------------
int FitFieldData::writeFilterParameters(AbstractFilterParametersWriter* writer, int index)
{
  writer->openFilterGroup(this, index);
  writer->writeValue("SelectedFieldArrayName", getSelectedFieldArrayName() );
  writer->writeValue("DistributionType", getDistributionType() );
  writer->closeFilterGroup();
  return ++index; // we want to return the next index that was just written to
}

// -----------------------------------------------------------------------------
//
// -----------------------------------------------------------------------------
void FitFieldData::dataCheck(bool preflight, size_t voxels, size_t fields, size_t ensembles)
{
  setErrorCondition(0);

  VolumeDataContainer* m = getDataContainerArray()->getDataContainerAs<VolumeDataContainer>(getDataContainerName());
  if(NULL == m)
  {
    setErrorCondition(-10000);
    addErrorMessage(getHumanLabel(), "Volume Data Container is NULL", getErrorCondition());
    return;
  }

  if(m_SelectedFieldArrayName.isEmpty() == true)
  {
    setErrorCondition(-11000);
    addErrorMessage(getHumanLabel(), "An array from the Voxel Data Container must be selected.", getErrorCondition());
  }
}


// -----------------------------------------------------------------------------
//
// -----------------------------------------------------------------------------
void FitFieldData::preflight()
{
  VolumeDataContainer* m = getDataContainerArray()->getDataContainerAs<VolumeDataContainer>(getDataContainerName());
  if(NULL == m)
  {
    setErrorCondition(-999);
    notifyErrorMessage("The DataContainer Object was NULL", -999);
    return;
  }

  dataCheck(true, 1, 1, 1);
}

// -----------------------------------------------------------------------------
//
// -----------------------------------------------------------------------------
template<typename T>
void fitData(IDataArray::Pointer inputData, int64_t ensembles, QString selectedFieldArrayName, unsigned int dType)
{
  StatsData::Pointer sData = StatsData::New();

  QVector<DistributionAnalysisOps::Pointer> m_DistributionAnalysis;
  m_DistributionAnalysis.push_back(BetaOps::New());
  m_DistributionAnalysis.push_back(LogNormalOps::New());
  m_DistributionAnalysis.push_back(PowerLawOps::New());

  DataArray<T>* fieldArray = DataArray<T>::SafePointerDownCast(inputData.get());
  if (NULL == fieldArray)
  {
    return;
  }
  QString ss;
  QString distType;
  int numComp = 1;

// Determining number of components and name given distribution type
  if (dType == DREAM3D::DistributionType::Beta) distType = "Beta", numComp = DREAM3D::HDF5::BetaColumnCount;
  else if (dType == DREAM3D::DistributionType::LogNormal) distType = "LogNormal", numComp = DREAM3D::HDF5::LogNormalColumnCount;
  else if (dType == DREAM3D::DistributionType::Power) distType = "PowerLaw", numComp = DREAM3D::HDF5::PowerLawColumnCount;

  ss = selectedFieldArrayName + distType + QString("Fit");
  typename DataArray<float>::Pointer ensembleArray = DataArray<float>::CreateArray(ensembles, numComp, ss);

  T* fPtr = fieldArray->getPointer(0);
  float* ePtr = ensembleArray->getPointer(0);

  float max;
  float min;
  QVector<VectorOfFloatArray> dist;
  QVector<QVector<QVector<float > > > values;

  size_t numgrains = fieldArray->getNumberOfTuples();

  dist.resize(ensembles);
  values.resize(ensembles);

  for(int64_t i = 1; i < ensembles; i++)
  {
    dist[i] = sData->CreateCorrelatedDistributionArrays(dType, 1);
    values[i].resize(1);
  }

  float vol;
  for (size_t i = 1; i < numgrains; i++)
  {
//    if(m_BiasedFields[i] == false)
    {
      values[1][0].push_back(static_cast<float>(fPtr[i]));
    }
  }
  for (int64_t i = 1; i < ensembles; i++)
  {
    m_DistributionAnalysis[dType]->calculateCorrelatedParameters(values[i], dist[i]);
    for (int j = 0; j < numComp; j++)
    {
      VectorOfFloatArray data = dist[i];
      ePtr[numComp*i+j] = data[j]->GetValue(0);
    }
  }
}

// -----------------------------------------------------------------------------
//
// -----------------------------------------------------------------------------
void FitFieldData::execute()
{
  VolumeDataContainer* m = getDataContainerArray()->getDataContainerAs<VolumeDataContainer>(getDataContainerName());
  if(NULL == m)
  {
    setErrorCondition(-999);
    notifyErrorMessage("The DataContainer Object was NULL", -999);
    return;
  }
  setErrorCondition(0);
  int64_t voxels = m->getTotalPoints();
  int64_t fields = m->getNumCellFieldTuples();
  int64_t ensembles = m->getNumCellEnsembleTuples();
  dataCheck(false, voxels, fields, ensembles);
  if (getErrorCondition() < 0)
  {
    return;
  }

  QString ss;

  IDataArray::Pointer inputData = m->getCellFieldData(m_SelectedFieldArrayName);
  if (NULL == inputData.get())
  {
    ss = QObject::tr("Selected array '%1' does not exist in the Voxel Data Container. Was it spelled correctly?").arg(m_SelectedFieldArrayName);
    setErrorCondition(-11001);
    notifyErrorMessage(ss, getErrorCondition());
    return;
  }

  QString dType = inputData->getTypeAsString();
  IDataArray::Pointer p = IDataArray::NullPointer();
  if (dType.compare("int8_t") == 0)
  {
    fitData<int8_t>(inputData, ensembles, m_SelectedFieldArrayName, m_DistributionType);
  }
  else if (dType.compare("uint8_t") == 0)
  {
    fitData<uint8_t>(inputData, ensembles, m_SelectedFieldArrayName, m_DistributionType);
  }
  else if (dType.compare("int16_t") == 0)
  {
    fitData<int16_t>(inputData, ensembles, m_SelectedFieldArrayName, m_DistributionType);
  }
  else if (dType.compare("uint16_t") == 0)
  {
    fitData<uint16_t>(inputData, ensembles, m_SelectedFieldArrayName, m_DistributionType);
  }
  else if (dType.compare("int32_t") == 0)
  {
    fitData<int32_t>(inputData, ensembles, m_SelectedFieldArrayName, m_DistributionType);
  }
  else if (dType.compare("uint32_t") == 0)
  {
<<<<<<< HEAD
   fitData<uint32_t>(inputData, ensembles, m_SelectedFieldArrayName, m_DistributionType);
=======
    fitData<uint32_t>(inputData, ensembles, m_SelectedFieldArrayName, m_DistributionType);
>>>>>>> d82e0d82
  }
  else if (dType.compare("int64_t") == 0)
  {
    fitData<int64_t>(inputData, ensembles, m_SelectedFieldArrayName, m_DistributionType);
  }
  else if (dType.compare("uint64_t") == 0)
  {
<<<<<<< HEAD
   fitData<uint64_t>(inputData, ensembles, m_SelectedFieldArrayName, m_DistributionType);
=======
    fitData<uint64_t>(inputData, ensembles, m_SelectedFieldArrayName, m_DistributionType);
>>>>>>> d82e0d82
  }
  else if (dType.compare("float") == 0)
  {
    fitData<float>(inputData, ensembles, m_SelectedFieldArrayName, m_DistributionType);
  }
  else if (dType.compare("double") == 0)
  {
    fitData<double>(inputData, ensembles, m_SelectedFieldArrayName, m_DistributionType);
  }
  else if (dType.compare("bool") == 0)
  {
    fitData<bool>(inputData, ensembles, m_SelectedFieldArrayName, m_DistributionType);
  }

  notifyStatusMessage("Complete");
}
<|MERGE_RESOLUTION|>--- conflicted
+++ resolved
@@ -246,11 +246,7 @@
   }
   else if (dType.compare("uint32_t") == 0)
   {
-<<<<<<< HEAD
-   fitData<uint32_t>(inputData, ensembles, m_SelectedFieldArrayName, m_DistributionType);
-=======
     fitData<uint32_t>(inputData, ensembles, m_SelectedFieldArrayName, m_DistributionType);
->>>>>>> d82e0d82
   }
   else if (dType.compare("int64_t") == 0)
   {
@@ -258,11 +254,7 @@
   }
   else if (dType.compare("uint64_t") == 0)
   {
-<<<<<<< HEAD
-   fitData<uint64_t>(inputData, ensembles, m_SelectedFieldArrayName, m_DistributionType);
-=======
     fitData<uint64_t>(inputData, ensembles, m_SelectedFieldArrayName, m_DistributionType);
->>>>>>> d82e0d82
   }
   else if (dType.compare("float") == 0)
   {
