--- conflicted
+++ resolved
@@ -76,15 +76,10 @@
 
     DREAM3D_INSTANCE_PROPERTY(int, MultiplesOfAverage)
 
-<<<<<<< HEAD
     virtual const QString getGroupName() { return DREAM3D::FilterGroups::StatisticsFilters; }
-	 virtual const QString getSubGroupName() { return DREAM3D::FilterSubGroups::MorphologicalFilters; }
+    virtual const QString getSubGroupName() { return DREAM3D::FilterSubGroups::MorphologicalFilters; }
     virtual const QString getHumanLabel() { return "Find Field Neighborhoods"; }
-=======
-    virtual const std::string getGroupName() { return DREAM3D::FilterGroups::StatisticsFilters; }
-    virtual const std::string getSubGroupName() { return DREAM3D::FilterSubGroups::MorphologicalFilters; }
-    virtual const std::string getHumanLabel() { return "Find Field Neighborhoods"; }
->>>>>>> c8a14ed2
+
 
     /**
     * @brief Reimplemented from @see AbstractFilter class
