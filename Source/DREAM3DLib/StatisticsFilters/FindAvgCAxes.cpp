--- conflicted
+++ resolved
@@ -91,17 +91,10 @@
 {
   setErrorCondition(0);
 
-<<<<<<< HEAD
   VolumeDataContainer* m = getDataContainerArray()->getDataContainerAs<VolumeDataContainer>(getDataContainerName());
 
-  GET_PREREQ_DATA(m, DREAM3D, CellData, GrainIds, -300, int32_t, Int32ArrayType,  voxels, 1)
   GET_PREREQ_DATA(m, DREAM3D, CellData, Quats, -303, float, FloatArrayType, voxels, 4)
   CREATE_NON_PREREQ_DATA(m, DREAM3D, CellFieldData, AvgCAxes, float, FloatArrayType, 0, fields, 3)
-=======
-  GET_PREREQ_DATA(m, DREAM3D, CellData, Quats, ss, -303, float, FloatArrayType, voxels, 4)
-
-  CREATE_NON_PREREQ_DATA(m, DREAM3D, FieldData, AvgCAxes, ss, float, FloatArrayType, 0, fields, 3)
->>>>>>> 4aa2935a
 }
 
 // -----------------------------------------------------------------------------
