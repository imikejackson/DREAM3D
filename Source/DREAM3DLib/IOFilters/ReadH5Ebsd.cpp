--- conflicted
+++ resolved
@@ -1,545 +1,537 @@
-/* ============================================================================
- * Copyright (c) 2011 Michael A. Jackson (BlueQuartz Software)
- * Copyright (c) 2011 Dr. Michael A. Groeber (US Air Force Research Laboratories)
- * All rights reserved.
- *
- * Redistribution and use in source and binary forms, with or without modification,
- * are permitted provided that the following conditions are met:
- *
- * Redistributions of source code must retain the above copyright notice, this
- * list of conditions and the following disclaimer.
- *
- * Redistributions in binary form must reproduce the above copyright notice, this
- * list of conditions and the following disclaimer in the documentation and/or
- * other materials provided with the distribution.
- *
- * Neither the name of Michael A. Groeber, Michael A. Jackson, the US Air Force,
- * BlueQuartz Software nor the names of its contributors may be used to endorse
- * or promote products derived from this software without specific prior written
- * permission.
- *
- * THIS SOFTWARE IS PROVIDED BY THE COPYRIGHT HOLDERS AND CONTRIBUTORS "AS IS"
- * AND ANY EXPRESS OR IMPLIED WARRANTIES, INCLUDING, BUT NOT LIMITED TO, THE
- * IMPLIED WARRANTIES OF MERCHANTABILITY AND FITNESS FOR A PARTICULAR PURPOSE ARE
- * DISCLAIMED. IN NO EVENT SHALL THE COPYRIGHT HOLDER OR CONTRIBUTORS BE LIABLE
- * FOR ANY DIRECT, INDIRECT, INCIDENTAL, SPECIAL, EXEMPLARY, OR CONSEQUENTIAL
- * DAMAGES (INCLUDING, BUT NOT LIMITED TO, PROCUREMENT OF SUBSTITUTE GOODS OR
- * SERVICES; LOSS OF USE, DATA, OR PROFITS; OR BUSINESS INTERRUPTION) HOWEVER
- * CAUSED AND ON ANY THEORY OF LIABILITY, WHETHER IN CONTRACT, STRICT LIABILITY,
- * OR TORT (INCLUDING NEGLIGENCE OR OTHERWISE) ARISING IN ANY WAY OUT OF THE
- * USE OF THIS SOFTWARE, EVEN IF ADVISED OF THE POSSIBILITY OF SUCH DAMAGE.
- *
- *  This code was written under United States Air Force Contract number
- *                           FA8650-07-D-5800
- *
- * ~~~~~~~~~~~~~~~~~~~~~~~~~~~~~~~~~~~~~~~~~~~~~~~~~~~~~~~~~~~~~~~~~~~~~~~~~~ */
-
-#include <limits>
-#include <vector>
-#include <sstream>
-#include "ReadH5Ebsd.h"
-
-
-#include "EbsdLib/H5EbsdVolumeInfo.h"
-#include "EbsdLib/H5EbsdVolumeReader.h"
-#include "EbsdLib/TSL/AngDirectoryPatterns.h"
-#include "EbsdLib/TSL/AngFields.h"
-#include "EbsdLib/TSL/H5AngVolumeReader.h"
-#include "EbsdLib/HKL/H5CtfVolumeReader.h"
-#include "EbsdLib/HKL/CtfFields.h"
-
-#include "DREAM3DLib/Common/Constants.h"
-#include "DREAM3DLib/Common/DREAM3DMath.h"
-#include "DREAM3DLib/Common/DREAM3DRandom.h"
-
-#include "DREAM3DLib/GenericFilters/DetermineGoodVoxels.h"
-
-
-#define ERROR_TXT_OUT 1
-#define ERROR_TXT_OUT1 1
-
-const static float m_pi = M_PI;
-
-
-
-#define NEW_SHARED_ARRAY(var, type, size)\
-  boost::shared_array<type> var##Array(new type[size]);\
-  type* var = var##Array.get();
-
-// -----------------------------------------------------------------------------
-//
-// -----------------------------------------------------------------------------
-ReadH5Ebsd::ReadH5Ebsd() :
-AbstractFilter(),
-m_CellEulerAnglesArrayName(DREAM3D::CellData::EulerAngles),
-m_CellPhasesArrayName(DREAM3D::CellData::Phases),
-m_GoodVoxelsArrayName(DREAM3D::CellData::GoodVoxels),
-m_CrystalStructuresArrayName(DREAM3D::EnsembleData::CrystalStructures),
-m_H5EbsdFile(""),
-m_RefFrameZDir(Ebsd::UnknownRefFrameZDirection),
-m_ZStartIndex(0),
-m_ZEndIndex(0),
-m_Manufacturer(Ebsd::UnknownManufacturer),
-m_CellPhases(NULL),
-m_GoodVoxels(NULL),
-m_CellEulerAngles(NULL)
-{
- // Seed = MXA::getMilliSeconds();
-}
-
-// -----------------------------------------------------------------------------
-//
-// -----------------------------------------------------------------------------
-ReadH5Ebsd::~ReadH5Ebsd()
-{
-}
-
-// -----------------------------------------------------------------------------
-void ReadH5Ebsd::writeFilterOptions(AbstractFilterOptionsWriter* writer)
-{
-
-  writer->writeValue("H5EbsdFile", getH5EbsdFile() );
-  writer->writeValue("ZStartIndex", getZStartIndex() );
-  writer->writeValue("ZEndIndex", getZEndIndex() );
-  int numQFilters = getQualityMetricFilters().size();
-  writer->writeValue("NumQualityFilters",  numQFilters);
-  std::stringstream ss;
-  for(size_t i = 0; i < getQualityMetricFilters().size(); i++)
-  {
-	ss << "QualityMetricFilter-" << i;
-	writer->writeValue(ss.str(), m_QualityMetricFilters[i].get());
-	ss.str("");
-  }
-  int numPhaseType = m_PhaseTypes->GetNumberOfTuples();
-  writer->writeValue("NumPhaseTypes", numPhaseType);
-  for(int i = 0; i < numPhaseType; ++i)
-  {
-    ss << "PhaseType-" << i;
-    writer->writeValue(ss.str(), m_PhaseTypes->GetValue(i));
-    ss.str("");
-  }
-}
-
-// -----------------------------------------------------------------------------
-//
-// -----------------------------------------------------------------------------
-int ReadH5Ebsd::initDataContainerDimsRes(int64_t dims[3], DataContainer* m)
-{
-  int err = 0;
-  /* Sanity check what we are trying to load to make sure it can fit in our address space.
-   * Note that this does not guarantee the user has enough left, just that the
-   * size of the volume can fit in the address space of the program
-   */
-#if   (CMP_SIZEOF_SSIZE_T==4)
-  int64_t max = std::numeric_limits<size_t>::max();
-#else
-  int64_t max = std::numeric_limits<int64_t>::max();
-#endif
-  if(dims[0] * dims[1] * dims[2] > max)
-  {
-    err = -1;
-    std::stringstream s;
-    s << "The total number of elements '" << (dims[0] * dims[1] * dims[2]) << "' is greater than this program can hold. Try the 64 bit version.";
-    setErrorCondition(err);
-    setErrorMessage(s.str());
-    return err;
-  }
-
-  if(dims[0] > max || dims[1] > max || dims[2] > max)
-  {
-    err = -1;
-    std::stringstream s;
-    s << "One of the dimensions is greater than the max index for this sysem. Try the 64 bit version.";
-    s << " dim[0]=" << dims[0] << "  dim[1]=" << dims[1] << "  dim[2]=" << dims[2];
-    setErrorCondition(err);
-    setErrorMessage(s.str());
-    return err;
-  }
-  return err;
-}
-// -----------------------------------------------------------------------------
-//
-// -----------------------------------------------------------------------------
-void ReadH5Ebsd::dataCheck(bool preflight, size_t voxels, size_t fields, size_t ensembles)
-{
-  setErrorCondition(0);
-  std::stringstream ss;
-  DataContainer* m = getDataContainer();
-
-  if (m_H5EbsdFile.empty() == true && m_Manufacturer == Ebsd::UnknownManufacturer)
-  {
-    ss << getHumanLabel() << ": Either the H5Ebsd file must exist or the Manufacturer must be set";
-    setErrorCondition(-1);
-    setErrorMessage(ss.str());
-  }
-  else if (m_H5EbsdFile.empty() == false)
-  {
-    H5EbsdVolumeInfo::Pointer reader = H5EbsdVolumeInfo::New();
-    reader->setFileName(m_H5EbsdFile);
-    int err = reader->readVolumeInfo();
-    if (err < 0)
-    {
-      ss << getHumanLabel() << ": Error reading VolumeInfo from H5Ebsd File";
-      setErrorCondition(-1);
-      setErrorMessage(ss.str());
-      return;
-    }
-
-    std::string manufacturer = reader->getManufacturer();
-    if(manufacturer.compare(Ebsd::Ang::Manufacturer) == 0)
-    {
-      m_Manufacturer = Ebsd::TSL;
-    }
-    else if(manufacturer.compare(Ebsd::Ctf::Manufacturer) == 0)
-    {
-      m_Manufacturer = Ebsd::HKL;
-    }
-    else
-    {
-      ss << getHumanLabel() << ": Original Data source could not be determined. It should be TSL or HKL";
-      setErrorCondition(-1);
-      setErrorMessage(ss.str());
-      return;
-    }
-  }
-
-  H5EbsdVolumeReader::Pointer reader;
-  std::vector<std::string> names;
-
-  if (m_Manufacturer == Ebsd::TSL)
-  {
-    AngFields fields;
-    reader = H5AngVolumeReader::New();
-<<<<<<< HEAD
-	names = fields.getFilterFields<std::vector<std::string> >();
-=======
-    names = fields.getFilterFields<std::vector<std::string> > ();
->>>>>>> 8b53fc10
-  }
-  else if (m_Manufacturer == Ebsd::HKL)
-  {
-    CtfFields fields;
-    reader = H5CtfVolumeReader::New();
-<<<<<<< HEAD
-    names = fields.getFilterFields<std::vector<std::string> >();
-=======
-    names = fields.getFilterFields<std::vector<std::string> > ();
->>>>>>> 8b53fc10
-  }
-  else
-  {
-    ss << getHumanLabel() << ": Original Data source could not be determined. It should be TSL or HKL";
-    setErrorCondition(-1);
-    setErrorMessage(ss.str());
-    return;
-  }
-
-  for (size_t i = 0; i < names.size(); ++i)
-  {
-    if (reader->getPointerType(names[i]) == Ebsd::Int32)
-    {
-      Int32ArrayType::Pointer array = Int32ArrayType::CreateArray(voxels, names[i]);
-      m->addCellData(names[i], array);
-    }
-    else if (reader->getPointerType(names[i]) == Ebsd::Float)
-    {
-      FloatArrayType::Pointer array = FloatArrayType::CreateArray(voxels, names[i]);
-      m->addCellData(names[i], array);
-    }
-  }
-
-  CREATE_NON_PREREQ_DATA(m, DREAM3D, CellData, GoodVoxels, ss, bool, BoolArrayType, false, voxels, 1);
-  CREATE_NON_PREREQ_DATA(m, DREAM3D, CellData, CellEulerAngles, ss, float, FloatArrayType, 0, voxels, 3);
-  CREATE_NON_PREREQ_DATA(m, DREAM3D, CellData, CellPhases, ss, int32_t, Int32ArrayType, 0, voxels, 1);
-
-  typedef DataArray<unsigned int> XTalStructArrayType;
-  CREATE_NON_PREREQ_DATA(m, DREAM3D, EnsembleData, CrystalStructures, ss, unsigned int, XTalStructArrayType, Ebsd::CrystalStructure::UnknownCrystalStructure, ensembles, 1);
-}
-
-// -----------------------------------------------------------------------------
-//
-// -----------------------------------------------------------------------------
-void ReadH5Ebsd::preflight()
-{
-  dataCheck(true, 1, 1, 1);
-}
-
-// -----------------------------------------------------------------------------
-//
-// -----------------------------------------------------------------------------
-void ReadH5Ebsd::execute()
-{
-  std::stringstream ss;
-  DataContainer* m = getDataContainer();
-  if(NULL == m)
-  {
-    setErrorCondition(-1);
-    ss << getNameOfClass() << " DataContainer was NULL";
-    setErrorMessage(ss.str());
-    return;
-  }
-  int err = 0;
-  setErrorCondition(err);
-  std::string manufacturer;
-  // Get the Size and Resolution of the Volume
-  {
-    H5EbsdVolumeInfo::Pointer volumeInfoReader = H5EbsdVolumeInfo::New();
-    volumeInfoReader->setFileName(m_H5EbsdFile);
-    err = volumeInfoReader->readVolumeInfo();
-    setErrorCondition(err);
-    int64_t dims[3];
-    float res[3];
-    volumeInfoReader->getDimsAndResolution(dims[0], dims[1], dims[2], res[0], res[1], res[2]);
-    /* Sanity check what we are trying to load to make sure it can fit in our address space.
-     * Note that this does not guarantee the user has enough left, just that the
-     * size of the volume can fit in the address space of the program
-     */
-#if   (CMP_SIZEOF_SSIZE_T==4)
-    int64_t max = std::numeric_limits<size_t>::max();
-#else
-    int64_t max = std::numeric_limits<int64_t>::max();
-#endif
-    if(dims[0] * dims[1] * dims[2] > max)
-    {
-      err = -1;
-      std::stringstream s;
-      s << "The total number of elements '" << (dims[0] * dims[1] * dims[2]) << "' is greater than this program can hold. Try the 64 bit version.";
-      setErrorCondition(err);
-      setErrorMessage(s.str());
-      return;
-    }
-
-    if(dims[0] > max || dims[1] > max || dims[2] > max)
-    {
-      err = -1;
-      std::stringstream s;
-      s << "One of the dimensions is greater than the max index for this sysem. Try the 64 bit version.";
-      s << " dim[0]=" << dims[0] << "  dim[1]=" << dims[1] << "  dim[2]=" << dims[2];
-      setErrorCondition(err);
-      setErrorMessage(s.str());
-      return;
-    }
-    /* ************ End Sanity Check *************************** */
-    size_t dcDims[3] =
-    { dims[0], dims[1], dims[2] };
-    m->setDimensions(dcDims);
-    m->setResolution(res);
-    //Now Calculate our "subvolume" of slices, ie, those start and end values that the user selected from the GUI
-    dcDims[2] = m_ZEndIndex - m_ZStartIndex + 1;
-    m->setDimensions(dcDims);
-    manufacturer = volumeInfoReader->getManufacturer();
-    volumeInfoReader = H5EbsdVolumeInfo::NullPointer();
-  }
-  H5EbsdVolumeReader::Pointer ebsdReader;
-  if(manufacturer.compare(Ebsd::Ang::Manufacturer) == 0)
-  {
-    ebsdReader = H5AngVolumeReader::New();
-    if(NULL == ebsdReader)
-    {
-      setErrorCondition(-1);
-      setErrorMessage("Could not Create H5AngVolumeReader object.");
-      return;
-    }
-    H5AngVolumeReader* angReader = dynamic_cast<H5AngVolumeReader*>(ebsdReader.get());
-    err = loadInfo<H5AngVolumeReader, AngPhase>(angReader);
-    if(err < 0)
-    {
-      setErrorCondition(-1);
-      setErrorMessage("Could not read information about the Ebsd Volume.");
-      return;
-    }
-  }
-  else if(manufacturer.compare(Ebsd::Ctf::Manufacturer) == 0)
-  {
-    ebsdReader = H5CtfVolumeReader::New();
-    if(NULL == ebsdReader)
-    {
-      setErrorCondition(-1);
-      setErrorMessage("Could not Create H5CtfVolumeReader object.");
-      return;
-    }
-    H5CtfVolumeReader* ctfReader = dynamic_cast<H5CtfVolumeReader*>(ebsdReader.get());
-    err = loadInfo<H5CtfVolumeReader, CtfPhase>(ctfReader);
-    if(err < 0)
-    {
-      setErrorCondition(-1);
-      setErrorMessage("Could not read information about the Ebsd Volume.");
-      return;
-    }
-  }
-  else
-  {
-    setErrorCondition(-1);
-    std::string msg("Could not determine or match a supported manufacturer from the data file.");
-    msg = msg.append("Supported manufacturer codes are: ").append(Ebsd::Ctf::Manufacturer);
-    msg = msg.append(" and ").append(Ebsd::Ang::Manufacturer);
-    setErrorMessage(msg);
-    return;
-  }
-
-  // This will create the arrays with the correct sizes
-//  dataCheck(false, m->getTotalPoints(), m->getNumFieldTuples(), m->getNumEnsembleTuples());
-  if(getErrorCondition() < 0)
-  {
-    return;
-  }
-
-  // Initialize all the arrays with some default values
-  int64_t totalPoints = m->getTotalPoints();
-  ss.str("");
-  ss << getHumanLabel() << " - Initializing " << totalPoints << " voxels";
-  notify(ss.str(), 0, Observable::UpdateProgressMessage);
-
-  ss.str("");
-  ss << getHumanLabel() << " - Reading Ebsd Data from file";
-  notify(ss.str(), 0, Observable::UpdateProgressMessage);
-  ebsdReader->setSliceStart(m_ZStartIndex);
-  ebsdReader->setSliceEnd(m_ZEndIndex);
-  err = ebsdReader->loadData(m->getXPoints(), m->getYPoints(), m->getZPoints(), m_RefFrameZDir);
-  if(err < 0)
-  {
-    setErrorCondition(err);
-    setErrorMessage("Error Loading Data from Ebsd Data file.");
-    return;
-  }
-
-  float* f1 = NULL;
-  float* f2 = NULL;
-  float* f3 = NULL;
-  int* phasePtr = NULL;
-
-
-  if(manufacturer.compare(Ebsd::Ang::Manufacturer) == 0)
-  {
-    f1 = reinterpret_cast<float*>(ebsdReader->getPointerByName(Ebsd::Ang::Phi1));
-    f2 = reinterpret_cast<float*>(ebsdReader->getPointerByName(Ebsd::Ang::Phi));
-    f3 = reinterpret_cast<float*>(ebsdReader->getPointerByName(Ebsd::Ang::Phi2));
-    FloatArrayType::Pointer fArray = FloatArrayType::CreateArray(totalPoints * 3, DREAM3D::CellData::EulerAngles);
-	fArray->SetNumberOfComponents(3);
-    float* cellEulerAngles = fArray->GetPointer(0);
-
-    for (int64_t i = 0; i < totalPoints; i++)
-    {
-      cellEulerAngles[3 * i] = f1[i] ;
-      cellEulerAngles[3 * i + 1] = f2[i];
-      cellEulerAngles[3 * i + 2] = f3[i];
-    }
-    m->addCellData(DREAM3D::CellData::EulerAngles, fArray);
-
-    f1 = reinterpret_cast<float*>(ebsdReader->getPointerByName(Ebsd::Ang::ImageQuality));
-    fArray = FloatArrayType::CreateArray(totalPoints, Ebsd::Ang::ImageQuality);
-	fArray->SetNumberOfComponents(1);
-    ::memcpy(fArray->GetPointer(0), f1, sizeof(float) * totalPoints);
-    m->addCellData(Ebsd::Ang::ImageQuality, fArray);
-
-    f1 = reinterpret_cast<float*>(ebsdReader->getPointerByName(Ebsd::Ang::ConfidenceIndex));
-    fArray = FloatArrayType::CreateArray(totalPoints, Ebsd::Ang::ConfidenceIndex);
-	fArray->SetNumberOfComponents(1);
-    ::memcpy(fArray->GetPointer(0), f1, sizeof(float) * totalPoints);
-    m->addCellData(Ebsd::Ang::ConfidenceIndex, fArray);
-
-    phasePtr = reinterpret_cast<int*>(ebsdReader->getPointerByName(Ebsd::Ang::PhaseData));
-    Int32ArrayType::Pointer iArray = Int32ArrayType::CreateArray(totalPoints, Ebsd::Ang::PhaseData);
-	iArray->SetNumberOfComponents(1);
-    ::memcpy(iArray->GetPointer(0), phasePtr, sizeof(int32_t) * totalPoints);
-    m->addCellData(DREAM3D::CellData::Phases, iArray);
-
-    f1 = reinterpret_cast<float*>(ebsdReader->getPointerByName(Ebsd::Ang::SEMSignal));
-    fArray = FloatArrayType::CreateArray(totalPoints, Ebsd::Ang::SEMSignal);
-	fArray->SetNumberOfComponents(1);
-    ::memcpy(fArray->GetPointer(0), f1, sizeof(float) * totalPoints);
-    m->addCellData(Ebsd::Ang::SEMSignal, fArray);
-
-    f1 = reinterpret_cast<float*>(ebsdReader->getPointerByName(Ebsd::Ang::Fit));
-    fArray = FloatArrayType::CreateArray(totalPoints, Ebsd::Ang::Fit);
-	fArray->SetNumberOfComponents(1);
-    ::memcpy(fArray->GetPointer(0), f1, sizeof(float) * totalPoints);
-    m->addCellData(Ebsd::Ang::Fit, fArray);
-  }
-  else if(manufacturer.compare(Ebsd::Ctf::Manufacturer) == 0)
-  {
-  //  radianconversion = M_PI / 180.0;
-    f1 = reinterpret_cast<float*>(ebsdReader->getPointerByName(Ebsd::Ctf::Euler1));
-    f2 = reinterpret_cast<float*>(ebsdReader->getPointerByName(Ebsd::Ctf::Euler2));
-    f3 = reinterpret_cast<float*>(ebsdReader->getPointerByName(Ebsd::Ctf::Euler3));
-    FloatArrayType::Pointer fArray = FloatArrayType::CreateArray(totalPoints * 3, DREAM3D::CellData::EulerAngles);
-	fArray->SetNumberOfComponents(3);
-    float* cellEulerAngles = fArray->GetPointer(0);
-
-    for (int64_t i = 0; i < totalPoints; i++)
-    {
-      cellEulerAngles[3 * i] = f1[i] ;
-      cellEulerAngles[3 * i + 1] = f2[i];
-      cellEulerAngles[3 * i + 2] = f3[i];
-    }
-    m->addCellData(DREAM3D::CellData::EulerAngles, fArray);
-
-    phasePtr = reinterpret_cast<int*>(ebsdReader->getPointerByName(Ebsd::Ctf::Phase));
-    Int32ArrayType::Pointer iArray = Int32ArrayType::CreateArray(totalPoints, Ebsd::Ctf::Phase);
-	iArray->SetNumberOfComponents(1);
-    ::memcpy(iArray->GetPointer(0), phasePtr, sizeof(int32_t) * totalPoints);
-    m->addCellData(DREAM3D::CellData::Phases, iArray);
-
-    phasePtr = reinterpret_cast<int*>(ebsdReader->getPointerByName(Ebsd::Ctf::Bands));
-    iArray = Int32ArrayType::CreateArray(totalPoints, Ebsd::Ctf::Bands);
-	iArray->SetNumberOfComponents(1);
-    ::memcpy(iArray->GetPointer(0), phasePtr, sizeof(int32_t) * totalPoints);
-    m->addCellData(Ebsd::Ctf::Bands, iArray);
-
-    phasePtr = reinterpret_cast<int*>(ebsdReader->getPointerByName(Ebsd::Ctf::Error));
-    iArray = Int32ArrayType::CreateArray(totalPoints, Ebsd::Ctf::Error);
-	iArray->SetNumberOfComponents(1);
-    ::memcpy(iArray->GetPointer(0), phasePtr, sizeof(int32_t) * totalPoints);
-    m->addCellData(Ebsd::Ctf::Error, iArray);
-
-    f1 = reinterpret_cast<float*>(ebsdReader->getPointerByName(Ebsd::Ctf::MAD));
-    fArray = FloatArrayType::CreateArray(totalPoints, Ebsd::Ctf::MAD);
-	fArray->SetNumberOfComponents(1);
-    ::memcpy(fArray->GetPointer(0), f1, sizeof(float) * totalPoints);
-    m->addCellData(Ebsd::Ctf::MAD, fArray);
-
-    phasePtr = reinterpret_cast<int*>(ebsdReader->getPointerByName(Ebsd::Ctf::BC));
-	iArray = Int32ArrayType::CreateArray(totalPoints, Ebsd::Ctf::BC);
-	iArray->SetNumberOfComponents(1);
-    ::memcpy(iArray->GetPointer(0), phasePtr, sizeof(int32_t) * totalPoints);
-	m->addCellData(Ebsd::Ctf::BC, iArray);
-
-	phasePtr = reinterpret_cast<int*>(ebsdReader->getPointerByName(Ebsd::Ctf::BS));
-	iArray = Int32ArrayType::CreateArray(totalPoints, Ebsd::Ctf::BS);
-	iArray->SetNumberOfComponents(1);
-    ::memcpy(iArray->GetPointer(0), phasePtr, sizeof(int32_t) * totalPoints);
-	m->addCellData(Ebsd::Ctf::BS, iArray);
-  }
-  else
-  {
-    std::string msg("Could not determine or match a supported manufacturer from the data file.");
-    msg = msg.append("Supported manufacturer codes are: ").append(Ebsd::Ctf::Manufacturer);
-    msg = msg.append(" and ").append(Ebsd::Ang::Manufacturer);
-    setErrorMessage(msg);
-    return;
-  }
-
-  CREATE_NON_PREREQ_DATA(m, DREAM3D, CellData, GoodVoxels, ss, bool, BoolArrayType, false, totalPoints, 1);
-
-  // Run the filter to determine the good Voxels
-  DetermineGoodVoxels::Pointer filter = DetermineGoodVoxels::New();
-  filter->setQualityMetricFilters(m_QualityMetricFilters);
-  filter->setObservers(getObservers());
-  filter->setMessagePrefix(getMessagePrefix());
-  filter->setEbsdVolumeReader(ebsdReader);
-  filter->setDataContainer(m);
-  filter->execute();
-  err = filter->getErrorCondition();
-  if(err < 0)
-  {
-    setErrorCondition(err);
-    setErrorMessage("Error Filtering Ebsd Data.");
-    return;
-  }
-  filter = DetermineGoodVoxels::NullPointer(); // Clean up some memory
-
-  // If there is an error set this to something negative and also set a message
-  ss.str("");
-  ss << getHumanLabel() << " Completed";
-  notify(ss.str(), 0, Observable::UpdateProgressMessage);
-}
+/* ============================================================================
+ * Copyright (c) 2011 Michael A. Jackson (BlueQuartz Software)
+ * Copyright (c) 2011 Dr. Michael A. Groeber (US Air Force Research Laboratories)
+ * All rights reserved.
+ *
+ * Redistribution and use in source and binary forms, with or without modification,
+ * are permitted provided that the following conditions are met:
+ *
+ * Redistributions of source code must retain the above copyright notice, this
+ * list of conditions and the following disclaimer.
+ *
+ * Redistributions in binary form must reproduce the above copyright notice, this
+ * list of conditions and the following disclaimer in the documentation and/or
+ * other materials provided with the distribution.
+ *
+ * Neither the name of Michael A. Groeber, Michael A. Jackson, the US Air Force,
+ * BlueQuartz Software nor the names of its contributors may be used to endorse
+ * or promote products derived from this software without specific prior written
+ * permission.
+ *
+ * THIS SOFTWARE IS PROVIDED BY THE COPYRIGHT HOLDERS AND CONTRIBUTORS "AS IS"
+ * AND ANY EXPRESS OR IMPLIED WARRANTIES, INCLUDING, BUT NOT LIMITED TO, THE
+ * IMPLIED WARRANTIES OF MERCHANTABILITY AND FITNESS FOR A PARTICULAR PURPOSE ARE
+ * DISCLAIMED. IN NO EVENT SHALL THE COPYRIGHT HOLDER OR CONTRIBUTORS BE LIABLE
+ * FOR ANY DIRECT, INDIRECT, INCIDENTAL, SPECIAL, EXEMPLARY, OR CONSEQUENTIAL
+ * DAMAGES (INCLUDING, BUT NOT LIMITED TO, PROCUREMENT OF SUBSTITUTE GOODS OR
+ * SERVICES; LOSS OF USE, DATA, OR PROFITS; OR BUSINESS INTERRUPTION) HOWEVER
+ * CAUSED AND ON ANY THEORY OF LIABILITY, WHETHER IN CONTRACT, STRICT LIABILITY,
+ * OR TORT (INCLUDING NEGLIGENCE OR OTHERWISE) ARISING IN ANY WAY OUT OF THE
+ * USE OF THIS SOFTWARE, EVEN IF ADVISED OF THE POSSIBILITY OF SUCH DAMAGE.
+ *
+ *  This code was written under United States Air Force Contract number
+ *                           FA8650-07-D-5800
+ *
+ * ~~~~~~~~~~~~~~~~~~~~~~~~~~~~~~~~~~~~~~~~~~~~~~~~~~~~~~~~~~~~~~~~~~~~~~~~~~ */
+
+#include <limits>
+#include <vector>
+#include <sstream>
+#include "ReadH5Ebsd.h"
+
+
+#include "EbsdLib/H5EbsdVolumeInfo.h"
+#include "EbsdLib/H5EbsdVolumeReader.h"
+#include "EbsdLib/TSL/AngDirectoryPatterns.h"
+#include "EbsdLib/TSL/AngFields.h"
+#include "EbsdLib/TSL/H5AngVolumeReader.h"
+#include "EbsdLib/HKL/H5CtfVolumeReader.h"
+#include "EbsdLib/HKL/CtfFields.h"
+
+#include "DREAM3DLib/Common/Constants.h"
+#include "DREAM3DLib/Common/DREAM3DMath.h"
+#include "DREAM3DLib/Common/DREAM3DRandom.h"
+
+#include "DREAM3DLib/GenericFilters/DetermineGoodVoxels.h"
+
+
+#define ERROR_TXT_OUT 1
+#define ERROR_TXT_OUT1 1
+
+const static float m_pi = M_PI;
+
+
+
+#define NEW_SHARED_ARRAY(var, type, size)\
+  boost::shared_array<type> var##Array(new type[size]);\
+  type* var = var##Array.get();
+
+// -----------------------------------------------------------------------------
+//
+// -----------------------------------------------------------------------------
+ReadH5Ebsd::ReadH5Ebsd() :
+AbstractFilter(),
+m_CellEulerAnglesArrayName(DREAM3D::CellData::EulerAngles),
+m_CellPhasesArrayName(DREAM3D::CellData::Phases),
+m_GoodVoxelsArrayName(DREAM3D::CellData::GoodVoxels),
+m_CrystalStructuresArrayName(DREAM3D::EnsembleData::CrystalStructures),
+m_H5EbsdFile(""),
+m_RefFrameZDir(Ebsd::UnknownRefFrameZDirection),
+m_ZStartIndex(0),
+m_ZEndIndex(0),
+m_Manufacturer(Ebsd::UnknownManufacturer),
+m_CellPhases(NULL),
+m_GoodVoxels(NULL),
+m_CellEulerAngles(NULL)
+{
+ // Seed = MXA::getMilliSeconds();
+}
+
+// -----------------------------------------------------------------------------
+//
+// -----------------------------------------------------------------------------
+ReadH5Ebsd::~ReadH5Ebsd()
+{
+}
+
+// -----------------------------------------------------------------------------
+void ReadH5Ebsd::writeFilterOptions(AbstractFilterOptionsWriter* writer)
+{
+
+  writer->writeValue("H5EbsdFile", getH5EbsdFile() );
+  writer->writeValue("ZStartIndex", getZStartIndex() );
+  writer->writeValue("ZEndIndex", getZEndIndex() );
+  int numQFilters = getQualityMetricFilters().size();
+  writer->writeValue("NumQualityFilters",  numQFilters);
+  std::stringstream ss;
+  for(size_t i = 0; i < getQualityMetricFilters().size(); i++)
+  {
+	ss << "QualityMetricFilter-" << i;
+	writer->writeValue(ss.str(), m_QualityMetricFilters[i].get());
+	ss.str("");
+  }
+  int numPhaseType = m_PhaseTypes->GetNumberOfTuples();
+  writer->writeValue("NumPhaseTypes", numPhaseType);
+  for(int i = 0; i < numPhaseType; ++i)
+  {
+    ss << "PhaseType-" << i;
+    writer->writeValue(ss.str(), m_PhaseTypes->GetValue(i));
+    ss.str("");
+  }
+}
+
+// -----------------------------------------------------------------------------
+//
+// -----------------------------------------------------------------------------
+int ReadH5Ebsd::initDataContainerDimsRes(int64_t dims[3], DataContainer* m)
+{
+  int err = 0;
+  /* Sanity check what we are trying to load to make sure it can fit in our address space.
+   * Note that this does not guarantee the user has enough left, just that the
+   * size of the volume can fit in the address space of the program
+   */
+#if   (CMP_SIZEOF_SSIZE_T==4)
+  int64_t max = std::numeric_limits<size_t>::max();
+#else
+  int64_t max = std::numeric_limits<int64_t>::max();
+#endif
+  if(dims[0] * dims[1] * dims[2] > max)
+  {
+    err = -1;
+    std::stringstream s;
+    s << "The total number of elements '" << (dims[0] * dims[1] * dims[2]) << "' is greater than this program can hold. Try the 64 bit version.";
+    setErrorCondition(err);
+    setErrorMessage(s.str());
+    return err;
+  }
+
+  if(dims[0] > max || dims[1] > max || dims[2] > max)
+  {
+    err = -1;
+    std::stringstream s;
+    s << "One of the dimensions is greater than the max index for this sysem. Try the 64 bit version.";
+    s << " dim[0]=" << dims[0] << "  dim[1]=" << dims[1] << "  dim[2]=" << dims[2];
+    setErrorCondition(err);
+    setErrorMessage(s.str());
+    return err;
+  }
+  return err;
+}
+// -----------------------------------------------------------------------------
+//
+// -----------------------------------------------------------------------------
+void ReadH5Ebsd::dataCheck(bool preflight, size_t voxels, size_t fields, size_t ensembles)
+{
+  setErrorCondition(0);
+  std::stringstream ss;
+  DataContainer* m = getDataContainer();
+
+  if (m_H5EbsdFile.empty() == true && m_Manufacturer == Ebsd::UnknownManufacturer)
+  {
+    ss << getHumanLabel() << ": Either the H5Ebsd file must exist or the Manufacturer must be set";
+    setErrorCondition(-1);
+    setErrorMessage(ss.str());
+  }
+  else if (m_H5EbsdFile.empty() == false)
+  {
+    H5EbsdVolumeInfo::Pointer reader = H5EbsdVolumeInfo::New();
+    reader->setFileName(m_H5EbsdFile);
+    int err = reader->readVolumeInfo();
+    if (err < 0)
+    {
+      ss << getHumanLabel() << ": Error reading VolumeInfo from H5Ebsd File";
+      setErrorCondition(-1);
+      setErrorMessage(ss.str());
+      return;
+    }
+
+    std::string manufacturer = reader->getManufacturer();
+    if(manufacturer.compare(Ebsd::Ang::Manufacturer) == 0)
+    {
+      m_Manufacturer = Ebsd::TSL;
+    }
+    else if(manufacturer.compare(Ebsd::Ctf::Manufacturer) == 0)
+    {
+      m_Manufacturer = Ebsd::HKL;
+    }
+    else
+    {
+      ss << getHumanLabel() << ": Original Data source could not be determined. It should be TSL or HKL";
+      setErrorCondition(-1);
+      setErrorMessage(ss.str());
+      return;
+    }
+  }
+
+  H5EbsdVolumeReader::Pointer reader;
+  std::vector<std::string> names;
+
+  if (m_Manufacturer == Ebsd::TSL)
+  {
+    AngFields fields;
+    reader = H5AngVolumeReader::New();
+    names = fields.getFilterFields<std::vector<std::string> > ();
+  }
+  else if (m_Manufacturer == Ebsd::HKL)
+  {
+    CtfFields fields;
+    reader = H5CtfVolumeReader::New();
+    names = fields.getFilterFields<std::vector<std::string> > ();
+  }
+  else
+  {
+    ss << getHumanLabel() << ": Original Data source could not be determined. It should be TSL or HKL";
+    setErrorCondition(-1);
+    setErrorMessage(ss.str());
+    return;
+  }
+
+  for (size_t i = 0; i < names.size(); ++i)
+  {
+    if (reader->getPointerType(names[i]) == Ebsd::Int32)
+    {
+      Int32ArrayType::Pointer array = Int32ArrayType::CreateArray(voxels, names[i]);
+      m->addCellData(names[i], array);
+    }
+    else if (reader->getPointerType(names[i]) == Ebsd::Float)
+    {
+      FloatArrayType::Pointer array = FloatArrayType::CreateArray(voxels, names[i]);
+      m->addCellData(names[i], array);
+    }
+  }
+
+  CREATE_NON_PREREQ_DATA(m, DREAM3D, CellData, GoodVoxels, ss, bool, BoolArrayType, false, voxels, 1);
+  CREATE_NON_PREREQ_DATA(m, DREAM3D, CellData, CellEulerAngles, ss, float, FloatArrayType, 0, voxels, 3);
+  CREATE_NON_PREREQ_DATA(m, DREAM3D, CellData, CellPhases, ss, int32_t, Int32ArrayType, 0, voxels, 1);
+
+  typedef DataArray<unsigned int> XTalStructArrayType;
+  CREATE_NON_PREREQ_DATA(m, DREAM3D, EnsembleData, CrystalStructures, ss, unsigned int, XTalStructArrayType, Ebsd::CrystalStructure::UnknownCrystalStructure, ensembles, 1);
+}
+
+// -----------------------------------------------------------------------------
+//
+// -----------------------------------------------------------------------------
+void ReadH5Ebsd::preflight()
+{
+  dataCheck(true, 1, 1, 1);
+}
+
+// -----------------------------------------------------------------------------
+//
+// -----------------------------------------------------------------------------
+void ReadH5Ebsd::execute()
+{
+  std::stringstream ss;
+  DataContainer* m = getDataContainer();
+  if(NULL == m)
+  {
+    setErrorCondition(-1);
+    ss << getNameOfClass() << " DataContainer was NULL";
+    setErrorMessage(ss.str());
+    return;
+  }
+  int err = 0;
+  setErrorCondition(err);
+  std::string manufacturer;
+  // Get the Size and Resolution of the Volume
+  {
+    H5EbsdVolumeInfo::Pointer volumeInfoReader = H5EbsdVolumeInfo::New();
+    volumeInfoReader->setFileName(m_H5EbsdFile);
+    err = volumeInfoReader->readVolumeInfo();
+    setErrorCondition(err);
+    int64_t dims[3];
+    float res[3];
+    volumeInfoReader->getDimsAndResolution(dims[0], dims[1], dims[2], res[0], res[1], res[2]);
+    /* Sanity check what we are trying to load to make sure it can fit in our address space.
+     * Note that this does not guarantee the user has enough left, just that the
+     * size of the volume can fit in the address space of the program
+     */
+#if   (CMP_SIZEOF_SSIZE_T==4)
+    int64_t max = std::numeric_limits<size_t>::max();
+#else
+    int64_t max = std::numeric_limits<int64_t>::max();
+#endif
+    if(dims[0] * dims[1] * dims[2] > max)
+    {
+      err = -1;
+      std::stringstream s;
+      s << "The total number of elements '" << (dims[0] * dims[1] * dims[2]) << "' is greater than this program can hold. Try the 64 bit version.";
+      setErrorCondition(err);
+      setErrorMessage(s.str());
+      return;
+    }
+
+    if(dims[0] > max || dims[1] > max || dims[2] > max)
+    {
+      err = -1;
+      std::stringstream s;
+      s << "One of the dimensions is greater than the max index for this sysem. Try the 64 bit version.";
+      s << " dim[0]=" << dims[0] << "  dim[1]=" << dims[1] << "  dim[2]=" << dims[2];
+      setErrorCondition(err);
+      setErrorMessage(s.str());
+      return;
+    }
+    /* ************ End Sanity Check *************************** */
+    size_t dcDims[3] =
+    { dims[0], dims[1], dims[2] };
+    m->setDimensions(dcDims);
+    m->setResolution(res);
+    //Now Calculate our "subvolume" of slices, ie, those start and end values that the user selected from the GUI
+    dcDims[2] = m_ZEndIndex - m_ZStartIndex + 1;
+    m->setDimensions(dcDims);
+    manufacturer = volumeInfoReader->getManufacturer();
+    volumeInfoReader = H5EbsdVolumeInfo::NullPointer();
+  }
+  H5EbsdVolumeReader::Pointer ebsdReader;
+  if(manufacturer.compare(Ebsd::Ang::Manufacturer) == 0)
+  {
+    ebsdReader = H5AngVolumeReader::New();
+    if(NULL == ebsdReader)
+    {
+      setErrorCondition(-1);
+      setErrorMessage("Could not Create H5AngVolumeReader object.");
+      return;
+    }
+    H5AngVolumeReader* angReader = dynamic_cast<H5AngVolumeReader*>(ebsdReader.get());
+    err = loadInfo<H5AngVolumeReader, AngPhase>(angReader);
+    if(err < 0)
+    {
+      setErrorCondition(-1);
+      setErrorMessage("Could not read information about the Ebsd Volume.");
+      return;
+    }
+  }
+  else if(manufacturer.compare(Ebsd::Ctf::Manufacturer) == 0)
+  {
+    ebsdReader = H5CtfVolumeReader::New();
+    if(NULL == ebsdReader)
+    {
+      setErrorCondition(-1);
+      setErrorMessage("Could not Create H5CtfVolumeReader object.");
+      return;
+    }
+    H5CtfVolumeReader* ctfReader = dynamic_cast<H5CtfVolumeReader*>(ebsdReader.get());
+    err = loadInfo<H5CtfVolumeReader, CtfPhase>(ctfReader);
+    if(err < 0)
+    {
+      setErrorCondition(-1);
+      setErrorMessage("Could not read information about the Ebsd Volume.");
+      return;
+    }
+  }
+  else
+  {
+    setErrorCondition(-1);
+    std::string msg("Could not determine or match a supported manufacturer from the data file.");
+    msg = msg.append("Supported manufacturer codes are: ").append(Ebsd::Ctf::Manufacturer);
+    msg = msg.append(" and ").append(Ebsd::Ang::Manufacturer);
+    setErrorMessage(msg);
+    return;
+  }
+
+  // This will create the arrays with the correct sizes
+//  dataCheck(false, m->getTotalPoints(), m->getNumFieldTuples(), m->getNumEnsembleTuples());
+  if(getErrorCondition() < 0)
+  {
+    return;
+  }
+
+  // Initialize all the arrays with some default values
+  int64_t totalPoints = m->getTotalPoints();
+  ss.str("");
+  ss << getHumanLabel() << " - Initializing " << totalPoints << " voxels";
+  notify(ss.str(), 0, Observable::UpdateProgressMessage);
+
+  ss.str("");
+  ss << getHumanLabel() << " - Reading Ebsd Data from file";
+  notify(ss.str(), 0, Observable::UpdateProgressMessage);
+  ebsdReader->setSliceStart(m_ZStartIndex);
+  ebsdReader->setSliceEnd(m_ZEndIndex);
+  err = ebsdReader->loadData(m->getXPoints(), m->getYPoints(), m->getZPoints(), m_RefFrameZDir);
+  if(err < 0)
+  {
+    setErrorCondition(err);
+    setErrorMessage("Error Loading Data from Ebsd Data file.");
+    return;
+  }
+
+  float* f1 = NULL;
+  float* f2 = NULL;
+  float* f3 = NULL;
+  int* phasePtr = NULL;
+
+
+  if(manufacturer.compare(Ebsd::Ang::Manufacturer) == 0)
+  {
+    f1 = reinterpret_cast<float*>(ebsdReader->getPointerByName(Ebsd::Ang::Phi1));
+    f2 = reinterpret_cast<float*>(ebsdReader->getPointerByName(Ebsd::Ang::Phi));
+    f3 = reinterpret_cast<float*>(ebsdReader->getPointerByName(Ebsd::Ang::Phi2));
+    FloatArrayType::Pointer fArray = FloatArrayType::CreateArray(totalPoints * 3, DREAM3D::CellData::EulerAngles);
+	fArray->SetNumberOfComponents(3);
+    float* cellEulerAngles = fArray->GetPointer(0);
+
+    for (int64_t i = 0; i < totalPoints; i++)
+    {
+      cellEulerAngles[3 * i] = f1[i] ;
+      cellEulerAngles[3 * i + 1] = f2[i];
+      cellEulerAngles[3 * i + 2] = f3[i];
+    }
+    m->addCellData(DREAM3D::CellData::EulerAngles, fArray);
+
+    f1 = reinterpret_cast<float*>(ebsdReader->getPointerByName(Ebsd::Ang::ImageQuality));
+    fArray = FloatArrayType::CreateArray(totalPoints, Ebsd::Ang::ImageQuality);
+	fArray->SetNumberOfComponents(1);
+    ::memcpy(fArray->GetPointer(0), f1, sizeof(float) * totalPoints);
+    m->addCellData(Ebsd::Ang::ImageQuality, fArray);
+
+    f1 = reinterpret_cast<float*>(ebsdReader->getPointerByName(Ebsd::Ang::ConfidenceIndex));
+    fArray = FloatArrayType::CreateArray(totalPoints, Ebsd::Ang::ConfidenceIndex);
+	fArray->SetNumberOfComponents(1);
+    ::memcpy(fArray->GetPointer(0), f1, sizeof(float) * totalPoints);
+    m->addCellData(Ebsd::Ang::ConfidenceIndex, fArray);
+
+    phasePtr = reinterpret_cast<int*>(ebsdReader->getPointerByName(Ebsd::Ang::PhaseData));
+    Int32ArrayType::Pointer iArray = Int32ArrayType::CreateArray(totalPoints, Ebsd::Ang::PhaseData);
+	iArray->SetNumberOfComponents(1);
+    ::memcpy(iArray->GetPointer(0), phasePtr, sizeof(int32_t) * totalPoints);
+    m->addCellData(DREAM3D::CellData::Phases, iArray);
+
+    f1 = reinterpret_cast<float*>(ebsdReader->getPointerByName(Ebsd::Ang::SEMSignal));
+    fArray = FloatArrayType::CreateArray(totalPoints, Ebsd::Ang::SEMSignal);
+	fArray->SetNumberOfComponents(1);
+    ::memcpy(fArray->GetPointer(0), f1, sizeof(float) * totalPoints);
+    m->addCellData(Ebsd::Ang::SEMSignal, fArray);
+
+    f1 = reinterpret_cast<float*>(ebsdReader->getPointerByName(Ebsd::Ang::Fit));
+    fArray = FloatArrayType::CreateArray(totalPoints, Ebsd::Ang::Fit);
+	fArray->SetNumberOfComponents(1);
+    ::memcpy(fArray->GetPointer(0), f1, sizeof(float) * totalPoints);
+    m->addCellData(Ebsd::Ang::Fit, fArray);
+  }
+  else if(manufacturer.compare(Ebsd::Ctf::Manufacturer) == 0)
+  {
+  //  radianconversion = M_PI / 180.0;
+    f1 = reinterpret_cast<float*>(ebsdReader->getPointerByName(Ebsd::Ctf::Euler1));
+    f2 = reinterpret_cast<float*>(ebsdReader->getPointerByName(Ebsd::Ctf::Euler2));
+    f3 = reinterpret_cast<float*>(ebsdReader->getPointerByName(Ebsd::Ctf::Euler3));
+    FloatArrayType::Pointer fArray = FloatArrayType::CreateArray(totalPoints * 3, DREAM3D::CellData::EulerAngles);
+	fArray->SetNumberOfComponents(3);
+    float* cellEulerAngles = fArray->GetPointer(0);
+
+    for (int64_t i = 0; i < totalPoints; i++)
+    {
+      cellEulerAngles[3 * i] = f1[i] ;
+      cellEulerAngles[3 * i + 1] = f2[i];
+      cellEulerAngles[3 * i + 2] = f3[i];
+    }
+    m->addCellData(DREAM3D::CellData::EulerAngles, fArray);
+
+    phasePtr = reinterpret_cast<int*>(ebsdReader->getPointerByName(Ebsd::Ctf::Phase));
+    Int32ArrayType::Pointer iArray = Int32ArrayType::CreateArray(totalPoints, Ebsd::Ctf::Phase);
+	iArray->SetNumberOfComponents(1);
+    ::memcpy(iArray->GetPointer(0), phasePtr, sizeof(int32_t) * totalPoints);
+    m->addCellData(DREAM3D::CellData::Phases, iArray);
+
+    phasePtr = reinterpret_cast<int*>(ebsdReader->getPointerByName(Ebsd::Ctf::Bands));
+    iArray = Int32ArrayType::CreateArray(totalPoints, Ebsd::Ctf::Bands);
+	iArray->SetNumberOfComponents(1);
+    ::memcpy(iArray->GetPointer(0), phasePtr, sizeof(int32_t) * totalPoints);
+    m->addCellData(Ebsd::Ctf::Bands, iArray);
+
+    phasePtr = reinterpret_cast<int*>(ebsdReader->getPointerByName(Ebsd::Ctf::Error));
+    iArray = Int32ArrayType::CreateArray(totalPoints, Ebsd::Ctf::Error);
+	iArray->SetNumberOfComponents(1);
+    ::memcpy(iArray->GetPointer(0), phasePtr, sizeof(int32_t) * totalPoints);
+    m->addCellData(Ebsd::Ctf::Error, iArray);
+
+    f1 = reinterpret_cast<float*>(ebsdReader->getPointerByName(Ebsd::Ctf::MAD));
+    fArray = FloatArrayType::CreateArray(totalPoints, Ebsd::Ctf::MAD);
+	fArray->SetNumberOfComponents(1);
+    ::memcpy(fArray->GetPointer(0), f1, sizeof(float) * totalPoints);
+    m->addCellData(Ebsd::Ctf::MAD, fArray);
+
+    phasePtr = reinterpret_cast<int*>(ebsdReader->getPointerByName(Ebsd::Ctf::BC));
+	iArray = Int32ArrayType::CreateArray(totalPoints, Ebsd::Ctf::BC);
+	iArray->SetNumberOfComponents(1);
+    ::memcpy(iArray->GetPointer(0), phasePtr, sizeof(int32_t) * totalPoints);
+	m->addCellData(Ebsd::Ctf::BC, iArray);
+
+	phasePtr = reinterpret_cast<int*>(ebsdReader->getPointerByName(Ebsd::Ctf::BS));
+	iArray = Int32ArrayType::CreateArray(totalPoints, Ebsd::Ctf::BS);
+	iArray->SetNumberOfComponents(1);
+    ::memcpy(iArray->GetPointer(0), phasePtr, sizeof(int32_t) * totalPoints);
+	m->addCellData(Ebsd::Ctf::BS, iArray);
+  }
+  else
+  {
+    std::string msg("Could not determine or match a supported manufacturer from the data file.");
+    msg = msg.append("Supported manufacturer codes are: ").append(Ebsd::Ctf::Manufacturer);
+    msg = msg.append(" and ").append(Ebsd::Ang::Manufacturer);
+    setErrorMessage(msg);
+    return;
+  }
+
+  CREATE_NON_PREREQ_DATA(m, DREAM3D, CellData, GoodVoxels, ss, bool, BoolArrayType, false, totalPoints, 1);
+
+  // Run the filter to determine the good Voxels
+  DetermineGoodVoxels::Pointer filter = DetermineGoodVoxels::New();
+  filter->setQualityMetricFilters(m_QualityMetricFilters);
+  filter->setObservers(getObservers());
+  filter->setMessagePrefix(getMessagePrefix());
+  filter->setEbsdVolumeReader(ebsdReader);
+  filter->setDataContainer(m);
+  filter->execute();
+  err = filter->getErrorCondition();
+  if(err < 0)
+  {
+    setErrorCondition(err);
+    setErrorMessage("Error Filtering Ebsd Data.");
+    return;
+  }
+  filter = DetermineGoodVoxels::NullPointer(); // Clean up some memory
+
+  // If there is an error set this to something negative and also set a message
+  ss.str("");
+  ss << getHumanLabel() << " Completed";
+  notify(ss.str(), 0, Observable::UpdateProgressMessage);
+}