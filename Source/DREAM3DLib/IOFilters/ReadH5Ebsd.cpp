--- conflicted
+++ resolved
@@ -515,24 +515,7 @@
 
   if(m_UseTransformations == true)
   {
-<<<<<<< HEAD
-    if(m_EulerTransformationAngle > 0)
-    {
-      FloatVec3Widget_t eulerAxis;
-      eulerAxis.x = m_EulerTransformationAxis[0];
-      eulerAxis.y = m_EulerTransformationAxis[1];
-      eulerAxis.z = m_EulerTransformationAxis[2];
-
-      RotateEulerRefFrame::Pointer rot_Euler = RotateEulerRefFrame::New();
-      rot_Euler->setObservers(this->getObservers());
-      rot_Euler->setDataContainerArray(getDataContainerArray());
-      rot_Euler->setRotationAngle(m_EulerTransformationAngle);
-      rot_Euler->setRotationAxis(eulerAxis);
-      rot_Euler->execute();
-    }
-
-=======
->>>>>>> 113efff9
+
     if(m_SampleTransformationAngle > 0)
     {
       FloatVec3Widget_t sampleAxis;
