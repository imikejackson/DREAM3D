/* ============================================================================
 * Copyright (c) 2011 Michael A. Jackson (BlueQuartz Software)
 * Copyright (c) 2011 Dr. Michael A. Groeber (US Air Force Research Laboratories)
 * All rights reserved.
 *
 * Redistribution and use in source and binary forms, with or without modification,
 * are permitted provided that the following conditions are met:
 *
 * Redistributions of source code must retain the above copyright notice, this
 * list of conditions and the following disclaimer.
 *
 * Redistributions in binary form must reproduce the above copyright notice, this
 * list of conditions and the following disclaimer in the documentation and/or
 * other materials provided with the distribution.
 *
 * Neither the name of Michael A. Groeber, Michael A. Jackson, the US Air Force,
 * BlueQuartz Software nor the names of its contributors may be used to endorse
 * or promote products derived from this software without specific prior written
 * permission.
 *
 * THIS SOFTWARE IS PROVIDED BY THE COPYRIGHT HOLDERS AND CONTRIBUTORS "AS IS"
 * AND ANY EXPRESS OR IMPLIED WARRANTIES, INCLUDING, BUT NOT LIMITED TO, THE
 * IMPLIED WARRANTIES OF MERCHANTABILITY AND FITNESS FOR A PARTICULAR PURPOSE ARE
 * DISCLAIMED. IN NO EVENT SHALL THE COPYRIGHT HOLDER OR CONTRIBUTORS BE LIABLE
 * FOR ANY DIRECT, INDIRECT, INCIDENTAL, SPECIAL, EXEMPLARY, OR CONSEQUENTIAL
 * DAMAGES (INCLUDING, BUT NOT LIMITED TO, PROCUREMENT OF SUBSTITUTE GOODS OR
 * SERVICES; LOSS OF USE, DATA, OR PROFITS; OR BUSINESS INTERRUPTION) HOWEVER
 * CAUSED AND ON ANY THEORY OF LIABILITY, WHETHER IN CONTRACT, STRICT LIABILITY,
 * OR TORT (INCLUDING NEGLIGENCE OR OTHERWISE) ARISING IN ANY WAY OUT OF THE
 * USE OF THIS SOFTWARE, EVEN IF ADVISED OF THE POSSIBILITY OF SUCH DAMAGE.
 *
 *  This code was written under United States Air Force Contract number
 *                           FA8650-07-D-5800
 *
 * ~~~~~~~~~~~~~~~~~~~~~~~~~~~~~~~~~~~~~~~~~~~~~~~~~~~~~~~~~~~~~~~~~~~~~~~~~~ */


#include "EnsembleInfoReader.h"

#include <QtCore/QtDebug>
#include <fstream>
#include <sstream>

#include <QtCore/QFileInfo>

#include "DREAM3DLib/Common/DataArray.hpp"

// -----------------------------------------------------------------------------
//
// -----------------------------------------------------------------------------
EnsembleInfoReader::EnsembleInfoReader() :
FileReader(),
m_InputFile(""),
m_CrystalStructuresArrayName(DREAM3D::EnsembleData::CrystalStructures),
m_PhaseTypesArrayName(DREAM3D::EnsembleData::PhaseTypes),
m_CrystalStructures(NULL),
m_PhaseTypes(NULL)
{
  setupFilterParameters();
}

// -----------------------------------------------------------------------------
//
// -----------------------------------------------------------------------------
EnsembleInfoReader::~EnsembleInfoReader()
{

}

// -----------------------------------------------------------------------------
//
// -----------------------------------------------------------------------------
void EnsembleInfoReader::setupFilterParameters()
{
  std::vector<FilterParameter::Pointer> parameters;
  {
    FilterParameter::Pointer option = FilterParameter::New();
    option->setHumanLabel("Input Ensemble Info File");
    option->setPropertyName("InputFile");
    option->setWidgetType(FilterParameter::InputFileWidget);
    option->setFileExtension("*.txt");
    option->setValueType("string");
    parameters.push_back(option);
  }

  setFilterParameters(parameters);
}

// -----------------------------------------------------------------------------
//
// -----------------------------------------------------------------------------
void EnsembleInfoReader::readFilterParameters(AbstractFilterParametersReader* reader, int index)
{
  reader->openFilterGroup(this, index);
  /* Code to read the values goes between these statements */
/* FILTER_WIDGETCODEGEN_AUTO_GENERATED_CODE BEGIN*/
  setInputFile( reader->readValue( "InputFile", getInputFile() ) );
/* FILTER_WIDGETCODEGEN_AUTO_GENERATED_CODE END*/
  reader->closeFilterGroup();
}

// -----------------------------------------------------------------------------
//
// -----------------------------------------------------------------------------
int EnsembleInfoReader::writeFilterParameters(AbstractFilterParametersWriter* writer, int index)
{
  writer->openFilterGroup(this, index);
  writer->writeValue("InputFile", getInputFile() );
  writer->closeFilterGroup();
  return ++index; // we want to return the next index that was just written to
}

// -----------------------------------------------------------------------------
//
// -----------------------------------------------------------------------------
void EnsembleInfoReader::dataCheck(bool preflight, size_t voxels, size_t fields, size_t ensembles)
{

  setErrorCondition(0);
<<<<<<< HEAD
  QString ss;
  VoxelDataContainer* m = getVoxelDataContainer();
=======
  std::stringstream ss;
  VolumeDataContainer* m = getVolumeDataContainer();
>>>>>>> c8a14ed2

  if (getInputFile().isEmpty() == true)
  {
    ss << ClassName() << " needs the Input File Set and it was not.";
    setErrorCondition(-387);
    addErrorMessage(getHumanLabel(), ss.str(), getErrorCondition());
  }
  else if (MXAFileInfo::exists(getInputFile()) == false)
  {
    ss << "The input file does not exist.";
    setErrorCondition(-388);
    addErrorMessage(getHumanLabel(), ss.str(), getErrorCondition());
  }

  typedef DataArray<unsigned int> XTalStructArrayType;
  typedef DataArray<unsigned int> PTypeArrayType;
  CREATE_NON_PREREQ_DATA(m, DREAM3D, EnsembleData, CrystalStructures, ss, unsigned int, XTalStructArrayType, Ebsd::CrystalStructure::Cubic_High, ensembles, 1)
  CREATE_NON_PREREQ_DATA(m, DREAM3D, EnsembleData, PhaseTypes, ss, unsigned int, PTypeArrayType, DREAM3D::PhaseType::PrimaryPhase, ensembles, 1)
}

// -----------------------------------------------------------------------------
//
// -----------------------------------------------------------------------------
void EnsembleInfoReader::preflight()
{
  dataCheck(true, 1, 1, 1);
}

// -----------------------------------------------------------------------------
//
// -----------------------------------------------------------------------------
int  EnsembleInfoReader::readHeader()
{
  return 0;
}

// -----------------------------------------------------------------------------
//
// -----------------------------------------------------------------------------
int  EnsembleInfoReader::readFile()
{
  VolumeDataContainer* m = getVolumeDataContainer();
  if(NULL == m)
  {
    QString ss;
    ss << "DataContainer Pointer was NULL and Must be valid." << __FILE__ << "("<<__LINE__<<")";
    addErrorMessage(getHumanLabel(), ss.str(), -1);
    setErrorCondition(-1);
    return -1;
  }

  std::ifstream inFile;
  inFile.open(getInputFile().c_str(), std::ios_base::binary);
  if(!inFile)
  {
    QString ss;
    ss << "Failed to open: " << getInputFile();
    setErrorCondition(-1);
    addErrorMessage(getHumanLabel(), ss.str(), -1);
    return -1;
  }
  int numphases, pnum;
  unsigned int crystruct, ptype;
  inFile >> numphases;

  typedef DataArray<unsigned int> XTalStructArrayType;
  typedef DataArray<unsigned int> PTypeArrayType;
  XTalStructArrayType::Pointer m_XTalStructData = XTalStructArrayType::CreateArray(numphases+1, DREAM3D::EnsembleData::CrystalStructures);
  PTypeArrayType::Pointer m_PhaseTypeData = PTypeArrayType::CreateArray(numphases+1, DREAM3D::EnsembleData::PhaseTypes);
  //Initialize the arrays with the "Unknown" value
  m_XTalStructData->initializeWithValues(999);
  m_PhaseTypeData->initializeWithValues(999);

  for(int i=0;i<numphases;i++)
  {
    inFile >> pnum >> crystruct >> ptype;
      m_XTalStructData->SetValue(pnum, crystruct);
      m_PhaseTypeData->SetValue(pnum, ptype);
  }
  m->addEnsembleData(DREAM3D::EnsembleData::CrystalStructures, m_XTalStructData);
  m->addEnsembleData(DREAM3D::EnsembleData::PhaseTypes, m_PhaseTypeData);

  notifyStatusMessage("Complete");
  return 0;
}<|MERGE_RESOLUTION|>--- conflicted
+++ resolved
@@ -72,7 +72,7 @@
 // -----------------------------------------------------------------------------
 void EnsembleInfoReader::setupFilterParameters()
 {
-  std::vector<FilterParameter::Pointer> parameters;
+  QVector<FilterParameter::Pointer> parameters;
   {
     FilterParameter::Pointer option = FilterParameter::New();
     option->setHumanLabel("Input Ensemble Info File");
@@ -117,31 +117,26 @@
 {
 
   setErrorCondition(0);
-<<<<<<< HEAD
-  QString ss;
-  VoxelDataContainer* m = getVoxelDataContainer();
-=======
-  std::stringstream ss;
   VolumeDataContainer* m = getVolumeDataContainer();
->>>>>>> c8a14ed2
-
+
+  QFileInfo fi(getInputFile());
   if (getInputFile().isEmpty() == true)
   {
-    ss << ClassName() << " needs the Input File Set and it was not.";
+    QString ss = QObject::tr("%1 needs the Input File Set and it was not.").arg(ClassName());
     setErrorCondition(-387);
-    addErrorMessage(getHumanLabel(), ss.str(), getErrorCondition());
-  }
-  else if (MXAFileInfo::exists(getInputFile()) == false)
-  {
-    ss << "The input file does not exist.";
+    addErrorMessage(getHumanLabel(), ss, getErrorCondition());
+  }
+  else if (fi.exists() == false)
+  {
+    QString ss = QObject::tr("The input file does not exist.");
     setErrorCondition(-388);
-    addErrorMessage(getHumanLabel(), ss.str(), getErrorCondition());
+    addErrorMessage(getHumanLabel(), ss, getErrorCondition());
   }
 
   typedef DataArray<unsigned int> XTalStructArrayType;
   typedef DataArray<unsigned int> PTypeArrayType;
-  CREATE_NON_PREREQ_DATA(m, DREAM3D, EnsembleData, CrystalStructures, ss, unsigned int, XTalStructArrayType, Ebsd::CrystalStructure::Cubic_High, ensembles, 1)
-  CREATE_NON_PREREQ_DATA(m, DREAM3D, EnsembleData, PhaseTypes, ss, unsigned int, PTypeArrayType, DREAM3D::PhaseType::PrimaryPhase, ensembles, 1)
+  CREATE_NON_PREREQ_DATA(m, DREAM3D, EnsembleData, CrystalStructures, unsigned int, XTalStructArrayType, Ebsd::CrystalStructure::Cubic_High, ensembles, 1)
+  CREATE_NON_PREREQ_DATA(m, DREAM3D, EnsembleData, PhaseTypes, unsigned int, PTypeArrayType, DREAM3D::PhaseType::PrimaryPhase, ensembles, 1)
 }
 
 // -----------------------------------------------------------------------------
@@ -155,7 +150,7 @@
 // -----------------------------------------------------------------------------
 //
 // -----------------------------------------------------------------------------
-int  EnsembleInfoReader::readHeader()
+int EnsembleInfoReader::readHeader()
 {
   return 0;
 }
@@ -163,26 +158,24 @@
 // -----------------------------------------------------------------------------
 //
 // -----------------------------------------------------------------------------
-int  EnsembleInfoReader::readFile()
+int EnsembleInfoReader::readFile()
 {
   VolumeDataContainer* m = getVolumeDataContainer();
   if(NULL == m)
   {
-    QString ss;
-    ss << "DataContainer Pointer was NULL and Must be valid." << __FILE__ << "("<<__LINE__<<")";
-    addErrorMessage(getHumanLabel(), ss.str(), -1);
+    QString ss = QObject::tr("DataContainer Pointer was NULL and Must be valid. %1(%2)").arg(__FILE__).arg(__LINE__);
+    addErrorMessage(getHumanLabel(), ss, -1);
     setErrorCondition(-1);
     return -1;
   }
 
   std::ifstream inFile;
-  inFile.open(getInputFile().c_str(), std::ios_base::binary);
+  inFile.open(getInputFile().toLatin1().data(), std::ios_base::binary);
   if(!inFile)
   {
-    QString ss;
-    ss << "Failed to open: " << getInputFile();
+    QString ss = QObject::tr("Failed to open: ").arg(getInputFile());
     setErrorCondition(-1);
-    addErrorMessage(getHumanLabel(), ss.str(), -1);
+    addErrorMessage(getHumanLabel(), ss, getErrorCondition());
     return -1;
   }
   int numphases, pnum;
