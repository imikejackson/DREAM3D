/* ============================================================================
 * Copyright (c) 2012 Michael A. Jackson (BlueQuartz Software)
 * Copyright (c) 2012 Dr. Michael A. Groeber (US Air Force Research Laboratories)
 * All rights reserved.
 *
 * Redistribution and use in source and binary forms, with or without modification,
 * are permitted provided that the following conditions are met:
 *
 * Redistributions of source code must retain the above copyright notice, this
 * list of conditions and the following disclaimer.
 *
 * Redistributions in binary form must reproduce the above copyright notice, this
 * list of conditions and the following disclaimer in the documentation and/or
 * other materials provided with the distribution.
 *
 * Neither the name of Michael A. Groeber, Michael A. Jackson, the US Air Force,
 * BlueQuartz Software nor the names of its contributors may be used to endorse
 * or promote products derived from this software without specific prior written
 * permission.
 *
 * THIS SOFTWARE IS PROVIDED BY THE COPYRIGHT HOLDERS AND CONTRIBUTORS "AS IS"
 * AND ANY EXPRESS OR IMPLIED WARRANTIES, INCLUDING, BUT NOT LIMITED TO, THE
 * IMPLIED WARRANTIES OF MERCHANTABILITY AND FITNESS FOR A PARTICULAR PURPOSE ARE
 * DISCLAIMED. IN NO EVENT SHALL THE COPYRIGHT HOLDER OR CONTRIBUTORS BE LIABLE
 * FOR ANY DIRECT, INDIRECT, INCIDENTAL, SPECIAL, EXEMPLARY, OR CONSEQUENTIAL
 * DAMAGES (INCLUDING, BUT NOT LIMITED TO, PROCUREMENT OF SUBSTITUTE GOODS OR
 * SERVICES; LOSS OF USE, DATA, OR PROFITS; OR BUSINESS INTERRUPTION) HOWEVER
 * CAUSED AND ON ANY THEORY OF LIABILITY, WHETHER IN CONTRACT, STRICT LIABILITY,
 * OR TORT (INCLUDING NEGLIGENCE OR OTHERWISE) ARISING IN ANY WAY OUT OF THE
 * USE OF THIS SOFTWARE, EVEN IF ADVISED OF THE POSSIBILITY OF SUCH DAMAGE.
 *
 *  This code was written under United States Air Force Contract number
 *                           FA8650-07-D-5800
 *
 * ~~~~~~~~~~~~~~~~~~~~~~~~~~~~~~~~~~~~~~~~~~~~~~~~~~~~~~~~~~~~~~~~~~~~~~~~~~ */
#include "RawBinaryReader.h"

#include <stdio.h>



#include <QtCore/QFileInfo>
#include <QtCore/QFile>

#include "DREAM3DLib/Common/ScopedFileMonitor.hpp"

#define RBR_FILE_NOT_OPEN -1000
#define RBR_FILE_TOO_SMALL -1010
#define RBR_FILE_TOO_BIG -1020
#define RBR_READ_EOF       -1030
#define RBR_NO_ERROR       0


namespace Detail
{
  enum NumType {
    Int8 = 0,
    UInt8,
    Int16,
    UInt16,
    Int32,
    UInt32,
    Int64,
    UInt64,
    Float,
    Double,
    UnknownNumType
  };
}

#ifdef CMP_WORDS_BIGENDIAN
#define SWAP_ARRAY(array)\
  if (m_Endian == 0) { array->byteSwapElements(); }

#else
#define SWAP_ARRAY(array)\
  if (m_Endian == 1) { array->byteSwapElements(); }

#endif


// -----------------------------------------------------------------------------
//
// -----------------------------------------------------------------------------
int SanityCheckFileSizeVersusAllocatedSize(size_t allocatedBytes,size_t fileSize, int skipHeaderBytes)
{
  if (fileSize-skipHeaderBytes < allocatedBytes) { return -1; }
  else if (fileSize-skipHeaderBytes > allocatedBytes) { return 1; }
  // File Size and Allocated Size are equal so we  are good to go
  return 0;
}



// -----------------------------------------------------------------------------
//
// -----------------------------------------------------------------------------
template<typename T>
int ReadBinaryFile(typename DataArray<T>::Pointer p, const QString &filename, int skipHeaderBytes)
{
  int err = 0;
  uint64_t fileSize = QFileInfo::fileSize(filename);
  size_t allocatedBytes = p->GetSize() * sizeof(T);
  err = SanityCheckFileSizeVersusAllocatedSize(allocatedBytes, fileSize, skipHeaderBytes);

  if (err < 0)
  {
    return RBR_FILE_TOO_SMALL;
  }


  FILE* f = fopen(filename.c_str(), "rb");
  if (NULL == f)
  {
    return RBR_FILE_NOT_OPEN;
  }

  ScopedFileMonitor monitor(f);
  size_t numElements = p->GetNumberOfTuples() * p->GetNumberOfComponents();
  size_t numRead = 0;

  T* ptr = p->GetPointer(0);

  //Skip some header bytes by just reading those bytes into the pointer knowing that the next
  // thing we are going to do it over write those bytes with the real data that we are after.
  if (skipHeaderBytes > 0)
  {
    numRead = fread(ptr, 1, skipHeaderBytes, f);
  }
  numRead = 0;
  // Now start reading the data in chunks if needed.
  while(1)
  {
    numRead += fread(ptr, sizeof(T), numElements, f);

    // If we try to read at or past EOF
    if ( feof(f) != 0 )
    {
      return RBR_READ_EOF;
    }
	// Don't read junk at the end of the file
    else if (numRead == numElements)
    {
      break;
    }
    // If we are here we did NOT read all the data, so increment the pointer and loop again.
    ptr = p->GetPointer(numRead);
  }
  return RBR_NO_ERROR;
}

// -----------------------------------------------------------------------------
//
// -----------------------------------------------------------------------------
RawBinaryReader::RawBinaryReader() :
  AbstractFilter(),
  m_ScalarType(0),
  m_Endian(0),
  m_Dimensionality(0),
  m_NumberOfComponents(0),
  m_OverRideOriginResolution(true),
  m_SkipHeaderBytes(0),
  m_OutputArrayName(""),
  m_InputFile("")
{
  m_Dimensions.x = 0;
  m_Dimensions.y = 0;
  m_Dimensions.z = 0;

  m_Origin.x = 0.0;
  m_Origin.y = 0.0;
  m_Origin.z = 0.0;

  m_Resolution.x = 1.0;
  m_Resolution.y = 1.0;
  m_Resolution.z = 1.0;
  setupFilterParameters();
}

// -----------------------------------------------------------------------------
//
// -----------------------------------------------------------------------------
RawBinaryReader::~RawBinaryReader()
{
}

// -----------------------------------------------------------------------------
//
// -----------------------------------------------------------------------------
void RawBinaryReader::setupFilterParameters()
{
  std::vector<FilterParameter::Pointer> parameters;
  /* Place all your option initialization code here */

  {
    FilterParameter::Pointer parameter = FilterParameter::New();
    parameter->setHumanLabel("Input File");
    parameter->setPropertyName("InputFile");
    parameter->setWidgetType(FilterParameter::InputFileWidget);
    parameter->setValueType("string");
    parameter->setFileExtension("*.raw *.bin");
    parameters.push_back(parameter);
  }
  {
    ChoiceFilterParameter::Pointer parameter = ChoiceFilterParameter::New();
    parameter->setHumanLabel("Scalar Type");
    parameter->setPropertyName("ScalarType");
    parameter->setWidgetType(FilterParameter::ChoiceWidget);
    parameter->setValueType("unsigned int");
    std::vector<QString> choices;
    choices.push_back("signed   int 8  bit");
    choices.push_back("unsigned int 8  bit");
    choices.push_back("signed   int 16 bit");
    choices.push_back("unsigned int 16 bit");
    choices.push_back("signed   int 32 bit");
    choices.push_back("unsigned int 32 bit");
    choices.push_back("signed   int 64 bit");
    choices.push_back("unsigned int 64 bit");
    choices.push_back("       Float 32 bit");
    choices.push_back("      Double 64 bit");
    parameter->setChoices(choices);
    parameters.push_back(parameter);
  }
  {
    FilterParameter::Pointer option = FilterParameter::New();
    option->setHumanLabel("Dimensionality");
    option->setPropertyName("Dimensionality");
    option->setWidgetType(FilterParameter::IntWidget);
    option->setValueType("int");
    parameters.push_back(option);
  }
  {
    FilterParameter::Pointer option = FilterParameter::New();
    option->setHumanLabel("Number Of Components");
    option->setPropertyName("NumberOfComponents");
    option->setWidgetType(FilterParameter::IntWidget);
    option->setValueType("int");
    parameters.push_back(option);
  }
  {
    ChoiceFilterParameter::Pointer parameter = ChoiceFilterParameter::New();
    parameter->setHumanLabel("Endian");
    parameter->setPropertyName("Endian");
    parameter->setWidgetType(FilterParameter::ChoiceWidget);
    parameter->setValueType("unsigned int");
    std::vector<QString> choices;
    choices.push_back("Little");
    choices.push_back("Big");
    parameter->setChoices(choices);
    parameters.push_back(parameter);
  }
  {
    FilterParameter::Pointer option = FilterParameter::New();
    option->setHumanLabel("Dimensions");
    option->setPropertyName("Dimensions");
    option->setWidgetType(FilterParameter::IntVec3Widget);
    option->setValueType("IntVec3Widget_t");
    option->setUnits("XYZ");
    parameters.push_back(option);
  }
  {
    FilterParameter::Pointer option = FilterParameter::New();
    option->setHumanLabel("Origin");
    option->setPropertyName("Origin");
    option->setWidgetType(FilterParameter::FloatVec3Widget);
    option->setValueType("FloatVec3Widget_t");
    option->setUnits("XYZ");
    parameters.push_back(option);
  }
  {
    FilterParameter::Pointer option = FilterParameter::New();
    option->setHumanLabel("Resolution");
    option->setPropertyName("Resolution");
    option->setWidgetType(FilterParameter::FloatVec3Widget);
    option->setValueType("FloatVec3Widget_t");
    option->setUnits("XYZ");
    parameters.push_back(option);
  }
  {
    FilterParameter::Pointer option = FilterParameter::New();
    option->setHumanLabel("Over Ride Origin & Resolution");
    option->setPropertyName("OverRideOriginResolution");
    option->setWidgetType(FilterParameter::BooleanWidget);
    option->setValueType("bool");
    parameters.push_back(option);
  }
  {
    FilterParameter::Pointer option = FilterParameter::New();
    option->setHumanLabel("Skip Header Bytes");
    option->setPropertyName("SkipHeaderBytes");
    option->setWidgetType(FilterParameter::IntWidget);
    option->setValueType("int");
    parameters.push_back(option);
  }
  {
    FilterParameter::Pointer option = FilterParameter::New();
    option->setHumanLabel("Output Array Name");
    option->setPropertyName("OutputArrayName");
    option->setWidgetType(FilterParameter::StringWidget);
    option->setValueType("string");
    parameters.push_back(option);
  }
  setFilterParameters(parameters);
}

// -----------------------------------------------------------------------------
//
// -----------------------------------------------------------------------------
void RawBinaryReader::readFilterParameters(AbstractFilterParametersReader* reader, int index)
{
  reader->openFilterGroup(this, index);
  /* Code to read the values goes between these statements */
/* FILTER_WIDGETCODEGEN_AUTO_GENERATED_CODE BEGIN*/
  setInputFile( reader->readValue( "InputFile", getInputFile() ) );
  setScalarType( reader->readValue("ScalarType", getScalarType()) );
  setDimensionality( reader->readValue("Dimensionality", getDimensionality()) );
  setNumberOfComponents( reader->readValue("NumberOfComponents", getNumberOfComponents()) );
  setEndian( reader->readValue("Endian", getEndian()) );
  setDimensions( reader->readValue("Dimensions", getDimensions() ) );
  setOrigin( reader->readValue("Origin", getOrigin() ) );
  setResolution( reader->readValue("Resolution", getResolution() ) );
  setOverRideOriginResolution( reader->readValue("OverRideOriginResolution", getOverRideOriginResolution()) );
  setSkipHeaderBytes( reader->readValue("SkipHeaderBytes", getSkipHeaderBytes()) );
  setOutputArrayName( reader->readValue( "OutputArrayName", getOutputArrayName() ) );
/* FILTER_WIDGETCODEGEN_AUTO_GENERATED_CODE END*/
  reader->closeFilterGroup();
}

// -----------------------------------------------------------------------------
//
// -----------------------------------------------------------------------------
int RawBinaryReader::writeFilterParameters(AbstractFilterParametersWriter* writer, int index)
{
  writer->openFilterGroup(this, index);
  /* Place code that will write the inputs values into a file. reference the
   AbstractFilterParametersWriter class for the proper API to use. */
  writer->writeValue("ScalarType", getScalarType() );
  writer->writeValue("Dimensionality", getDimensionality() );
  writer->writeValue("NumberOfComponents", getNumberOfComponents() );
  writer->writeValue("Endian", getEndian() );
  writer->writeValue("Dimensions", getDimensions() );
  writer->writeValue("Origin", getOrigin() );
  writer->writeValue("Resolution", getResolution() );
  writer->writeValue("InputFile", getInputFile() );
  writer->writeValue("OverRideOriginResolution", getOverRideOriginResolution() );
  writer->writeValue("SkipHeaderBytes", getSkipHeaderBytes() );
  writer->writeValue("OutputArrayName", getOutputArrayName() );
  writer->closeFilterGroup();
  return ++index; // we want to return the next index that was just written to
}

// -----------------------------------------------------------------------------
//
// -----------------------------------------------------------------------------
void RawBinaryReader::dataCheck(bool preflight, size_t voxels, size_t fields, size_t ensembles)
{
  setErrorCondition(0);
<<<<<<< HEAD
  QString ss;
  VoxelDataContainer* m = getVoxelDataContainer();
=======
  std::stringstream ss;
  VolumeDataContainer* m = getVolumeDataContainer();
>>>>>>> c8a14ed2

  if (getInputFile().isEmpty() == true)
  {
    ss << ClassName() << " needs the Input File Set and it was not.";
    setErrorCondition(-387);
    addErrorMessage(getHumanLabel(), ss.str(), getErrorCondition());
  }
  else if (MXAFileInfo::exists(getInputFile()) == false)
  {
    ss << "The input file does not exist.";
    setErrorCondition(-388);
    addErrorMessage(getHumanLabel(), ss.str(), getErrorCondition());
  }

  if(m_OutputArrayName.isEmpty() == true)
  {
    ss.str("");
    ss << "The Output Array Name is blank (empty) and a value must be filled in for the pipeline to complete.";
    setErrorCondition(-398);
    addErrorMessage(getHumanLabel(), ss.str(), getErrorCondition());
  }

  if (m_NumberOfComponents < 1)
  {
    ss.str("");
    ss << "The number of components must be larger than Zero";
    setErrorCondition(-391);
    addErrorMessage(getHumanLabel(), ss.str(), getErrorCondition());
  }

  if (m_Dimensionality < 1)
  {
    ss.str("");
    ss << "The dimensionality must be larger than Zero";
    setErrorCondition(-389);
    addErrorMessage(getHumanLabel(), ss.str(), getErrorCondition());
  }

  if (  m_Dimensions.x == 0 || m_Dimensions.y == 0 || m_Dimensions.z == 0)
  {
    ss.str("");
    ss << "One of the dimensions has a size less than or Equal to Zero (0). The minimum size must be greater than One (1).";
    setErrorCondition(-390);
    addErrorMessage(getHumanLabel(), ss.str(), getErrorCondition());
  }

  if (true == preflight)
  {
    size_t allocatedBytes = 0;
    IDataArray::Pointer p = IDataArray::NullPointer();
    if (m_ScalarType == Detail::Int8)
    {
      p = Int8ArrayType::CreateArray(voxels, m_NumberOfComponents, m_OutputArrayName);
      allocatedBytes = sizeof(int8_t) * m_NumberOfComponents * m_Dimensions.x * m_Dimensions.y * m_Dimensions.z;
    }
    else if (m_ScalarType == Detail::UInt8)
    {
      p = UInt8ArrayType::CreateArray(voxels, m_NumberOfComponents, m_OutputArrayName);
      allocatedBytes = sizeof(uint8_t) * m_NumberOfComponents * m_Dimensions.x * m_Dimensions.y * m_Dimensions.z;
    }
    else if (m_ScalarType == Detail::Int16)
    {
      p = Int16ArrayType::CreateArray(voxels, m_NumberOfComponents, m_OutputArrayName);
      allocatedBytes = sizeof(int16_t) * m_NumberOfComponents * m_Dimensions.x * m_Dimensions.y * m_Dimensions.z;
    }
    else if (m_ScalarType == Detail::UInt16)
    {
      p = UInt16ArrayType::CreateArray(voxels, m_NumberOfComponents, m_OutputArrayName);
      allocatedBytes = sizeof(uint16_t) * m_NumberOfComponents * m_Dimensions.x * m_Dimensions.y * m_Dimensions.z;
    }
    else if (m_ScalarType == Detail::Int32)
    {
      p = Int32ArrayType::CreateArray(voxels, m_NumberOfComponents, m_OutputArrayName);
      allocatedBytes = sizeof(int32_t) * m_NumberOfComponents * m_Dimensions.x * m_Dimensions.y * m_Dimensions.z;
    }
    else if (m_ScalarType == Detail::UInt32)
    {
      p = UInt32ArrayType::CreateArray(voxels, m_NumberOfComponents, m_OutputArrayName);
      allocatedBytes = sizeof(uint32_t) * m_NumberOfComponents * m_Dimensions.x * m_Dimensions.y * m_Dimensions.z;
    }
    else if (m_ScalarType == Detail::Int64)
    {
      p = Int64ArrayType::CreateArray(voxels, m_NumberOfComponents, m_OutputArrayName);
      allocatedBytes = sizeof(int64_t) * m_NumberOfComponents * m_Dimensions.x * m_Dimensions.y * m_Dimensions.z;
    }
    else if (m_ScalarType == Detail::UInt64)
    {
      p = UInt64ArrayType::CreateArray(voxels, m_NumberOfComponents, m_OutputArrayName);
      allocatedBytes = sizeof(uint64_t) * m_NumberOfComponents * m_Dimensions.x * m_Dimensions.y * m_Dimensions.z;
    }
    else if (m_ScalarType == Detail::Float)
    {
      p = FloatArrayType::CreateArray(voxels, m_NumberOfComponents, m_OutputArrayName);
      allocatedBytes = sizeof(float) * m_NumberOfComponents * m_Dimensions.x * m_Dimensions.y * m_Dimensions.z;
    }
    else if (m_ScalarType == Detail::Double)
    {
      p = DoubleArrayType::CreateArray(voxels, m_NumberOfComponents, m_OutputArrayName);
      allocatedBytes = sizeof(double) * m_NumberOfComponents * m_Dimensions.x * m_Dimensions.y * m_Dimensions.z;
    }

    // Sanity Check Allocated Bytes versus size of file
    uint64_t fileSize = QFileInfo::fileSize(m_InputFile);
    int check = SanityCheckFileSizeVersusAllocatedSize(allocatedBytes, fileSize, m_SkipHeaderBytes);
    if (check == -1)
    {
      ss.str("");
      ss << "The file size is " << fileSize << " but the number of bytes needed to fill the array is " << allocatedBytes << ". This condition would cause an error reading the input file.";
      ss << " Please adjust the input parameters to match the size of the file or select a different data file.";
      setErrorCondition(RBR_FILE_TOO_SMALL);
      addErrorMessage(getHumanLabel(), ss.str(), getErrorCondition());
    }
    else if (check == 1)
    {
      ss.str("");
      ss << "The file size is " << fileSize << " but the number of bytes needed to fill the array is " << allocatedBytes << " which is less than the size of the file.";
      ss << " DREAM3D will read only the first part of the file into the array.";
      addWarningMessage(getHumanLabel(), ss.str(), RBR_FILE_TOO_BIG);
    }

    m->addCellData(p->GetName(), p);

    m->setDimensions(m_Dimensions.x, m_Dimensions.y, m_Dimensions.z);
    m->setResolution(m_Resolution.x, m_Resolution.y, m_Resolution.z);
    m->setOrigin(m_Origin.x, m_Origin.y, m_Origin.z);
  }
}


// -----------------------------------------------------------------------------
//
// -----------------------------------------------------------------------------
void RawBinaryReader::preflight()
{
  /* Place code here that sanity checks input arrays and input values. Look at some
  * of the other DREAM3DLib/Filters/.cpp files for sample codes */
  dataCheck(true, 1, 1, 1);
}

// -----------------------------------------------------------------------------
//
// -----------------------------------------------------------------------------
void RawBinaryReader::execute()
{
  int err = 0;
  QString ss;
  setErrorCondition(err);
  VolumeDataContainer* m = getVolumeDataContainer();
  if(NULL == m)
  {
    setErrorCondition(-999);
    notifyErrorMessage("The Voxel DataContainer Object was NULL", -999);
    return;
  }
  setErrorCondition(0);


  // Get the total size of the array from the options
  size_t voxels = m_Dimensions.x * m_Dimensions.y * m_Dimensions.z;
  if (m_OverRideOriginResolution == true)
  {
    m->setOrigin(m_Origin.x, m_Origin.y, m_Origin.z);
    m->setResolution(m_Resolution.x, m_Resolution.y, m_Resolution.z);
  }
  m->setDimensions(m_Dimensions.x, m_Dimensions.y, m_Dimensions.z);


  array = IDataArray::NullPointer();
  if (m_ScalarType == Detail::Int8)
  {
    Int8ArrayType::Pointer p = Int8ArrayType::CreateArray(voxels, m_NumberOfComponents, m_OutputArrayName);
    err = ReadBinaryFile<int8_t>(p, m_InputFile, m_SkipHeaderBytes);
    if (err >= 0 ) { SWAP_ARRAY(p)
          array = p;}
  }
  else if (m_ScalarType == Detail::UInt8)
  {
    UInt8ArrayType::Pointer p = UInt8ArrayType::CreateArray(voxels, m_NumberOfComponents, m_OutputArrayName);
    err = ReadBinaryFile<uint8_t>(p, m_InputFile, m_SkipHeaderBytes);
    if (err >= 0 ) { SWAP_ARRAY(p)
          array = p;}
  }
  else if (m_ScalarType == Detail::Int16)
  {
    Int16ArrayType::Pointer p = Int16ArrayType::CreateArray(voxels, m_NumberOfComponents, m_OutputArrayName);
    err = ReadBinaryFile<int16_t>(p, m_InputFile, m_SkipHeaderBytes);
    if (err >= 0 ) { SWAP_ARRAY(p)
          array = p;}
  }
  else if (m_ScalarType == Detail::UInt16)
  {
    UInt16ArrayType::Pointer p = UInt16ArrayType::CreateArray(voxels, m_NumberOfComponents, m_OutputArrayName);
    err = ReadBinaryFile<uint16_t>(p, m_InputFile, m_SkipHeaderBytes);
    if (err >= 0 ) { SWAP_ARRAY(p)
          array = p;}
  }
  else if (m_ScalarType == Detail::Int32)
  {
    Int32ArrayType::Pointer p = Int32ArrayType::CreateArray(voxels, m_NumberOfComponents, m_OutputArrayName);
    err = ReadBinaryFile<int32_t>(p, m_InputFile, m_SkipHeaderBytes);
    if (err >= 0 ) { SWAP_ARRAY(p)
          array = p;}
  }
  else if (m_ScalarType == Detail::UInt32)
  {
    UInt32ArrayType::Pointer p = UInt32ArrayType::CreateArray(voxels, m_NumberOfComponents, m_OutputArrayName);
    err = ReadBinaryFile<uint32_t>(p, m_InputFile, m_SkipHeaderBytes);
    if (err >= 0 ) { SWAP_ARRAY(p)
          array = p;}
  }
  else if (m_ScalarType == Detail::Int64)
  {
    Int64ArrayType::Pointer p = Int64ArrayType::CreateArray(voxels, m_NumberOfComponents, m_OutputArrayName);
    err = ReadBinaryFile<int64_t>(p, m_InputFile, m_SkipHeaderBytes);
    if (err >= 0 ) { SWAP_ARRAY(p)
          array = p;}
  }
  else if (m_ScalarType == Detail::UInt64)
  {
    UInt64ArrayType::Pointer p = UInt64ArrayType::CreateArray(voxels, m_NumberOfComponents, m_OutputArrayName);
    err = ReadBinaryFile<uint64_t>(p, m_InputFile, m_SkipHeaderBytes);
    if (err >= 0 ) { SWAP_ARRAY(p)
          array = p;}
  }
  else if (m_ScalarType == Detail::Float)
  {
    FloatArrayType::Pointer p = FloatArrayType::CreateArray(voxels, m_NumberOfComponents, m_OutputArrayName);
    err = ReadBinaryFile<float>(p, m_InputFile, m_SkipHeaderBytes);
    if (err >= 0 ) { SWAP_ARRAY(p)
          array = p;}
  }
  else if (m_ScalarType == Detail::Double)
  {
    DoubleArrayType::Pointer p = DoubleArrayType::CreateArray(voxels, m_NumberOfComponents, m_OutputArrayName);
    err = ReadBinaryFile<double>(p, m_InputFile, m_SkipHeaderBytes);
    if (err >= 0 ) { SWAP_ARRAY(p)
          array = p;}
  }

  if (NULL != array.get())
  {
    m->addCellData(array->GetName(), array);
  }
  else if(err == RBR_FILE_NOT_OPEN )
  {
    setErrorCondition(RBR_FILE_NOT_OPEN);
    notifyErrorMessage("RawBinaryReader was unable to open the specified file.", getErrorCondition());
  }
  else if (err == RBR_FILE_TOO_SMALL)
  {
    setErrorCondition(RBR_FILE_TOO_SMALL);
    notifyErrorMessage("The file size is smaller than the allocated size.", getErrorCondition());
  }
  else if (err == RBR_FILE_TOO_BIG)
  {
    notifyWarningMessage("The file size is larger than the allocated size.", RBR_FILE_TOO_BIG);
  }
  else if(err == RBR_READ_EOF)
  {
    setErrorCondition(RBR_READ_EOF);
    notifyErrorMessage("RawBinaryReader read past the end of the specified file.", getErrorCondition());
  }

  /* Let the GUI know we are done with this filter */
  notifyStatusMessage("Complete");
}<|MERGE_RESOLUTION|>--- conflicted
+++ resolved
@@ -99,7 +99,8 @@
 int ReadBinaryFile(typename DataArray<T>::Pointer p, const QString &filename, int skipHeaderBytes)
 {
   int err = 0;
-  uint64_t fileSize = QFileInfo::fileSize(filename);
+  QFileInfo fi(filename);
+  uint64_t fileSize = fi.size();
   size_t allocatedBytes = p->GetSize() * sizeof(T);
   err = SanityCheckFileSizeVersusAllocatedSize(allocatedBytes, fileSize, skipHeaderBytes);
 
@@ -109,7 +110,7 @@
   }
 
 
-  FILE* f = fopen(filename.c_str(), "rb");
+  FILE* f = fopen(filename.toLatin1().data(), "rb");
   if (NULL == f)
   {
     return RBR_FILE_NOT_OPEN;
@@ -138,7 +139,7 @@
     {
       return RBR_READ_EOF;
     }
-	// Don't read junk at the end of the file
+  // Don't read junk at the end of the file
     else if (numRead == numElements)
     {
       break;
@@ -189,7 +190,7 @@
 // -----------------------------------------------------------------------------
 void RawBinaryReader::setupFilterParameters()
 {
-  std::vector<FilterParameter::Pointer> parameters;
+  QVector<FilterParameter::Pointer> parameters;
   /* Place all your option initialization code here */
 
   {
@@ -207,7 +208,7 @@
     parameter->setPropertyName("ScalarType");
     parameter->setWidgetType(FilterParameter::ChoiceWidget);
     parameter->setValueType("unsigned int");
-    std::vector<QString> choices;
+    QVector<QString> choices;
     choices.push_back("signed   int 8  bit");
     choices.push_back("unsigned int 8  bit");
     choices.push_back("signed   int 16 bit");
@@ -243,7 +244,7 @@
     parameter->setPropertyName("Endian");
     parameter->setWidgetType(FilterParameter::ChoiceWidget);
     parameter->setValueType("unsigned int");
-    std::vector<QString> choices;
+    QVector<QString> choices;
     choices.push_back("Little");
     choices.push_back("Big");
     parameter->setChoices(choices);
@@ -355,57 +356,52 @@
 void RawBinaryReader::dataCheck(bool preflight, size_t voxels, size_t fields, size_t ensembles)
 {
   setErrorCondition(0);
-<<<<<<< HEAD
-  QString ss;
-  VoxelDataContainer* m = getVoxelDataContainer();
-=======
-  std::stringstream ss;
   VolumeDataContainer* m = getVolumeDataContainer();
->>>>>>> c8a14ed2
-
+
+  QFileInfo fi(getInputFile());
   if (getInputFile().isEmpty() == true)
   {
-    ss << ClassName() << " needs the Input File Set and it was not.";
+    QString ss = QObject::tr("%1 needs the Input File Set and it was not.").arg(ClassName());
     setErrorCondition(-387);
-    addErrorMessage(getHumanLabel(), ss.str(), getErrorCondition());
-  }
-  else if (MXAFileInfo::exists(getInputFile()) == false)
-  {
-    ss << "The input file does not exist.";
+    addErrorMessage(getHumanLabel(), ss, getErrorCondition());
+  }
+  else if (fi.exists() == false)
+  {
+    QString ss = QObject::tr("The input file does not exist");
     setErrorCondition(-388);
-    addErrorMessage(getHumanLabel(), ss.str(), getErrorCondition());
+    addErrorMessage(getHumanLabel(), ss, getErrorCondition());
   }
 
   if(m_OutputArrayName.isEmpty() == true)
   {
-    ss.str("");
-    ss << "The Output Array Name is blank (empty) and a value must be filled in for the pipeline to complete.";
+
+    QString ss = QObject::tr("The Output Array Name is blank (empty) and a value must be filled in for the pipeline to complete.");
     setErrorCondition(-398);
-    addErrorMessage(getHumanLabel(), ss.str(), getErrorCondition());
+    addErrorMessage(getHumanLabel(), ss, getErrorCondition());
   }
 
   if (m_NumberOfComponents < 1)
   {
-    ss.str("");
-    ss << "The number of components must be larger than Zero";
+
+    QString ss = QObject::tr("The number of components must be larger than Zero");
     setErrorCondition(-391);
-    addErrorMessage(getHumanLabel(), ss.str(), getErrorCondition());
+    addErrorMessage(getHumanLabel(), ss, getErrorCondition());
   }
 
   if (m_Dimensionality < 1)
   {
-    ss.str("");
-    ss << "The dimensionality must be larger than Zero";
+
+    QString ss = QObject::tr("The dimensionality must be larger than Zero");
     setErrorCondition(-389);
-    addErrorMessage(getHumanLabel(), ss.str(), getErrorCondition());
+    addErrorMessage(getHumanLabel(), ss, getErrorCondition());
   }
 
   if (  m_Dimensions.x == 0 || m_Dimensions.y == 0 || m_Dimensions.z == 0)
   {
-    ss.str("");
-    ss << "One of the dimensions has a size less than or Equal to Zero (0). The minimum size must be greater than One (1).";
+
+    QString ss = QObject::tr("One of the dimensions has a size less than or Equal to Zero (0). The minimum size must be greater than One (1).");
     setErrorCondition(-390);
-    addErrorMessage(getHumanLabel(), ss.str(), getErrorCondition());
+    addErrorMessage(getHumanLabel(), ss, getErrorCondition());
   }
 
   if (true == preflight)
@@ -464,22 +460,22 @@
     }
 
     // Sanity Check Allocated Bytes versus size of file
-    uint64_t fileSize = QFileInfo::fileSize(m_InputFile);
+    uint64_t fileSize = fi.size();
     int check = SanityCheckFileSizeVersusAllocatedSize(allocatedBytes, fileSize, m_SkipHeaderBytes);
     if (check == -1)
     {
-      ss.str("");
-      ss << "The file size is " << fileSize << " but the number of bytes needed to fill the array is " << allocatedBytes << ". This condition would cause an error reading the input file.";
-      ss << " Please adjust the input parameters to match the size of the file or select a different data file.";
+
+      QString ss = QObject::tr("The file size is %1 but the number of bytes needed to fill the array is %2. This condition would cause an error reading the input file."
+      " Please adjust the input parameters to match the size of the file or select a different data file.").arg(fileSize).arg(allocatedBytes);
       setErrorCondition(RBR_FILE_TOO_SMALL);
-      addErrorMessage(getHumanLabel(), ss.str(), getErrorCondition());
+      addErrorMessage(getHumanLabel(), ss, getErrorCondition());
     }
     else if (check == 1)
     {
-      ss.str("");
-      ss << "The file size is " << fileSize << " but the number of bytes needed to fill the array is " << allocatedBytes << " which is less than the size of the file.";
-      ss << " DREAM3D will read only the first part of the file into the array.";
-      addWarningMessage(getHumanLabel(), ss.str(), RBR_FILE_TOO_BIG);
+
+      QString ss = QObject::tr("The file size is %1 but the number of bytes needed to fill the array is %1 which is less than the size of the file."
+      " DREAM3D will read only the first part of the file into the array.").arg(fileSize).arg(allocatedBytes);
+      addWarningMessage(getHumanLabel(), ss, RBR_FILE_TOO_BIG);
     }
 
     m->addCellData(p->GetName(), p);
@@ -510,10 +506,10 @@
   QString ss;
   setErrorCondition(err);
   VolumeDataContainer* m = getVolumeDataContainer();
-  if(NULL == m)
+  if (NULL == m)
   {
     setErrorCondition(-999);
-    notifyErrorMessage("The Voxel DataContainer Object was NULL", -999);
+    notifyErrorMessage(QObject::tr("VolumeDataContainer was NULL. Returning from Execute Method for filter %1").arg(getHumanLabel()), getErrorCondition());
     return;
   }
   setErrorCondition(0);
