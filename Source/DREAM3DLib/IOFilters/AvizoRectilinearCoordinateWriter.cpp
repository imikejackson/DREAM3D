--- conflicted
+++ resolved
@@ -41,16 +41,17 @@
 #include <QtCore/QFileInfo>
 #include <QtCore/QDir>
 #include <QtCore/QFile>
+#include <QtCore/QDateTime>
 
 // -----------------------------------------------------------------------------
 //
 // -----------------------------------------------------------------------------
 AvizoRectilinearCoordinateWriter::AvizoRectilinearCoordinateWriter() :
-AbstractFilter(),
-m_GrainIdsArrayName(DREAM3D::CellData::GrainIds),
-m_WriteGrainIds(true),
-m_WriteBinaryFile(false),
-m_GrainIds(NULL)
+  AbstractFilter(),
+  m_GrainIdsArrayName(DREAM3D::CellData::GrainIds),
+  m_WriteGrainIds(true),
+  m_WriteBinaryFile(false),
+  m_GrainIds(NULL)
 {
   setupFilterParameters();
 }
@@ -67,14 +68,14 @@
 // -----------------------------------------------------------------------------
 void AvizoRectilinearCoordinateWriter::setupFilterParameters()
 {
-  std::vector<FilterParameter::Pointer> parameters;
+  QVector<FilterParameter::Pointer> parameters;
   {
     FilterParameter::Pointer option = FilterParameter::New();
     option->setHumanLabel("Output File");
     option->setPropertyName("OutputFile");
     option->setWidgetType(FilterParameter::OutputFileWidget);
-  option->setFileExtension("*.am");
-  option->setFileType("Amira Mesh");
+    option->setFileExtension("*.am");
+    option->setFileType("Amira Mesh");
     option->setValueType("string");
     parameters.push_back(option);
   }
@@ -93,10 +94,10 @@
 {
   reader->openFilterGroup(this, index);
   /* Code to read the values goes between these statements */
-/* FILTER_WIDGETCODEGEN_AUTO_GENERATED_CODE BEGIN*/
+  /* FILTER_WIDGETCODEGEN_AUTO_GENERATED_CODE BEGIN*/
   setOutputFile( reader->readValue( "OutputFile", getOutputFile() ) );
   setWriteBinaryFile( reader->readValue("WriteBinaryFile", getWriteBinaryFile()) );
-/* FILTER_WIDGETCODEGEN_AUTO_GENERATED_CODE END*/
+  /* FILTER_WIDGETCODEGEN_AUTO_GENERATED_CODE END*/
   reader->closeFilterGroup();
 }
 
@@ -118,23 +119,18 @@
 void AvizoRectilinearCoordinateWriter::dataCheck(bool preflight, size_t voxels, size_t fields, size_t ensembles)
 {
   setErrorCondition(0);
-<<<<<<< HEAD
-  QString ss;
-  VoxelDataContainer* m = getVoxelDataContainer();
-=======
-  std::stringstream ss;
   VolumeDataContainer* m = getVolumeDataContainer();
->>>>>>> c8a14ed2
+
 
   if(m_OutputFile.isEmpty() == true)
   {
-    ss << "The output file must be set before executing this filter.";
-    addErrorMessage(getHumanLabel(), ss.str(), -1);
+    QString ss = QObject::tr("The output file must be set before executing this filter.");
+    addErrorMessage(getHumanLabel(), ss, -1);
     setErrorCondition(-1);
   }
   if(m_WriteGrainIds == true)
   {
-    GET_PREREQ_DATA(m, DREAM3D, CellData, GrainIds, ss, -301, int32_t, Int32ArrayType, voxels, 1)
+    GET_PREREQ_DATA(m, DREAM3D, CellData, GrainIds, -301, int32_t, Int32ArrayType, voxels, 1)
   }
 }
 
@@ -168,37 +164,37 @@
   // Make sure any directory path is also available as the user may have just typed
   // in a path without actually creating the full path
   QFileInfo fi(m_OutputFile);
-QString parentPath = fi.path();
-    QDir dir;
+  QString parentPath = fi.path();
+  QDir dir;
   if(!dir.mkpath(parentPath))
   {
-    QString ss;
-    ss << "Error creating parent path '" << parentPath << "'";
+    QString ss = QObject::tr("Error creating parent path '%1'").arg(parentPath);
     notifyErrorMessage(ss, -1);
     setErrorCondition(-1);
     return;
   }
 
+
   int64_t totalPoints = m->getTotalPoints();
   size_t totalFields = m->getNumFieldTuples();
   size_t totalEnsembleTuples = m->getNumEnsembleTuples();
 
   dataCheck(false, totalPoints, totalFields, totalEnsembleTuples);
 
-  MXAFileWriter64 writer(m_OutputFile);
-  if(false == writer.initWriter())
-  {
-    QString ss;
-    ss << "Error opening file '" << parentPath << "'";
-    notifyErrorMessage(ss, -1);
-    setErrorCondition(-1);
+
+  QFile writer(getOutputFile());
+  if (!writer.open(QIODevice::WriteOnly | QIODevice::Text))
+  {
+    QString ss = QObject::tr("Avizo Output file could not be opened: %1").arg(getOutputFile());
+    setErrorCondition(-100);
+    notifyErrorMessage(ss, getErrorCondition());
     return;
   }
 
-  QString header = generateHeader();
-  writer.writeString(header);
-
-  err = writeData(writer);
+  QDataStream out(&writer);
+  generateHeader(out);
+
+  err = writeData(out);
 
   /* Let the GUI know we are done with this filter */
   notifyStatusMessage("Complete");
@@ -208,9 +204,8 @@
 // -----------------------------------------------------------------------------
 //
 // -----------------------------------------------------------------------------
-QString AvizoRectilinearCoordinateWriter::generateHeader()
-{
-  QString ss;
+void AvizoRectilinearCoordinateWriter::generateHeader(QDataStream &ss)
+{
   if(m_WriteBinaryFile == true)
   {
 #ifdef CMP_WORDS_BIGENDIAN
@@ -227,13 +222,13 @@
   ss << "# Dimensions in x-, y-, and z-direction\n";
   size_t x = 0, y = 0, z = 0;
   getVolumeDataContainer()->getDimensions(x, y, z);
-  ss << "define Lattice " << x << " " << y << " " << z << "\n";
-  ss << "define Coordinates " << (x + y + z) << "\n\n";
+  ss << "define Lattice " << (qint64)x << " " << (qint64)y << (qint64)z << "\n";
+  ss << "define Coordinates " << (qint64)(x + y + z) << "\n\n";
 
   ss << "Parameters {\n";
   ss << "     DREAM3DParams {\n";
   ss << "         Author \"DREAM3D\",\n";
-  ss << "         DateTime \"" << tifDateTime() << "\"\n";
+  ss << "         DateTime \"" << QDateTime::currentDateTime().toString() << "\"\n";
   ss << "     }\n";
 
   ss << "     Units {\n";
@@ -251,14 +246,12 @@
   ss << "Coordinates { float xyz } = @2\n\n";
 
   ss << "# Data section follows\n";
-
-  return ss.str();
-}
-
-// -----------------------------------------------------------------------------
-//
-// -----------------------------------------------------------------------------
-int AvizoRectilinearCoordinateWriter::writeData(MXAFileWriter64 &writer)
+}
+
+// -----------------------------------------------------------------------------
+//
+// -----------------------------------------------------------------------------
+int AvizoRectilinearCoordinateWriter::writeData(QDataStream &out)
 {
   size_t dims[3];
   getVolumeDataContainer()->getDimensions(dims);
@@ -266,14 +259,14 @@
   getVolumeDataContainer()->getOrigin(origin);
   float res[3];
   getVolumeDataContainer()->getResolution(res);
-  char newLine = '\n';
 
   QString start("@1 # GrainIds in z, y, x with X moving fastest, then Y, then Z\n");
-  writer.writeString(start);
+  out << start;
   if (true == m_WriteBinaryFile)
   {
-    writer.writeArray(m_GrainIds, getVolumeDataContainer()->getTotalPoints());
-    writer.writeValue<char>( &newLine); // This puts a new line character
+    out.writeRawData(reinterpret_cast<char*>(m_GrainIds), getVolumeDataContainer()->getTotalPoints() * sizeof(int32_t));
+    //writer.writeArray(m_GrainIds, getVolumeDataContainer()->getTotalPoints());
+    out << "\n";
   }
   else
   {
@@ -283,29 +276,29 @@
     QString ss;
     for (int64_t i = 0; i < totalPoints; ++i)
     {
-      ss << m_GrainIds[i];
+      out << m_GrainIds[i];
       if(count < 20)
       {
-        ss << " ";
+        ss = ss.append(" ");
         count++;
       }
       else
       {
-        ss << "\n";
-        writer.writeString(ss.str());
-        ss.str("");
+        out << "\n";
+        out << ss;
+        ss.clear();
         count = 0;
       }
     }
-    ss << "\n"; // Make sure there is a new line at the end of the data block
+    ss = ss.append("\n"); // Make sure there is a new line at the end of the data block
     // Pick up any remaining data that was not written because we did not have 20 items on a line.
-    writer.writeString(ss.str());
+    out << ss;
   }
 
 
 
   start = "@2 # x coordinates, then y, then z\n";
-  writer.writeString(start);
+  out << start;
   if (true == m_WriteBinaryFile)
   {
     for (int d = 0; d < 3; ++d)
@@ -315,21 +308,19 @@
       {
         coords[i] = origin[d] + (res[d] * i);
       }
-      writer.writeArray(&(coords.front()), dims[d]);
-      writer.writeValue<char>( &newLine); // This puts a new line character
+      out.writeRawData(reinterpret_cast<char*>(&(coords.front())), dims[d] * sizeof(float));
+      out << "\n"; // This puts a new line character
     }
   }
   else
   {
     for (int d = 0; d < 3; ++d)
     {
-      QString ss;
       for (size_t i = 0; i < dims[d]; ++i)
       {
-        ss << (origin[d] + (res[d] * i)) << " ";
+        out << (origin[d] + (res[d] * i)) << " ";
       }
-      ss << "\n";
-      writer.writeString(ss.str());
+      out << "\n";
     }
   }
 
