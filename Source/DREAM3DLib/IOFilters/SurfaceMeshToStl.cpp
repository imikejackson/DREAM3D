/* ============================================================================
 * Copyright (c) 2012 Michael A. Jackson (BlueQuartz Software)
 * Copyright (c) 2012 Dr. Michael A. Groeber (US Air Force Research Laboratories)
 * All rights reserved.
 *
 * Redistribution and use in source and binary forms, with or without modification,
 * are permitted provided that the following conditions are met:
 *
 * Redistributions of source code must retain the above copyright notice, this
 * list of conditions and the following disclaimer.
 *
 * Redistributions in binary form must reproduce the above copyright notice, this
 * list of conditions and the following disclaimer in the documentation and/or
 * other materials provided with the distribution.
 *
 * Neither the name of Michael A. Groeber, Michael A. Jackson, the US Air Force,
 * BlueQuartz Software nor the names of its contributors may be used to endorse
 * or promote products derived from this software without specific prior written
 * permission.
 *
 * THIS SOFTWARE IS PROVIDED BY THE COPYRIGHT HOLDERS AND CONTRIBUTORS "AS IS"
 * AND ANY EXPRESS OR IMPLIED WARRANTIES, INCLUDING, BUT NOT LIMITED TO, THE
 * IMPLIED WARRANTIES OF MERCHANTABILITY AND FITNESS FOR A PARTICULAR PURPOSE ARE
 * DISCLAIMED. IN NO EVENT SHALL THE COPYRIGHT HOLDER OR CONTRIBUTORS BE LIABLE
 * FOR ANY DIRECT, INDIRECT, INCIDENTAL, SPECIAL, EXEMPLARY, OR CONSEQUENTIAL
 * DAMAGES (INCLUDING, BUT NOT LIMITED TO, PROCUREMENT OF SUBSTITUTE GOODS OR
 * SERVICES; LOSS OF USE, DATA, OR PROFITS; OR BUSINESS INTERRUPTION) HOWEVER
 * CAUSED AND ON ANY THEORY OF LIABILITY, WHETHER IN CONTRACT, STRICT LIABILITY,
 * OR TORT (INCLUDING NEGLIGENCE OR OTHERWISE) ARISING IN ANY WAY OUT OF THE
 * USE OF THIS SOFTWARE, EVEN IF ADVISED OF THE POSSIBILITY OF SUCH DAMAGE.
 *
 *  This code was written under United States Air Force Contract number
 *                           FA8650-07-D-5800
 *
 * ~~~~~~~~~~~~~~~~~~~~~~~~~~~~~~~~~~~~~~~~~~~~~~~~~~~~~~~~~~~~~~~~~~~~~~~~~~ */

#include "SurfaceMeshToStl.h"

#include <map>
#include <set>

#include "MXA/MXA.h"
#include "MXA/Common/MXAEndian.h"
#include "MXA/Utilities/MXADir.h"
#include "MXA/Common/MXAMath.h"

// -----------------------------------------------------------------------------
//
// -----------------------------------------------------------------------------
SurfaceMeshToStl::SurfaceMeshToStl() :
  AbstractFilter(),
  m_SurfaceMeshFaceLabelsArrayName(DREAM3D::FaceData::SurfaceMeshFaceLabels),
  m_SurfaceMeshPhaseLabelsArrayName(DREAM3D::FaceData::SurfaceMeshPhaseLabels),
  m_OutputStlDirectory(""),
  m_OutputStlPrefix(""),
  m_GroupByPhase(false),
  m_SurfaceMeshFaceLabels(NULL),
  m_SurfaceMeshPhaseLabels(NULL)
{
  setupFilterParameters();
}

// -----------------------------------------------------------------------------
//
// -----------------------------------------------------------------------------
SurfaceMeshToStl::~SurfaceMeshToStl()
{
}

// -----------------------------------------------------------------------------
//
// -----------------------------------------------------------------------------
void SurfaceMeshToStl::setupFilterParameters()
{
  std::vector<FilterParameter::Pointer> parameters;
  {
    FilterParameter::Pointer option = FilterParameter::New();
    option->setHumanLabel("Output STL Directory");
    option->setPropertyName("OutputStlDirectory");
    option->setWidgetType(FilterParameter::OutputPathWidget);
    option->setValueType("string");
    parameters.push_back(option);
  }
  {
    FilterParameter::Pointer option = FilterParameter::New();
    option->setHumanLabel("Stl File Prefix");
    option->setPropertyName("OutputStlPrefix");
    option->setWidgetType(FilterParameter::StringWidget);
    option->setValueType("string");
    parameters.push_back(option);
  }
  {
    FilterParameter::Pointer option = FilterParameter::New();
    option->setHumanLabel("Group Files By Phase");
    option->setPropertyName("GroupByPhase");
    option->setWidgetType(FilterParameter::BooleanWidget);
    option->setValueType("bool");
    parameters.push_back(option);
  }
  setFilterParameters(parameters);
}

// -----------------------------------------------------------------------------
//
// -----------------------------------------------------------------------------
void SurfaceMeshToStl::readFilterParameters(AbstractFilterParametersReader* reader, int index)
{
  reader->openFilterGroup(this, index);
  /* Code to read the values goes between these statements */
/* FILTER_WIDGETCODEGEN_AUTO_GENERATED_CODE BEGIN*/
  setOutputStlDirectory( reader->readValue( "OutputStlDirectory", getOutputStlDirectory() ) );
  setOutputStlPrefix( reader->readValue( "OutputStlPrefix", getOutputStlPrefix() ) );
/* FILTER_WIDGETCODEGEN_AUTO_GENERATED_CODE END*/
  reader->closeFilterGroup();
}

// -----------------------------------------------------------------------------
//
// -----------------------------------------------------------------------------
int SurfaceMeshToStl::writeFilterParameters(AbstractFilterParametersWriter* writer, int index)
{
  writer->openFilterGroup(this, index);
  writer->writeValue("OutputStlDirectory", getOutputStlDirectory() );
  writer->writeValue("OutputStlPrefix", getOutputStlPrefix() );
<<<<<<< HEAD
  writer->writeValue("GroupByPhase", getGroupByPhase() );
=======
  writer->closeFilterGroup();
  return ++index; // we want to return the next index that was just written to
>>>>>>> 4355193f
}

// -----------------------------------------------------------------------------
//
// -----------------------------------------------------------------------------
void SurfaceMeshToStl::dataCheck(bool preflight, size_t voxels, size_t fields, size_t ensembles)
{
  setErrorCondition(0);
  if (m_OutputStlDirectory.empty() == true)
  {
    setErrorCondition(-1003);
    addErrorMessage(getHumanLabel(), "Stl Output Directory is Not set correctly", -382);
  }

  SurfaceMeshDataContainer* sm = getSurfaceMeshDataContainer();
  if (NULL == sm)
  {
    addErrorMessage(getHumanLabel(), "SurfaceMeshDataContainer is missing", -383);
    setErrorCondition(-384);
  }
  else
  {
    if (sm->getFaces().get() == NULL)
    {
      addErrorMessage(getHumanLabel(), "SurfaceMesh DataContainer missing Triangles", -384);
      setErrorCondition(-384);
    }
    if (sm->getVertices().get() == NULL)
    {
      addErrorMessage(getHumanLabel(), "SurfaceMesh DataContainer missing Nodes", -385);
      setErrorCondition(-384);
    }
    std::stringstream ss;
    GET_PREREQ_DATA(sm, DREAM3D, FaceData, SurfaceMeshFaceLabels, ss, -30, int32_t, Int32ArrayType, sm->getNumFaceTuples(), 2)

    if(m_GroupByPhase == true)
    {
      GET_PREREQ_DATA(sm, DREAM3D, FaceData, SurfaceMeshPhaseLabels, ss, -30, int32_t, Int32ArrayType, sm->getNumFaceTuples(), 2)
    }
  }
}


// -----------------------------------------------------------------------------
//
// -----------------------------------------------------------------------------
void SurfaceMeshToStl::preflight()
{
  /* Place code here that sanity checks input arrays and input values. Look at some
  * of the other DREAM3DLib/Filters/.cpp files for sample codes */
  dataCheck(true, 1, 1, 1);
}

// -----------------------------------------------------------------------------
//
// -----------------------------------------------------------------------------
void SurfaceMeshToStl::execute()
{
  int err = 0;
  std::stringstream ss;

  SurfaceMeshDataContainer* sm = getSurfaceMeshDataContainer();
  dataCheck(false, 1, 1, 1);
  if(getErrorCondition() < 0)
  {
    return;
  }



  // Make sure any directory path is also available as the user may have just typed
  // in a path without actually creating the full path
  if(!MXADir::mkdir(getOutputStlDirectory(), true))
  {
    std::stringstream ss;
    ss << "Error creating parent path '" << getOutputStlDirectory() << "'";
    notifyErrorMessage(ss.str(), -1);
    setErrorCondition(-1);
    return;
  }

  DREAM3D::SurfaceMesh::VertListPointer_t nodesPtr = sm->getVertices();
  DREAM3D::SurfaceMesh::Vert_t* nodes = nodesPtr->GetPointer(0);
  DREAM3D::SurfaceMesh::FaceListPointer_t trianglePtr = sm->getFaces();
  DREAM3D::SurfaceMesh::Face_t* triangles = trianglePtr->GetPointer(0);
  // Get the Labels(feature ids) for the triangles
  Int32ArrayType::Pointer faceLabelsPtr = boost::dynamic_pointer_cast<Int32ArrayType>(sm->getFaceData(DREAM3D::FaceData::SurfaceMeshFaceLabels));
  int32_t* faceLabels = faceLabelsPtr->GetPointer(0);

  Int32ArrayType::Pointer phaseLabelsPtr = Int32ArrayType::NullPointer();
  int32_t* phaseLabels = NULL;
  if (m_GroupByPhase == true)
  {
    phaseLabelsPtr = boost::dynamic_pointer_cast<Int32ArrayType>(sm->getFaceData(DREAM3D::FaceData::SurfaceMeshPhaseLabels));
    phaseLabels = phaseLabelsPtr->GetPointer(0);
  }

  int nTriangles = trianglePtr->GetNumberOfTuples();

  typedef std::pair<int, int> PairType;
  // Store all the unique Feature Ids
  std::map<int, int> uniqueGrainIdtoPhase;
  if (m_GroupByPhase == true) {
    for (int i = 0; i < nTriangles; i++)
    {
      uniqueGrainIdtoPhase.insert(PairType(faceLabels[i*2], phaseLabels[i*2]));
      uniqueGrainIdtoPhase.insert(PairType(faceLabels[i*2+1], phaseLabels[i*2]));
    }
  }
  else
  {
    for (int i = 0; i < nTriangles; i++)
    {
      uniqueGrainIdtoPhase.insert(PairType(faceLabels[i*2], 0));
      uniqueGrainIdtoPhase.insert(PairType(faceLabels[i*2+1], 0));
    }
  }
  unsigned char data[50];
  float* normal = (float*)data;
  float* vert1 = (float*)(data + 12);
  float* vert2 = (float*)(data + 24);
  float* vert3 = (float*)(data + 36);
  uint16_t* attrByteCount = (uint16_t*)(data + 48);
  *attrByteCount = 0;

  size_t totalWritten = 0;
  float u[3], w[3];
  float length;

  int grainId = 0;
  int triCount = 0;

  //Loop over the unique Feature Ids
  for (std::map<int, int>::iterator spinIter = uniqueGrainIdtoPhase.begin(); spinIter != uniqueGrainIdtoPhase.end(); ++spinIter )
  {
    PairType grainPhase = *spinIter;
    grainId = grainPhase.first;
    ss.str("");
    // Generate the output file name
    ss << getOutputStlDirectory() << MXADir::Separator << getOutputStlPrefix();
    if(m_GroupByPhase == true)
    {
      ss << "Phase_" << grainPhase.second << "_";
    }
    ss << "Grain_" << grainId << ".stl";

    std::string filename = ss.str();
    FILE* f = fopen(filename.c_str(), "wb");

    ss.str("");
    ss << "Writing STL for Grain Id " << grainId;
    notifyStatusMessage(ss.str());


    ss.str("");
    ss << "DREAM3D Generated For Grain ID " << grainId;
    if (m_GroupByPhase == true) {
      ss << " Phase " << grainPhase.second;
    }
    err = writeHeader(f, ss.str(), 0);
    triCount = 0; // Reset this to Zero. Increment for every triangle written

    // Loop over all the triangles for this spin
    for(int t = 0; t < nTriangles; ++t)
    {
      char winding = 2; // 2 = Do NOT write this triangle
      // Get the true indices of the 3 nodes
      int nId0 = triangles[t].verts[0];
      int nId1 = triangles[t].verts[1];
      int nId2 = triangles[t].verts[2];

      vert1[0] = static_cast<float>(nodes[nId0].pos[0]);
      vert1[1] = static_cast<float>(nodes[nId0].pos[1]);
      vert1[2] = static_cast<float>(nodes[nId0].pos[2]);

      if (faceLabels[t*2] == grainId)
      {
        winding = 0; // 0 = Write it using forward spin
      }
      else if (faceLabels[t*2+1] == grainId)
      {
        winding = 1; // Write it using backward spin
        // Switch the 2 node indices
        int t = nId1;
        nId1 = nId2;
        nId2 = t;
      }
      else
      {
        continue; // We do not match either spin so move to the next triangle
      }

      vert2[0] = static_cast<float>(nodes[nId1].pos[0]);
      vert2[1] = static_cast<float>(nodes[nId1].pos[1]);
      vert2[2] = static_cast<float>(nodes[nId1].pos[2]);

      vert3[0] = static_cast<float>(nodes[nId2].pos[0]);
      vert3[1] = static_cast<float>(nodes[nId2].pos[1]);
      vert3[2] = static_cast<float>(nodes[nId2].pos[2]);

      //
      // Compute the normal
      u[0] = vert2[0] - vert1[0];
      u[1] = vert2[1] - vert1[1];
      u[2] = vert2[2] - vert1[2];

      w[0] = vert3[0] - vert1[0];
      w[1] = vert3[1] - vert1[1];
      w[2] = vert3[2] - vert1[2];

      normal[0] = u[1] * w[2] - u[2] * w[1];
      normal[1] = u[2] * w[0] - u[0] * w[2];
      normal[2] = u[0] * w[1] - u[1] * w[0];

      length = sqrt(normal[0] * normal[0] + normal[1] * normal[1] + normal[2] * normal[2]);
      normal[0] = normal[0] / length;
      normal[1] = normal[1] / length;
      normal[2] = normal[2] / length;

      totalWritten = fwrite(data, 1, 50, f);
      if (totalWritten != 50)
      {
        ss.str("");
        ss << "Error Writing STL File. Not enough elements written for grain id " << grainId << " Wrote " << totalWritten << " of 50.";
        notifyErrorMessage(ss.str(), -1201);
      }
      triCount++;
    }
    fclose(f);
    err = writeNumTrianglesToFile(filename, triCount);
  }

  setErrorCondition(0);
  notifyStatusMessage("Complete");

  return;
}

// -----------------------------------------------------------------------------
//
// -----------------------------------------------------------------------------
int SurfaceMeshToStl::writeHeader(FILE* f, const std::string &header, int triCount)
{
  if (NULL == f)
  {
    return -1;
  }
  char h[80];
  size_t headlength = 80;
  if(header.length() < 80) headlength = header.length();
  ::memset(h, 0, 80);
  ::memcpy(h, header.data(), headlength);
  // Return the number of bytes written - which should be 80
  fwrite(h, 1, 80, f);
  fwrite(&triCount, 1, 4, f);
  return 0;
}

// -----------------------------------------------------------------------------
//
// -----------------------------------------------------------------------------
int SurfaceMeshToStl::writeNumTrianglesToFile(const std::string &filename, int triCount)
{
  // We need to update the number of triangles in the file
  int err =0;

  FILE* out = fopen(filename.c_str(), "r+b");
  fseek(out, 80L, SEEK_SET);
  fwrite( (char*)(&triCount), 1, 4, out);
  fclose(out);

  return err;
}

<|MERGE_RESOLUTION|>--- conflicted
+++ resolved
@@ -107,10 +107,8 @@
 {
   reader->openFilterGroup(this, index);
   /* Code to read the values goes between these statements */
-/* FILTER_WIDGETCODEGEN_AUTO_GENERATED_CODE BEGIN*/
-  setOutputStlDirectory( reader->readValue( "OutputStlDirectory", getOutputStlDirectory() ) );
-  setOutputStlPrefix( reader->readValue( "OutputStlPrefix", getOutputStlPrefix() ) );
-/* FILTER_WIDGETCODEGEN_AUTO_GENERATED_CODE END*/
+  /* FILTER_WIDGETCODEGEN_AUTO_GENERATED_CODE BEGIN*/
+  /* FILTER_WIDGETCODEGEN_AUTO_GENERATED_CODE END*/
   reader->closeFilterGroup();
 }
 
@@ -119,15 +117,13 @@
 // -----------------------------------------------------------------------------
 int SurfaceMeshToStl::writeFilterParameters(AbstractFilterParametersWriter* writer, int index)
 {
+  writer->openFilterGroup(this, index);
   writer->openFilterGroup(this, index);
   writer->writeValue("OutputStlDirectory", getOutputStlDirectory() );
   writer->writeValue("OutputStlPrefix", getOutputStlPrefix() );
-<<<<<<< HEAD
   writer->writeValue("GroupByPhase", getGroupByPhase() );
-=======
   writer->closeFilterGroup();
   return ++index; // we want to return the next index that was just written to
->>>>>>> 4355193f
 }
 
 // -----------------------------------------------------------------------------
@@ -163,7 +159,7 @@
     std::stringstream ss;
     GET_PREREQ_DATA(sm, DREAM3D, FaceData, SurfaceMeshFaceLabels, ss, -30, int32_t, Int32ArrayType, sm->getNumFaceTuples(), 2)
 
-    if(m_GroupByPhase == true)
+        if(m_GroupByPhase == true)
     {
       GET_PREREQ_DATA(sm, DREAM3D, FaceData, SurfaceMeshPhaseLabels, ss, -30, int32_t, Int32ArrayType, sm->getNumFaceTuples(), 2)
     }
