/* ============================================================================
 * Copyright (c) 2012 Michael A. Jackson (BlueQuartz Software)
 * Copyright (c) 2012 Dr. Michael A. Groeber (US Air Force Research Laboratories)
 * All rights reserved.
 *
 * Redistribution and use in source and binary forms, with or without modification,
 * are permitted provided that the following conditions are met:
 *
 * Redistributions of source code must retain the above copyright notice, this
 * list of conditions and the following disclaimer.
 *
 * Redistributions in binary form must reproduce the above copyright notice, this
 * list of conditions and the following disclaimer in the documentation and/or
 * other materials provided with the distribution.
 *
 * Neither the name of Michael A. Groeber, Michael A. Jackson, the US Air Force,
 * BlueQuartz Software nor the names of its contributors may be used to endorse
 * or promote products derived from this software without specific prior written
 * permission.
 *
 * THIS SOFTWARE IS PROVIDED BY THE COPYRIGHT HOLDERS AND CONTRIBUTORS "AS IS"
 * AND ANY EXPRESS OR IMPLIED WARRANTIES, INCLUDING, BUT NOT LIMITED TO, THE
 * IMPLIED WARRANTIES OF MERCHANTABILITY AND FITNESS FOR A PARTICULAR PURPOSE ARE
 * DISCLAIMED. IN NO EVENT SHALL THE COPYRIGHT HOLDER OR CONTRIBUTORS BE LIABLE
 * FOR ANY DIRECT, INDIRECT, INCIDENTAL, SPECIAL, EXEMPLARY, OR CONSEQUENTIAL
 * DAMAGES (INCLUDING, BUT NOT LIMITED TO, PROCUREMENT OF SUBSTITUTE GOODS OR
 * SERVICES; LOSS OF USE, DATA, OR PROFITS; OR BUSINESS INTERRUPTION) HOWEVER
 * CAUSED AND ON ANY THEORY OF LIABILITY, WHETHER IN CONTRACT, STRICT LIABILITY,
 * OR TORT (INCLUDING NEGLIGENCE OR OTHERWISE) ARISING IN ANY WAY OUT OF THE
 * USE OF THIS SOFTWARE, EVEN IF ADVISED OF THE POSSIBILITY OF SUCH DAMAGE.
 *
 *  This code was written under United States Air Force Contract number
 *                           FA8650-07-D-5800
 *
 * ~~~~~~~~~~~~~~~~~~~~~~~~~~~~~~~~~~~~~~~~~~~~~~~~~~~~~~~~~~~~~~~~~~~~~~~~~~ */

#ifndef _DATACONTAINER_READER_H_
#define _DATACONTAINER_READER_H_

#include <string>

#include "DREAM3DLib/DREAM3DLib.h"
#include "DREAM3DLib/Common/DREAM3DSetGetMacros.h"
#include "DREAM3DLib/Common/AbstractFilter.h"
<<<<<<< HEAD
#include "DREAM3DLib/DataContainers/VoxelDataContainer.h"

=======
#include "DREAM3DLib/Common/VoxelDataContainer.h"
#include "DREAM3DLib/Common/FilterPipeline.h"
>>>>>>> 4355193f

/**
 * @class DataContainerReader DataContainerReader.h DREAM3DLib/IOFilters/DataContainerReader.h
 * @brief
 * @author Michael A. Jackson for BlueQuartz Software
 * @date Jul 17, 2012
 * @version 1.0
 */
class DREAM3DLib_EXPORT DataContainerReader : public AbstractFilter
{
  public:
    DREAM3D_SHARED_POINTERS(DataContainerReader)
    DREAM3D_STATIC_NEW_MACRO(DataContainerReader)
    DREAM3D_TYPE_MACRO_SUPER(DataContainerReader, AbstractFilter)

    virtual ~DataContainerReader();

    DREAM3D_INSTANCE_STRING_PROPERTY(InputFile)
    DREAM3D_INSTANCE_PROPERTY(bool, ReadVoxelData)
    DREAM3D_INSTANCE_PROPERTY(bool, ReadSurfaceMeshData)
    DREAM3D_INSTANCE_PROPERTY(bool, ReadSolidMeshData)
    DREAM3D_INSTANCE_PROPERTY(bool, ReadAllArrays)

    DREAM3D_INSTANCE_PROPERTY(std::set<std::string>, SelectedVoxelCellArrays)
    DREAM3D_INSTANCE_PROPERTY(std::set<std::string>, SelectedVoxelFieldArrays)
    DREAM3D_INSTANCE_PROPERTY(std::set<std::string>, SelectedVoxelEnsembleArrays)

    DREAM3D_INSTANCE_PROPERTY(std::set<std::string>, SelectedSurfaceMeshVertexArrays)
    DREAM3D_INSTANCE_PROPERTY(std::set<std::string>, SelectedSurfaceMeshFaceArrays)
    DREAM3D_INSTANCE_PROPERTY(std::set<std::string>, SelectedSurfaceMeshEdgeArrays)
    DREAM3D_INSTANCE_PROPERTY(std::set<std::string>, SelectedSurfaceMeshFieldArrays)
    DREAM3D_INSTANCE_PROPERTY(std::set<std::string>, SelectedSurfaceMeshEnsembleArrays)

    DREAM3D_INSTANCE_PROPERTY(std::set<std::string>, SelectedSolidMeshVertexArrays)
    DREAM3D_INSTANCE_PROPERTY(std::set<std::string>, SelectedSolidMeshFaceArrays)
    DREAM3D_INSTANCE_PROPERTY(std::set<std::string>, SelectedSolidMeshEdgeArrays)



    virtual const std::string getGroupName() { return DREAM3D::FilterGroups::IOFilters; }
    virtual const std::string getSubGroupName() { return DREAM3D::FilterSubGroups::InputFilters; }
    virtual const std::string getHumanLabel() { return "Read DREAM3D Data File"; }

    FilterPipeline::Pointer getPipelinePointer() { return m_PipelineFromFile; }

    virtual void setupFilterParameters();
    /**
    * @brief This method will write the options to a file
    * @param writer The writer that is used to write the options to a file
    */
    virtual int writeFilterParameters(AbstractFilterParametersWriter* writer, int index);

    /**
    * @brief This method will read the options from a file
    * @param reader The reader that is used to read the options from a file
    */
    virtual void readFilterParameters(AbstractFilterParametersReader* reader, int index);

    /**
    * @brief Reimplemented from @see AbstractFilter class
    */
    virtual void execute();
    virtual void preflight();

    virtual void setVoxelSelectedArrayNames(std::set<std::string> selectedCellArrays,
                                            std::set<std::string> selectedFieldArrays,
                                            std::set<std::string> selectedEnsembleArrays);
    virtual void setSurfaceMeshSelectedArrayNames(std::set<std::string> selectedVertexArrays,
                                                  std::set<std::string> selectedFaceArrays,
                                                  std::set<std::string> selectedEdgeArrays,
                                                  std::set<std::string> selectedFieldArrays,
                                                  std::set<std::string> selectedEnsembleArrays);
    virtual void setSolidMeshSelectedArrayNames(std::set<std::string> selectedVertexArrays,
                                                std::set<std::string> selectedFaceArrays,
                                                std::set<std::string> selectedEdgeArrays);
    /**
     * @brief readExistingPipelineFromFile This will read the existing pipeline that is stored in the file and store it
     * in the class instance for later writing to another dream3d data file
     * @param fileId
     * @return
     */
    int readExistingPipelineFromFile(hid_t fileId);

    /**
     * @brief writeExistingPipelineToFile
     * @param writer
     * @param index
     * @return
     */
    int writeExistingPipelineToFile(AbstractFilterParametersWriter* writer, int index);

  protected:
    DataContainerReader();

    /**
    * @brief Checks for the appropriate parameter values and availability of
    * arrays in the data container
    * @param preflight
    * @param voxels The number of voxels
    * @param fields The number of fields
    * @param ensembles The number of ensembles
    */
    void dataCheck(bool preflight, size_t voxels, size_t fields, size_t ensembles);

  private:
    FilterPipeline::Pointer m_PipelineFromFile;

    DataContainerReader(const DataContainerReader&); // Copy Constructor Not Implemented
    void operator=(const DataContainerReader&); // Operator '=' Not Implemented


};

#endif /* _DATACONTAINER_READER_H_ */<|MERGE_RESOLUTION|>--- conflicted
+++ resolved
@@ -42,13 +42,8 @@
 #include "DREAM3DLib/DREAM3DLib.h"
 #include "DREAM3DLib/Common/DREAM3DSetGetMacros.h"
 #include "DREAM3DLib/Common/AbstractFilter.h"
-<<<<<<< HEAD
 #include "DREAM3DLib/DataContainers/VoxelDataContainer.h"
-
-=======
-#include "DREAM3DLib/Common/VoxelDataContainer.h"
 #include "DREAM3DLib/Common/FilterPipeline.h"
->>>>>>> 4355193f
 
 /**
  * @class DataContainerReader DataContainerReader.h DREAM3DLib/IOFilters/DataContainerReader.h
@@ -72,27 +67,35 @@
     DREAM3D_INSTANCE_PROPERTY(bool, ReadSolidMeshData)
     DREAM3D_INSTANCE_PROPERTY(bool, ReadAllArrays)
 
+    DREAM3D_INSTANCE_PROPERTY(std::set<std::string>, SelectedVoxelVertexArrays)
+    DREAM3D_INSTANCE_PROPERTY(std::set<std::string>, SelectedVoxelFaceArrays)
+    DREAM3D_INSTANCE_PROPERTY(std::set<std::string>, SelectedVoxelEdgeArrays)
     DREAM3D_INSTANCE_PROPERTY(std::set<std::string>, SelectedVoxelCellArrays)
     DREAM3D_INSTANCE_PROPERTY(std::set<std::string>, SelectedVoxelFieldArrays)
     DREAM3D_INSTANCE_PROPERTY(std::set<std::string>, SelectedVoxelEnsembleArrays)
 
-    DREAM3D_INSTANCE_PROPERTY(std::set<std::string>, SelectedSurfaceMeshVertexArrays)
-    DREAM3D_INSTANCE_PROPERTY(std::set<std::string>, SelectedSurfaceMeshFaceArrays)
-    DREAM3D_INSTANCE_PROPERTY(std::set<std::string>, SelectedSurfaceMeshEdgeArrays)
-    DREAM3D_INSTANCE_PROPERTY(std::set<std::string>, SelectedSurfaceMeshFieldArrays)
-    DREAM3D_INSTANCE_PROPERTY(std::set<std::string>, SelectedSurfaceMeshEnsembleArrays)
+    DREAM3D_INSTANCE_PROPERTY(std::set<std::string>, SelectedSurfaceVertexArrays)
+    DREAM3D_INSTANCE_PROPERTY(std::set<std::string>, SelectedSurfaceFaceArrays)
+    DREAM3D_INSTANCE_PROPERTY(std::set<std::string>, SelectedSurfaceEdgeArrays)
+    DREAM3D_INSTANCE_PROPERTY(std::set<std::string>, SelectedSurfaceFieldArrays)
+    DREAM3D_INSTANCE_PROPERTY(std::set<std::string>, SelectedSurfaceEnsembleArrays)
+
+    DREAM3D_INSTANCE_PROPERTY(std::set<std::string>, SelectedEdgeVertexArrays)
+    DREAM3D_INSTANCE_PROPERTY(std::set<std::string>, SelectedEdgeEdgeArrays)
+    DREAM3D_INSTANCE_PROPERTY(std::set<std::string>, SelectedEdgeFieldArrays)
+    DREAM3D_INSTANCE_PROPERTY(std::set<std::string>, SelectedEdgeEnsembleArrays)
+
+    DREAM3D_INSTANCE_PROPERTY(std::set<std::string>, SelectedVertexVertexArrays)
+    DREAM3D_INSTANCE_PROPERTY(std::set<std::string>, SelectedVertexFieldArrays)
+    DREAM3D_INSTANCE_PROPERTY(std::set<std::string>, SelectedVertexEnsembleArrays)
 
     DREAM3D_INSTANCE_PROPERTY(std::set<std::string>, SelectedSolidMeshVertexArrays)
     DREAM3D_INSTANCE_PROPERTY(std::set<std::string>, SelectedSolidMeshFaceArrays)
     DREAM3D_INSTANCE_PROPERTY(std::set<std::string>, SelectedSolidMeshEdgeArrays)
 
-
-
     virtual const std::string getGroupName() { return DREAM3D::FilterGroups::IOFilters; }
     virtual const std::string getSubGroupName() { return DREAM3D::FilterSubGroups::InputFilters; }
     virtual const std::string getHumanLabel() { return "Read DREAM3D Data File"; }
-
-    FilterPipeline::Pointer getPipelinePointer() { return m_PipelineFromFile; }
 
     virtual void setupFilterParameters();
     /**
@@ -116,7 +119,7 @@
     virtual void setVoxelSelectedArrayNames(std::set<std::string> selectedCellArrays,
                                             std::set<std::string> selectedFieldArrays,
                                             std::set<std::string> selectedEnsembleArrays);
-    virtual void setSurfaceMeshSelectedArrayNames(std::set<std::string> selectedVertexArrays,
+    virtual void setSurfaceSelectedArrayNames(std::set<std::string> selectedVertexArrays,
                                                   std::set<std::string> selectedFaceArrays,
                                                   std::set<std::string> selectedEdgeArrays,
                                                   std::set<std::string> selectedFieldArrays,
@@ -124,21 +127,7 @@
     virtual void setSolidMeshSelectedArrayNames(std::set<std::string> selectedVertexArrays,
                                                 std::set<std::string> selectedFaceArrays,
                                                 std::set<std::string> selectedEdgeArrays);
-    /**
-     * @brief readExistingPipelineFromFile This will read the existing pipeline that is stored in the file and store it
-     * in the class instance for later writing to another dream3d data file
-     * @param fileId
-     * @return
-     */
-    int readExistingPipelineFromFile(hid_t fileId);
 
-    /**
-     * @brief writeExistingPipelineToFile
-     * @param writer
-     * @param index
-     * @return
-     */
-    int writeExistingPipelineToFile(AbstractFilterParametersWriter* writer, int index);
 
   protected:
     DataContainerReader();
@@ -153,6 +142,9 @@
     */
     void dataCheck(bool preflight, size_t voxels, size_t fields, size_t ensembles);
 
+    int readExistingPipelineFromFile(hid_t fileId);
+    int writeExistingPipelineToFile(AbstractFilterParametersWriter* writer, int index);
+
   private:
     FilterPipeline::Pointer m_PipelineFromFile;
 
