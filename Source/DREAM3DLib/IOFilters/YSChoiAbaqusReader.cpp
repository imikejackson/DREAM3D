--- conflicted
+++ resolved
@@ -227,10 +227,6 @@
   float ea1, ea2, ea3;
 
   float q[5];
-<<<<<<< HEAD
-//	double denom;
-=======
->>>>>>> ecd813c5
   float g[3][3];
   for(int i=0;i<(xpoints*ypoints*zpoints);i++)
   {
