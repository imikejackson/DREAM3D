/* ============================================================================
 * Copyright (c) 2011 Michael A. Jackson (BlueQuartz Software)
 * Copyright (c) 2011 Dr. Michael A. Groeber (US Air Force Research Laboratories)
 * All rights reserved.
 *
 * Redistribution and use in source and binary forms, with or without modification,
 * are permitted provided that the following conditions are met:
 *
 * Redistributions of source code must retain the above copyright notice, this
 * list of conditions and the following disclaimer.
 *
 * Redistributions in binary form must reproduce the above copyright notice, this
 * list of conditions and the following disclaimer in the documentation and/or
 * other materials provided with the distribution.
 *
 * Neither the name of Michael A. Groeber, Michael A. Jackson, the US Air Force,
 * BlueQuartz Software nor the names of its contributors may be used to endorse
 * or promote products derived from this software without specific prior written
 * permission.
 *
 * THIS SOFTWARE IS PROVIDED BY THE COPYRIGHT HOLDERS AND CONTRIBUTORS "AS IS"
 * AND ANY EXPRESS OR IMPLIED WARRANTIES, INCLUDING, BUT NOT LIMITED TO, THE
 * IMPLIED WARRANTIES OF MERCHANTABILITY AND FITNESS FOR A PARTICULAR PURPOSE ARE
 * DISCLAIMED. IN NO EVENT SHALL THE COPYRIGHT HOLDER OR CONTRIBUTORS BE LIABLE
 * FOR ANY DIRECT, INDIRECT, INCIDENTAL, SPECIAL, EXEMPLARY, OR CONSEQUENTIAL
 * DAMAGES (INCLUDING, BUT NOT LIMITED TO, PROCUREMENT OF SUBSTITUTE GOODS OR
 * SERVICES; LOSS OF USE, DATA, OR PROFITS; OR BUSINESS INTERRUPTION) HOWEVER
 * CAUSED AND ON ANY THEORY OF LIABILITY, WHETHER IN CONTRACT, STRICT LIABILITY,
 * OR TORT (INCLUDING NEGLIGENCE OR OTHERWISE) ARISING IN ANY WAY OUT OF THE
 * USE OF THIS SOFTWARE, EVEN IF ADVISED OF THE POSSIBILITY OF SUCH DAMAGE.
 *
 *  This code was written under United States Air Force Contract number
 *                           FA8650-07-D-5800
 *
 * ~~~~~~~~~~~~~~~~~~~~~~~~~~~~~~~~~~~~~~~~~~~~~~~~~~~~~~~~~~~~~~~~~~~~~~~~~~ */

#include "SPParksWriter.h"

#include <QtCore/QtDebug>
#include <fstream>
//#include <QtCore/QString>
#include <sstream>
//#include <iomanip>
//#include <QMap>


#include <QtCore/QFileInfo>
#include <QtCore/QDir>
#include <QtCore/QFile>

// -----------------------------------------------------------------------------
//
// -----------------------------------------------------------------------------
SPParksWriter::SPParksWriter() :
FileWriter(),
m_GrainIdsArrayName(DREAM3D::CellData::GrainIds),
m_GrainIds(NULL)
{
  setupFilterParameters();
}

// -----------------------------------------------------------------------------
//
// -----------------------------------------------------------------------------
SPParksWriter::~SPParksWriter()
{

}

// -----------------------------------------------------------------------------
//
// -----------------------------------------------------------------------------
void SPParksWriter::setupFilterParameters()
{
  std::vector<FilterParameter::Pointer> parameters;
  {
    FilterParameter::Pointer option = FilterParameter::New();
    option->setHumanLabel("Output File");
    option->setPropertyName("OutputFile");
    option->setWidgetType(FilterParameter::OutputFileWidget);
    option->setFileExtension("*.spparks");
    option->setFileType("SPParks Sites File");
    option->setValueType("string");
    parameters.push_back(option);
  }
  setFilterParameters(parameters);
}
// -----------------------------------------------------------------------------
void SPParksWriter::readFilterParameters(AbstractFilterParametersReader* reader, int index)
{
  reader->openFilterGroup(this, index);
  /* Code to read the values goes between these statements */
/* FILTER_WIDGETCODEGEN_AUTO_GENERATED_CODE BEGIN*/
  setOutputFile( reader->readValue( "OutputFile", getOutputFile() ) );
/* FILTER_WIDGETCODEGEN_AUTO_GENERATED_CODE END*/
  reader->closeFilterGroup();
}

// -----------------------------------------------------------------------------
//
// -----------------------------------------------------------------------------
int SPParksWriter::writeFilterParameters(AbstractFilterParametersWriter* writer, int index)
{
  writer->openFilterGroup(this, index);
  writer->writeValue("OutputFile", getOutputFile() );
  writer->closeFilterGroup();
  return ++index; // we want to return the next index that was just written to
}

// -----------------------------------------------------------------------------
//
// -----------------------------------------------------------------------------
void SPParksWriter::dataCheck(bool preflight, size_t voxels, size_t fields, size_t ensembles)
{
  setErrorCondition(0);
<<<<<<< HEAD
  QString ss;
  VoxelDataContainer* m = getVoxelDataContainer();
=======
  std::stringstream ss;
  VolumeDataContainer* m = getVolumeDataContainer();
>>>>>>> c8a14ed2

  GET_PREREQ_DATA(m, DREAM3D, CellData, GrainIds, ss, -300, int32_t, Int32ArrayType, voxels, 1)
}

// -----------------------------------------------------------------------------
//
// -----------------------------------------------------------------------------
void SPParksWriter::preflight()
{
  dataCheck(true, 1, 1, 1);
}

// -----------------------------------------------------------------------------
//
// -----------------------------------------------------------------------------
int SPParksWriter::writeHeader()
{
    VolumeDataContainer* m = getVolumeDataContainer();
  if (NULL == m)
  {
    QString ss;
    ss << "DataContainer Pointer was NULL and Must be valid." << __FILE__ << "("<<__LINE__<<")";
    addErrorMessage(getHumanLabel(), ss.str(), -2);
    setErrorCondition(-1);
    return -1;
  }

  int64_t totalPoints = m->getTotalPoints();
  dataCheck(false, totalPoints, 1, 1);
  if (getErrorCondition() < 0)
  {
    return -40;
  }

  size_t udims[3] = {0,0,0};
  m->getDimensions(udims);
#if (CMP_SIZEOF_SIZE_T == 4)
  typedef int32_t DimType;
#else
  typedef int64_t DimType;
#endif
  DimType dims[3] = {
    static_cast<DimType>(udims[0]),
    static_cast<DimType>(udims[1]),
    static_cast<DimType>(udims[2]),
  };
  int64_t totalpoints = dims[0] * dims[1] * dims[2];


  std::ofstream outfile;
  outfile.open(getOutputFile().c_str(), std::ios_base::binary);
  if(!outfile)
  {
    qDebug() << "Failed to open: " << getOutputFile() ;
    return -1;
  }

  outfile << "-" ;
  outfile << "3 dimension" ;
  outfile << totalpoints << " sites" ;
  outfile << "26 max neighbors" ;
  outfile << "0 " << udims[0] << " xlo xhi" ;
  outfile << "0 " << udims[1] << " ylo yhi" ;
  outfile << "0 " << udims[2] << " zlo zhi" ;
  outfile ;
  outfile << "Values" ;
  outfile ;
  outfile.close();
  return 0;
}

// -----------------------------------------------------------------------------
//
// -----------------------------------------------------------------------------
int SPParksWriter::writeFile()
{
  VolumeDataContainer* m = getVolumeDataContainer();
  if (NULL == m)
  {
    QString ss;
    ss << "DataContainer Pointer was NULL and Must be valid." << __FILE__ << "("<<__LINE__<<")";
    addErrorMessage(getHumanLabel(), ss.str(), -2);
    setErrorCondition(-1);
    return -1;
  }

  int64_t totalPoints = m->getTotalPoints();
  dataCheck(false, totalPoints, 1, 1);
  if (getErrorCondition() < 0)
  {
    return -40;
  }

  size_t udims[3] = {0,0,0};
  m->getDimensions(udims);
#if (CMP_SIZEOF_SIZE_T == 4)
  typedef int32_t DimType;
#else
  typedef int64_t DimType;
#endif
  DimType dims[3] = {
    static_cast<DimType>(udims[0]),
    static_cast<DimType>(udims[1]),
    static_cast<DimType>(udims[2]),
  };
  int64_t totalpoints = dims[0] * dims[1] * dims[2];


  std::ofstream outfile;
  outfile.open(getOutputFile().c_str(), std::ios_base::binary | std::ios_base::app);
  if(!outfile)
  {
    qDebug() << "Failed to open: " << getOutputFile() ;
    return -1;
  }


  uint64_t millis = MXA::getMilliSeconds();
  uint64_t currentMillis = millis;
  uint64_t startMillis = millis;
  uint64_t estimatedTime = 0;
  float timeDiff = 0.0f;
  QString ss;

  int increment = totalpoints * .01;

  // Buffer the output with 4096 Bytes which is typically the size of a "Block" on a
  // modern Hard Drive. This should speed up the writes considerably
  char buffer[4096];
  outfile.rdbuf()->pubsetbuf(buffer, 4096);
  for (int k = 0; k < totalpoints; k++)
  {
    if (totalpoints % increment == 0)
    {
      currentMillis = MXA::getMilliSeconds();
      if (currentMillis - millis > 1000)
      {
        ss.str("");
        ss << static_cast<int>((float)(k)/(float)(totalpoints) * 100)<< " % Completed ";
        timeDiff = ((float)k / (float)(currentMillis - startMillis));
        estimatedTime = (float)(totalpoints - k) / timeDiff;
        ss << " Est. Time Remain: " << MXA::convertMillisToHrsMinSecs(estimatedTime);
        notifyStatusMessage(ss.str());
        millis = MXA::getMilliSeconds();
      }
    }
    outfile << k + 1 << " " << m_GrainIds[k] << "\n";
  }
  outfile.close();

  // If there is an error set this to something negative and also set a message
  notifyStatusMessage("Writing Ph File Complete");
  return 0;
}
<|MERGE_RESOLUTION|>--- conflicted
+++ resolved
@@ -36,17 +36,16 @@
 
 #include "SPParksWriter.h"
 
+#include <fstream>
+#include <sstream>
+
 #include <QtCore/QtDebug>
-#include <fstream>
-//#include <QtCore/QString>
-#include <sstream>
-//#include <iomanip>
-//#include <QMap>
-
-
+#include <QtCore/QDateTime>
 #include <QtCore/QFileInfo>
 #include <QtCore/QDir>
 #include <QtCore/QFile>
+
+#include "DREAM3DLib/Utilities/TimeUtilities.h"
 
 // -----------------------------------------------------------------------------
 //
@@ -72,7 +71,7 @@
 // -----------------------------------------------------------------------------
 void SPParksWriter::setupFilterParameters()
 {
-  std::vector<FilterParameter::Pointer> parameters;
+  QVector<FilterParameter::Pointer> parameters;
   {
     FilterParameter::Pointer option = FilterParameter::New();
     option->setHumanLabel("Output File");
@@ -113,15 +112,10 @@
 void SPParksWriter::dataCheck(bool preflight, size_t voxels, size_t fields, size_t ensembles)
 {
   setErrorCondition(0);
-<<<<<<< HEAD
-  QString ss;
-  VoxelDataContainer* m = getVoxelDataContainer();
-=======
-  std::stringstream ss;
   VolumeDataContainer* m = getVolumeDataContainer();
->>>>>>> c8a14ed2
-
-  GET_PREREQ_DATA(m, DREAM3D, CellData, GrainIds, ss, -300, int32_t, Int32ArrayType, voxels, 1)
+
+
+  GET_PREREQ_DATA(m, DREAM3D, CellData, GrainIds, -300, int32_t, Int32ArrayType, voxels, 1)
 }
 
 // -----------------------------------------------------------------------------
@@ -140,9 +134,9 @@
     VolumeDataContainer* m = getVolumeDataContainer();
   if (NULL == m)
   {
-    QString ss;
-    ss << "DataContainer Pointer was NULL and Must be valid." << __FILE__ << "("<<__LINE__<<")";
-    addErrorMessage(getHumanLabel(), ss.str(), -2);
+
+    QString ss = QObject::tr("DataContainer Pointer was NULL and Must be valid.%1(%2)").arg(__FILE__).arg(__LINE__);
+    addErrorMessage(getHumanLabel(), ss, -2);
     setErrorCondition(-1);
     return -1;
   }
@@ -170,7 +164,7 @@
 
 
   std::ofstream outfile;
-  outfile.open(getOutputFile().c_str(), std::ios_base::binary);
+  outfile.open(getOutputFile().toLatin1().data(), std::ios_base::binary);
   if(!outfile)
   {
     qDebug() << "Failed to open: " << getOutputFile() ;
@@ -184,9 +178,9 @@
   outfile << "0 " << udims[0] << " xlo xhi" ;
   outfile << "0 " << udims[1] << " ylo yhi" ;
   outfile << "0 " << udims[2] << " zlo zhi" ;
-  outfile ;
+  outfile << "\n";
   outfile << "Values" ;
-  outfile ;
+  outfile << "\n";
   outfile.close();
   return 0;
 }
@@ -199,9 +193,9 @@
   VolumeDataContainer* m = getVolumeDataContainer();
   if (NULL == m)
   {
-    QString ss;
-    ss << "DataContainer Pointer was NULL and Must be valid." << __FILE__ << "("<<__LINE__<<")";
-    addErrorMessage(getHumanLabel(), ss.str(), -2);
+
+    QString ss = QObject::tr("DataContainer Pointer was NULL and Must be valid.%1(%2").arg(__FILE__).arg(__LINE__);
+    addErrorMessage(getHumanLabel(), ss, -2);
     setErrorCondition(-1);
     return -1;
   }
@@ -229,7 +223,7 @@
 
 
   std::ofstream outfile;
-  outfile.open(getOutputFile().c_str(), std::ios_base::binary | std::ios_base::app);
+  outfile.open(getOutputFile().toLatin1().data(), std::ios_base::binary | std::ios_base::app);
   if(!outfile)
   {
     qDebug() << "Failed to open: " << getOutputFile() ;
@@ -237,15 +231,15 @@
   }
 
 
-  uint64_t millis = MXA::getMilliSeconds();
+  uint64_t millis = QDateTime::currentMSecsSinceEpoch();
   uint64_t currentMillis = millis;
   uint64_t startMillis = millis;
   uint64_t estimatedTime = 0;
   float timeDiff = 0.0f;
-  QString ss;
+
 
   int increment = totalpoints * .01;
-
+  QTextStream ss;
   // Buffer the output with 4096 Bytes which is typically the size of a "Block" on a
   // modern Hard Drive. This should speed up the writes considerably
   char buffer[4096];
@@ -254,16 +248,16 @@
   {
     if (totalpoints % increment == 0)
     {
-      currentMillis = MXA::getMilliSeconds();
+      currentMillis = QDateTime::currentMSecsSinceEpoch();
       if (currentMillis - millis > 1000)
       {
-        ss.str("");
+        ss.reset();
         ss << static_cast<int>((float)(k)/(float)(totalpoints) * 100)<< " % Completed ";
         timeDiff = ((float)k / (float)(currentMillis - startMillis));
         estimatedTime = (float)(totalpoints - k) / timeDiff;
-        ss << " Est. Time Remain: " << MXA::convertMillisToHrsMinSecs(estimatedTime);
-        notifyStatusMessage(ss.str());
-        millis = MXA::getMilliSeconds();
+        ss << " Est. Time Remain: " << DREAM3D::convertMillisToHrsMinSecs(estimatedTime);
+        notifyStatusMessage( *(ss.string()));
+        millis = QDateTime::currentMSecsSinceEpoch();
       }
     }
     outfile << k + 1 << " " << m_GrainIds[k] << "\n";
