--- conflicted
+++ resolved
@@ -47,6 +47,8 @@
 
 #include "DREAM3DLib/DREAM3DVersion.h"
 
+#include "DREAM3DLib/Common/DREAM3DMath.h"
+
 
 // -----------------------------------------------------------------------------
 //
@@ -77,7 +79,7 @@
 // -----------------------------------------------------------------------------
 void LosAlamosFFTWriter::setupFilterParameters()
 {
-  std::vector<FilterParameter::Pointer> parameters;
+  QVector<FilterParameter::Pointer> parameters;
   {
     FilterParameter::Pointer option = FilterParameter::New();
     option->setHumanLabel("Output File");
@@ -121,26 +123,18 @@
 void LosAlamosFFTWriter::dataCheck(bool preflight, size_t voxels, size_t fields, size_t ensembles)
 {
   setErrorCondition(0);
-<<<<<<< HEAD
-  QString ss;
-  VoxelDataContainer* m = getVoxelDataContainer();
+  VolumeDataContainer* m = getVolumeDataContainer();
   if(getOutputFile().isEmpty() == true)
-=======
-  std::stringstream ss;
-  VolumeDataContainer* m = getVolumeDataContainer();
-  if(getOutputFile().empty() == true)
->>>>>>> c8a14ed2
-  {
-    ss.str("");
-    ss << ClassName() << " needs the Output File Set and it was not.";
-    addErrorMessage(getHumanLabel(), ss.str(), -1);
+  {
+    QString ss = QObject::tr("%1 needs the Output File Set and it was not.").arg(ClassName());
+    addErrorMessage(getHumanLabel(), ss, -1);
     setErrorCondition(-387);
   }
 
 
-  GET_PREREQ_DATA(m, DREAM3D, CellData, GrainIds, ss, -300, int32_t, Int32ArrayType, voxels, 1)
-  GET_PREREQ_DATA(m, DREAM3D, CellData, CellPhases, ss, -302, int32_t, Int32ArrayType, voxels, 1)
-  GET_PREREQ_DATA(m, DREAM3D, CellData, CellEulerAngles, ss, -305, float, FloatArrayType, voxels, 3)
+  GET_PREREQ_DATA(m, DREAM3D, CellData, GrainIds, -300, int32_t, Int32ArrayType, voxels, 1)
+  GET_PREREQ_DATA(m, DREAM3D, CellData, CellPhases, -302, int32_t, Int32ArrayType, voxels, 1)
+  GET_PREREQ_DATA(m, DREAM3D, CellData, CellEulerAngles, -305, float, FloatArrayType, voxels, 3)
 }
 
 // -----------------------------------------------------------------------------
@@ -167,13 +161,13 @@
   VolumeDataContainer* m = getVolumeDataContainer();
   if (NULL == m)
   {
-    QString ss;
-    ss << "DataContainer Pointer was NULL and Must be valid." << __FILE__ << "(" << __LINE__<<")";
-    addErrorMessage(getHumanLabel(), ss.str(), -1);
+
+    QString ss = QObject::tr("DataContainer Pointer was NULL and Must be valid.%1(%2)").arg(__FILE__).arg(__LINE__);
+    addErrorMessage(getHumanLabel(), ss, -1);
     setErrorCondition(-1);
     return -1;
   }
-  QString ss;
+
   int64_t totalPoints = m->getTotalPoints();
   size_t numgrains = m->getNumFieldTuples();
   size_t numensembles = m->getNumEnsembleTuples();
@@ -196,22 +190,21 @@
 
   // Make sure any directory path is also available as the user may have just typed
   // in a path without actually creating the full path
-  QString parentPath = QFileInfo::parentPath(getOutputFile());
-    QDir dir;
-  if(!dir.mkpath(parentPath))
-  {
-    ss.str("");
-    ss << "Error creating parent path '" << parentPath << "'";
+  QFileInfo fi(getOutputFile());
+  QDir parentPath(fi.path());
+  if(!parentPath.mkpath("."))
+  {
+
+    QString ss = QObject::tr("Error creating parent path '%1'").arg(parentPath.absolutePath());
     notifyErrorMessage(ss, -1);
     setErrorCondition(-1);
     return -1;
   }
 
-  FILE* f = fopen(getOutputFile().c_str(), "wb");
+  FILE* f = fopen(getOutputFile().toLatin1().data(), "wb");
   if(NULL == f)
   {
-    ss.str("");
-    ss << "Error Opening File for writing '" << getOutputFile() << "'";
+    QString ss = QObject::tr("Error Opening File for writing '%1'").arg(getOutputFile());
     notifyErrorMessage(ss, -1);
     setErrorCondition(-1);
     return -1;
