--- conflicted
+++ resolved
@@ -581,21 +581,12 @@
     scalarsToWrite.push_back(w0);
   }
 
-<<<<<<< HEAD
-  if(m_WriteIPFColors == true)
-  {
-    VtkScalarWriter* w0 = static_cast<VtkScalarWriter*>(new VoxelIPFColorScalarWriter<VolumeDataContainer>(m));
-    w0->m_WriteBinaryFiles = m_WriteBinaryFile;
-    scalarsToWrite.push_back(w0);
-  }
-=======
 //  if(m_WriteIPFColors == true)
 //  {
 //    VtkScalarWriter* w0 = static_cast<VtkScalarWriter*>(new VoxelIPFColorScalarWriter<VoxelDataContainer>(m));
 //    w0->m_WriteBinaryFiles = m_WriteBinaryFile;
 //    scalarsToWrite.push_back(w0);
 //  }
->>>>>>> d5d3b1d5
 
   if (m_WriteEulerAngles == true)
   {
