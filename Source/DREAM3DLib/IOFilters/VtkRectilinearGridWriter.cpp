/* ============================================================================
 * Copyright (c) 2012 Michael A. Jackson (BlueQuartz Software)
 * Copyright (c) 2012 Dr. Michael A. Groeber (US Air Force Research Laboratories)
 * All rights reserved.
 *
 * Redistribution and use in source and binary forms, with or without modification,
 * are permitted provided that the following conditions are met:
 *
 * Redistributions of source code must retain the above copyright notice, this
 * list of conditions and the following disclaimer.
 *
 * Redistributions in binary form must reproduce the above copyright notice, this
 * list of conditions and the following disclaimer in the documentation and/or
 * other materials provided with the distribution.
 *
 * Neither the name of Michael A. Groeber, Michael A. Jackson, the US Air Force,
 * BlueQuartz Software nor the names of its contributors may be used to endorse
 * or promote products derived from this software without specific prior written
 * permission.
 *
 * THIS SOFTWARE IS PROVIDED BY THE COPYRIGHT HOLDERS AND CONTRIBUTORS "AS IS"
 * AND ANY EXPRESS OR IMPLIED WARRANTIES, INCLUDING, BUT NOT LIMITED TO, THE
 * IMPLIED WARRANTIES OF MERCHANTABILITY AND FITNESS FOR A PARTICULAR PURPOSE ARE
 * DISCLAIMED. IN NO EVENT SHALL THE COPYRIGHT HOLDER OR CONTRIBUTORS BE LIABLE
 * FOR ANY DIRECT, INDIRECT, INCIDENTAL, SPECIAL, EXEMPLARY, OR CONSEQUENTIAL
 * DAMAGES (INCLUDING, BUT NOT LIMITED TO, PROCUREMENT OF SUBSTITUTE GOODS OR
 * SERVICES; LOSS OF USE, DATA, OR PROFITS; OR BUSINESS INTERRUPTION) HOWEVER
 * CAUSED AND ON ANY THEORY OF LIABILITY, WHETHER IN CONTRACT, STRICT LIABILITY,
 * OR TORT (INCLUDING NEGLIGENCE OR OTHERWISE) ARISING IN ANY WAY OUT OF THE
 * USE OF THIS SOFTWARE, EVEN IF ADVISED OF THE POSSIBILITY OF SUCH DAMAGE.
 *
 *  This code was written under United States Air Force Contract number
 *                           FA8650-07-D-5800
 *
 * ~~~~~~~~~~~~~~~~~~~~~~~~~~~~~~~~~~~~~~~~~~~~~~~~~~~~~~~~~~~~~~~~~~~~~~~~~~ */


#include "VtkRectilinearGridWriter.h"


#include <QtCore/QFileInfo>
#include <QtCore/QDir>
#include <QtCore/QFile>

#include "EbsdLib/TSL/AngFields.h"
#include "EbsdLib/HKL/CtfFields.h"

// -----------------------------------------------------------------------------
//
// -----------------------------------------------------------------------------
VtkRectilinearGridWriter::VtkRectilinearGridWriter() :
  AbstractFilter(),
  m_DataContainerName(DREAM3D::Defaults::VolumeDataContainerName),
  m_CellAttributeMatrixName(DREAM3D::Defaults::CellAttributeMatrixName),
  m_OutputFile(""),
  m_WriteBinaryFile(false),
  m_FeatureIdsArrayName(DREAM3D::CellData::FeatureIds),
  m_FeatureIds(NULL)
{
  setupFilterParameters();
}

// -----------------------------------------------------------------------------
//
// -----------------------------------------------------------------------------
VtkRectilinearGridWriter::~VtkRectilinearGridWriter()
{
}


// -----------------------------------------------------------------------------
//
// -----------------------------------------------------------------------------
void VtkRectilinearGridWriter::setupFilterParameters()
{
  FilterParameterVector parameters;
  {
    FilterParameter::Pointer option = FilterParameter::New();
    option->setHumanLabel("Output File");
    option->setPropertyName("OutputFile");
    option->setWidgetType(FilterParameter::OutputFileWidget);
    option->setFileExtension("*.vtk");
    option->setFileType("VTK Rectilinear Grid");
    option->setValueType("string");
    parameters.push_back(option);
  }
  {
    FilterParameter::Pointer option = FilterParameter::New();
    option->setHumanLabel("Write Binary File");
    option->setPropertyName("WriteBinaryFile");
    option->setWidgetType(FilterParameter::BooleanWidget);
    option->setValueType("bool");
    parameters.push_back(option);
  }
  setFilterParameters(parameters);
}

// -----------------------------------------------------------------------------
void VtkRectilinearGridWriter::readFilterParameters(AbstractFilterParametersReader* reader, int index)
{
  reader->openFilterGroup(this, index);
  /* Code to read the values goes between these statements */
  /* FILTER_WIDGETCODEGEN_AUTO_GENERATED_CODE BEGIN*/
  setOutputFile( reader->readString( "OutputFile", getOutputFile() ) );
  setWriteBinaryFile( reader->readValue("WriteBinaryFile", false) );
  /* FILTER_WIDGETCODEGEN_AUTO_GENERATED_CODE END*/
  reader->closeFilterGroup();
}

// -----------------------------------------------------------------------------
//
// -----------------------------------------------------------------------------
int VtkRectilinearGridWriter::writeFilterParameters(AbstractFilterParametersWriter* writer, int index)
{
  writer->openFilterGroup(this, index);
  writer->writeValue("OutputFile", getOutputFile() );
  writer->writeValue("WriteBinaryFile", getWriteBinaryFile() );
  writer->closeFilterGroup();
  return ++index; // we want to return the next index that was just written to
}

// -----------------------------------------------------------------------------
//
// -----------------------------------------------------------------------------
void VtkRectilinearGridWriter::dataCheck()
{
  setErrorCondition(0);

  VolumeDataContainer* m = getDataContainerArray()->getPrereqDataContainer<VolumeDataContainer, AbstractFilter>(this, getDataContainerName(), false);
  if(getErrorCondition() < 0) { return; }
  AttributeMatrix* attrMat = m->getPrereqAttributeMatrix<AbstractFilter>(this, getCellAttributeMatrixName(), -301);
  if(getErrorCondition() < 0) { return; }

  if(m_OutputFile.isEmpty() == true)
  {
    QString ss = QObject::tr("The output file must be set before executing this filter.");
    addErrorMessage(getHumanLabel(), ss, -1);
    setErrorCondition(-1);
  }

  // Make sure what we are checking is an actual file name and not a directory
  QFileInfo fi(m_OutputFile);
  if (fi.isDir() == false)
  {
    QDir parentPath = fi.path();
    if (parentPath.exists() == false)
    {
      QString ss = QObject::tr("The directory path for the output file does not exist.");
      addWarningMessage(getHumanLabel(), ss, -1);
    }
  }
  else
  {
    QString ss = QObject::tr("The output file path is a path to an existing directory. Please change the path to point to a file");
    addErrorMessage(getHumanLabel(), ss, -1);
    setErrorCondition(-1);
  }

  QVector<int> dims(1, 1);
  m_FeatureIdsPtr = attrMat->getPrereqArray<DataArray<int32_t>, AbstractFilter>(this, m_FeatureIdsArrayName, -301, dims); /* Assigns the shared_ptr<> to an instance variable that is a weak_ptr<> */
  if( NULL != m_FeatureIdsPtr.lock().get() ) /* Validate the Weak Pointer wraps a non-NULL pointer to a DataArray<T> object */
  { m_FeatureIds = m_FeatureIdsPtr.lock()->getPointer(0); } /* Now assign the raw pointer to data from the DataArray<T> object */
}

// -----------------------------------------------------------------------------
//
// -----------------------------------------------------------------------------
void VtkRectilinearGridWriter::preflight()
{
  dataCheck();
}

// -----------------------------------------------------------------------------
//
// -----------------------------------------------------------------------------
void VtkRectilinearGridWriter::execute()
{
  setErrorCondition(0);
  dataCheck();

  // Make sure any directory path is also available as the user may have just typed
  // in a path without actually creating the full path
  QFileInfo fi(m_OutputFile);
  QString parentPath = fi.path();
  QDir dir;
  if(!dir.mkpath(parentPath))
  {

    QString ss = QObject::tr("Error creating parent path '%1'").arg(parentPath);
    notifyErrorMessage(ss, -1);
    setErrorCondition(-1);
    return;
  }

  int err = write(m_OutputFile);

  if (err < 0)
  {
    QString ss = QObject::tr("Error writing output vtk file '%1'\n ").arg(m_OutputFile);
    addErrorMessage(getHumanLabel(), ss, err);
    setErrorCondition(-1);
  }

  notifyStatusMessage("Complete");
}


// -----------------------------------------------------------------------------
//
// -----------------------------------------------------------------------------
int VtkRectilinearGridWriter::write(const QString& file)
{
  VolumeDataContainer* r = getDataContainerArray()->getDataContainerAs<VolumeDataContainer>(getDataContainerName());

  int err = 0;
  FILE* f = NULL;
  f = fopen(file.toLatin1().data(), "wb");
  if(NULL == f)
  {
    return -1;
  }
  // Write the correct header
  if(m_WriteBinaryFile == true)
  {
    WRITE_RECTILINEAR_GRID_HEADER("BINARY", r, r->getXPoints() + 1, r->getYPoints() + 1, r->getZPoints() + 1)
  }
  else
  {
    WRITE_RECTILINEAR_GRID_HEADER("ASCII", r, r->getXPoints() + 1, r->getYPoints() + 1, r->getZPoints() + 1)
  }

  // Write the XCoords
  VtkRectilinearGridWriter::WriteCoords(f, "X_COORDINATES", "float", r->getXPoints() + 1, 0.0f - r->getXRes() * 0.5f, (float)(r->getXPoints() + 1 * r->getXRes()), r->getXRes(), m_WriteBinaryFile);
  VtkRectilinearGridWriter::WriteCoords(f, "Y_COORDINATES", "float", r->getYPoints() + 1, 0.0f - r->getYRes() * 0.5f, (float)(r->getYPoints() + 1 * r->getYRes()), r->getYRes(), m_WriteBinaryFile);
  VtkRectilinearGridWriter::WriteCoords(f, "Z_COORDINATES", "float", r->getZPoints() + 1, 0.0f - r->getZRes() * 0.5f, (float)(r->getZPoints() + 1 * r->getZRes()), r->getZRes(), m_WriteBinaryFile);

  size_t totalPoints = r->getXPoints() * r->getYPoints() * r->getZPoints();
  fprintf(f, "CELL_DATA %d\n", (int)totalPoints);


  int index = 0;
  QString ss = QObject::tr("Writing Feature Ids");
  notifyStatusMessage(ss);
  if (m_WriteBinaryFile == true)
  {
    WRITE_VTK_FEATURE_IDS_BINARY(r, DREAM3D::CellData::FeatureIds);
  }
  else
  {
    WRITE_VTK_FEATURE_IDS_ASCII(r, DREAM3D::CellData::FeatureIds, m_FeatureIds)
  }
  if(err < 0)
  {
    QString ss = QObject::tr("Error writing vtk file '%1'\n ").arg(file);
    addErrorMessage(getHumanLabel(), ss, err);
    setErrorCondition(-100);
  }
  // Close the file
  fclose(f);
  return err;
<<<<<<< HEAD
}
=======
}


>>>>>>> 3195fb55
<|MERGE_RESOLUTION|>--- conflicted
+++ resolved
@@ -258,10 +258,4 @@
   // Close the file
   fclose(f);
   return err;
-<<<<<<< HEAD
-}
-=======
-}
-
-
->>>>>>> 3195fb55
+}