/* ============================================================================
 * Copyright (c) 2012 Michael A. Jackson (BlueQuartz Software)
 * Copyright (c) 2012 Dr. Michael A. Groeber (US Air Force Research Laboratories)
 * All rights reserved.
 *
 * Redistribution and use in source and binary forms, with or without modification,
 * are permitted provided that the following conditions are met:
 *
 * Redistributions of source code must retain the above copyright notice, this
 * list of conditions and the following disclaimer.
 *
 * Redistributions in binary form must reproduce the above copyright notice, this
 * list of conditions and the following disclaimer in the documentation and/or
 * other materials provided with the distribution.
 *
 * Neither the name of Michael A. Groeber, Michael A. Jackson, the US Air Force,
 * BlueQuartz Software nor the names of its contributors may be used to endorse
 * or promote products derived from this software without specific prior written
 * permission.
 *
 * THIS SOFTWARE IS PROVIDED BY THE COPYRIGHT HOLDERS AND CONTRIBUTORS "AS IS"
 * AND ANY EXPRESS OR IMPLIED WARRANTIES, INCLUDING, BUT NOT LIMITED TO, THE
 * IMPLIED WARRANTIES OF MERCHANTABILITY AND FITNESS FOR A PARTICULAR PURPOSE ARE
 * DISCLAIMED. IN NO EVENT SHALL THE COPYRIGHT HOLDER OR CONTRIBUTORS BE LIABLE
 * FOR ANY DIRECT, INDIRECT, INCIDENTAL, SPECIAL, EXEMPLARY, OR CONSEQUENTIAL
 * DAMAGES (INCLUDING, BUT NOT LIMITED TO, PROCUREMENT OF SUBSTITUTE GOODS OR
 * SERVICES; LOSS OF USE, DATA, OR PROFITS; OR BUSINESS INTERRUPTION) HOWEVER
 * CAUSED AND ON ANY THEORY OF LIABILITY, WHETHER IN CONTRACT, STRICT LIABILITY,
 * OR TORT (INCLUDING NEGLIGENCE OR OTHERWISE) ARISING IN ANY WAY OUT OF THE
 * USE OF THIS SOFTWARE, EVEN IF ADVISED OF THE POSSIBILITY OF SUCH DAMAGE.
 *
 *  This code was written under United States Air Force Contract number
 *                           FA8650-07-D-5800
 *
 * ~~~~~~~~~~~~~~~~~~~~~~~~~~~~~~~~~~~~~~~~~~~~~~~~~~~~~~~~~~~~~~~~~~~~~~~~~~ */

#ifndef VTKRECTILINEARGRIDWRITER_H_
#define VTKRECTILINEARGRIDWRITER_H_

#include <string>

#include "EbsdLib/EbsdConstants.h"
#include "EbsdLib/TSL/AngConstants.h"
#include "EbsdLib/HKL/CtfConstants.h"

#include "DREAM3DLib/DREAM3DLib.h"
#include "DREAM3DLib/Common/DREAM3DSetGetMacros.h"
#include "DREAM3DLib/Common/AbstractFilter.h"
#include "DREAM3DLib/DataContainers/VoxelDataContainer.h"
#include "DREAM3DLib/VTKUtils/VTKFileWriters.hpp"


/**
 * @class VTKRectilinearGridFileWriter VTKRectilinearGridFileWriter.h DREAM3D/Common/VTKUtils/VTKRectilinearGridFileWriter.h
 * @brief This is the main class to call when you want to write voxel based data
 * to a Rectilinear Grid based VTK data set. In order to write Scalar attributes
 * one needs to also include a vector of VtkScalarWriter objects. Each VtkScalarWriter
 * subclass knows how to write a specific scalar array to the file. When implementing
 * those subclasses keep in mind that you should be able to write both the ASCII
 * and Binary versions of your data to the VTK File.
 * @author Michael A. Jackson for BlueQuartz Software
 * @date Jun 13, 2011
 * @version 1.0
 */
class DREAM3DLib_EXPORT VtkRectilinearGridWriter : public AbstractFilter
{
  public:
    DREAM3D_SHARED_POINTERS(VtkRectilinearGridWriter)
    DREAM3D_STATIC_NEW_MACRO(VtkRectilinearGridWriter)
    DREAM3D_TYPE_MACRO_SUPER(VtkRectilinearGridWriter, AbstractFilter)

    virtual ~VtkRectilinearGridWriter();

    //------ Required Cell Data
    DREAM3D_INSTANCE_STRING_PROPERTY(GrainIdsArrayName)
    DREAM3D_INSTANCE_STRING_PROPERTY(ParentIdsArrayName)
    DREAM3D_INSTANCE_STRING_PROPERTY(CellPhasesArrayName)
    DREAM3D_INSTANCE_STRING_PROPERTY(GoodVoxelsArrayName)
    DREAM3D_INSTANCE_STRING_PROPERTY(GlobAlphaArrayName)
    DREAM3D_INSTANCE_STRING_PROPERTY(BCArrayName)
    DREAM3D_INSTANCE_STRING_PROPERTY(ConfidenceIndexArrayName)
    DREAM3D_INSTANCE_STRING_PROPERTY(ImageQualityArrayName)
    DREAM3D_INSTANCE_STRING_PROPERTY(GrainReferenceRotationsArrayName)
    DREAM3D_INSTANCE_STRING_PROPERTY(GrainReferenceMisorientationsArrayName)
    DREAM3D_INSTANCE_STRING_PROPERTY(GrainReferenceCAxisMisorientationsArrayName)
    DREAM3D_INSTANCE_STRING_PROPERTY(KernelAverageMisorientationsArrayName)
    DREAM3D_INSTANCE_STRING_PROPERTY(GBEuclideanDistancesArrayName)
    DREAM3D_INSTANCE_STRING_PROPERTY(TJEuclideanDistancesArrayName)
    DREAM3D_INSTANCE_STRING_PROPERTY(QPEuclideanDistancesArrayName)
    DREAM3D_INSTANCE_STRING_PROPERTY(CellEulerAnglesArrayName)
    DREAM3D_INSTANCE_STRING_PROPERTY(EquivalentDiametersArrayName)
    DREAM3D_INSTANCE_STRING_PROPERTY(SchmidsArrayName)

    DREAM3D_INSTANCE_STRING_PROPERTY(OutputFile)
    DREAM3D_INSTANCE_PROPERTY(bool, WriteGrainIds)
    DREAM3D_INSTANCE_PROPERTY(bool, WriteParentIds)
    DREAM3D_INSTANCE_PROPERTY(bool, WritePhaseIds)
    DREAM3D_INSTANCE_PROPERTY(bool, WriteBandContrasts)
    DREAM3D_INSTANCE_PROPERTY(bool, WriteConfidenceIndicies)
    DREAM3D_INSTANCE_PROPERTY(bool, WriteImageQualities)
    DREAM3D_INSTANCE_PROPERTY(bool, WriteGoodVoxels)
    DREAM3D_INSTANCE_PROPERTY(bool, WriteGlobAlpha)
    //DREAM3D_INSTANCE_PROPERTY(bool, WriteRodriguesGAMColors)
    DREAM3D_INSTANCE_PROPERTY(bool, WriteGrainReferenceMisorientations)
    DREAM3D_INSTANCE_PROPERTY(bool, WriteGrainReferenceCAxisMisorientations)
    DREAM3D_INSTANCE_PROPERTY(bool, WriteKernelAverageMisorientations)
    //DREAM3D_INSTANCE_PROPERTY(bool, WriteIPFColors)
    DREAM3D_INSTANCE_PROPERTY(bool, WriteGBEuclideanDistanceMap)
    DREAM3D_INSTANCE_PROPERTY(bool, WriteTJEuclideanDistanceMap)
    DREAM3D_INSTANCE_PROPERTY(bool, WriteQPEuclideanDistanceMap)
    DREAM3D_INSTANCE_PROPERTY(bool, WriteSchmidFactors)
    DREAM3D_INSTANCE_PROPERTY(bool, WriteGrainSizes)
    DREAM3D_INSTANCE_PROPERTY(bool, WriteEulerAngles)
    DREAM3D_INSTANCE_PROPERTY(bool, WriteBinaryFile)


    virtual void preflight();

    virtual const std::string getGroupName() { return DREAM3D::FilterGroups::IOFilters; }
    virtual const std::string getSubGroupName() { return DREAM3D::FilterSubGroups::OutputFilters; }
    virtual const std::string getHumanLabel() { return "Write Vtk File (Rectilinear Grid)"; }

    virtual void setupFilterParameters();
    /**
    * @brief This method will write the options to a file
    * @param writer The writer that is used to write the options to a file
    */
<<<<<<< HEAD
    virtual void writeFilterParameters(AbstractFilterParametersWriter* writer);

=======
    virtual int writeFilterParameters(AbstractFilterParametersWriter* writer, int index);
    
>>>>>>> 4355193f
    /**
    * @brief This method will read the options from a file
    * @param reader The reader that is used to read the options from a file
    */
    virtual void readFilterParameters(AbstractFilterParametersReader* reader, int index);

    /**
    * @brief Reimplemented from @see AbstractFilter class
    */
    virtual void execute();

    /**
        * @brief This function writes a set of Axis coordinates to that are needed
        * for a Rectilinear Grid based data set.
        * @param f The "C" FILE* pointer to the file being written to.
        * @param axis The name of the Axis that is being written
        * @param type The type of primitive being written (float, int, ...)
        * @param npoints The total number of points in the array
        * @param min The minimum value of the axis
        * @param max The maximum value of the axis
        * @param step The step value between each point on the axis.
        */
    template<typename T>
    static int WriteCoords(FILE* f, const char* axis, const char* type, int64_t npoints, T min, T max, T step, bool binary)
    {
      int err = 0;
      fprintf(f, "%s %lld %s\n", axis, npoints, type);
      if (binary == true)
      {
        T* data = new T[npoints];
        T d;
        for (int idx = 0; idx < npoints; ++idx)
        {
          d = idx * step + min;
          MXA::Endian::FromSystemToBig::convert<T>(d);
          data[idx] = d;
        }
        size_t totalWritten = fwrite(static_cast<void*>(data), sizeof(T), static_cast<size_t>(npoints), f);
        delete[] data;
        if (totalWritten != static_cast<size_t>(npoints) )
        {
          std::cout << "Error Writing Binary VTK Data into file " << std::endl;
          fclose(f);
          return -1;
        }

      }
      else
      {
        T d;
        for (int idx = 0; idx < npoints; ++idx)
        {
          d = idx * step + min;
          fprintf(f, "%f ", d);
          if (idx % 20 == 0 && idx != 0) { fprintf(f, "\n"); }
        }
        fprintf(f, "\n");
      }
      return err;
    }


    /**
     * @brief WriteDataArrayToFile
     * @param filename
     * @param data
     * @param dims
     * @param res
     * @param dataType
     * @param writeBinary
     * @return
     */
    template<typename T>
    static int WriteDataArrayToFile(const std::string& filename, DataArray<T>* data, size_t* dims, float* res,
                                    const std::string& dataType, bool writeBinary )
    {
      int err = 0;
      FILE* f = NULL;
      f = fopen(filename.c_str(), "wb");
      if(NULL == f)
      {
        std::cout << "Could not open file for writing" << std::endl;
        std::cout << "  FileName: " << filename << std::endl;
        std::cout << "  Dataset Name: " << data->GetName() << std::endl;
        return -1;
      }
      // Write the correct header
      if(writeBinary == true)
      {
        WRITE_RECTILINEAR_GRID_HEADER("BINARY", NULL, (dims[0] + 1), (dims[1] + 1), (dims[2] + 1) )
      }
      else
      {
        WRITE_RECTILINEAR_GRID_HEADER("ASCII", NULL, (dims[0] + 1), (dims[1] + 1), (dims[2] + 1) )
      }

      // Write the XCoords
      VtkRectilinearGridWriter::WriteCoords(f, "X_COORDINATES", "float", dims[0] + 1, 0.0f - res[0] * 0.5f, (float)(dims[0] + 1 * res[0]), res[0], writeBinary);
      VtkRectilinearGridWriter::WriteCoords(f, "Y_COORDINATES", "float", dims[1] + 1, 0.0f - res[1] * 0.5f, (float)(dims[1] + 1 * res[1] ), res[1], writeBinary);
      VtkRectilinearGridWriter::WriteCoords(f, "Z_COORDINATES", "float", dims[2] + 1, 0.0f - res[2] * 0.5f, (float)(dims[2] + 1 * res[2]), res[2], writeBinary);

      size_t total = dims[0] * dims[1] * dims[2];
      int numComp = data->GetNumberOfComponents();
      fprintf(f, "CELL_DATA %d\n", (int)total);

      fprintf(f, "SCALARS %s %s %d\n", data->GetName().c_str(), dataType.c_str(), numComp);
      fprintf(f, "LOOKUP_TABLE default\n");
#ifdef MXA_LITTLE_ENDIAN
      data->byteSwapElements();
#endif
      int64_t totalWritten = fwrite(data->GetPointer(0), sizeof(T), (total * numComp), f);
      if (totalWritten != (total))
      {
        std::cout << "Error Writing Binary VTK Data:" << std::endl;
        std::cout << "  FileName: " << filename << std::endl;
        std::cout << "  Dataset Name: " << data->GetName() << std::endl;
      }
#ifdef MXA_LITTLE_ENDIAN
      data->byteSwapElements();
#endif
      // Close the file
      fclose(f);
      return err;
    }


  protected:
    VtkRectilinearGridWriter();

    void dataCheck(bool preflight, size_t voxels, size_t fields, size_t ensembles);


  private:
    int32_t* m_GrainIds;
    int32_t* m_ParentIds;
    int32_t* m_CellPhases;
    int32_t* m_BC;
    int32_t* m_GlobAlpha;
    float* m_ImageQuality;
    float* m_ConfidenceIndex;
    bool*    m_GoodVoxels;
    float*   m_CellEulerAngles;
    float*   m_GBEuclideanDistances;
    float*   m_TJEuclideanDistances;
    float*   m_QPEuclideanDistances;
    float*   m_GrainReferenceRotations;
    float*   m_GrainReferenceMisorientations;
    float*   m_GrainReferenceCAxisMisorientations;
    float*   m_KernelAverageMisorientations;
    float*   m_EquivalentDiameters;
    float*   m_Schmids;


    VtkRectilinearGridWriter(const VtkRectilinearGridWriter&); // Copy Constructor Not Implemented
    void operator=(const VtkRectilinearGridWriter&); // Operator '=' Not Implemented

    int write(const std::string& file, VoxelDataContainer* r, std::vector<VtkScalarWriter*>& scalars);



};

#endif /* VTKRECTILINEARGRIDWRITER_H_ */<|MERGE_RESOLUTION|>--- conflicted
+++ resolved
@@ -125,13 +125,8 @@
     * @brief This method will write the options to a file
     * @param writer The writer that is used to write the options to a file
     */
-<<<<<<< HEAD
-    virtual void writeFilterParameters(AbstractFilterParametersWriter* writer);
-
-=======
     virtual int writeFilterParameters(AbstractFilterParametersWriter* writer, int index);
-    
->>>>>>> 4355193f
+
     /**
     * @brief This method will read the options from a file
     * @param reader The reader that is used to read the options from a file
