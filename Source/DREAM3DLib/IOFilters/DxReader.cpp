/* ============================================================================
 * Copyright (c) 2011 Michael A. Jackson (BlueQuartz Software)
 * Copyright (c) 2011 Dr. Michael A. Groeber (US Air Force Research Laboratories)
 * All rights reserved.
 *
 * Redistribution and use in source and binary forms, with or without modification,
 * are permitted provided that the following conditions are met:
 *
 * Redistributions of source code must retain the above copyright notice, this
 * list of conditions and the following disclaimer.
 *
 * Redistributions in binary form must reproduce the above copyright notice, this
 * list of conditions and the following disclaimer in the documentation and/or
 * other materials provided with the distribution.
 *
 * Neither the name of Michael A. Groeber, Michael A. Jackson, the US Air Force,
 * BlueQuartz Software nor the names of its contributors may be used to endorse
 * or promote products derived from this software without specific prior written
 * permission.
 *
 * THIS SOFTWARE IS PROVIDED BY THE COPYRIGHT HOLDERS AND CONTRIBUTORS "AS IS"
 * AND ANY EXPRESS OR IMPLIED WARRANTIES, INCLUDING, BUT NOT LIMITED TO, THE
 * IMPLIED WARRANTIES OF MERCHANTABILITY AND FITNESS FOR A PARTICULAR PURPOSE ARE
 * DISCLAIMED. IN NO EVENT SHALL THE COPYRIGHT HOLDER OR CONTRIBUTORS BE LIABLE
 * FOR ANY DIRECT, INDIRECT, INCIDENTAL, SPECIAL, EXEMPLARY, OR CONSEQUENTIAL
 * DAMAGES (INCLUDING, BUT NOT LIMITED TO, PROCUREMENT OF SUBSTITUTE GOODS OR
 * SERVICES; LOSS OF USE, DATA, OR PROFITS; OR BUSINESS INTERRUPTION) HOWEVER
 * CAUSED AND ON ANY THEORY OF LIABILITY, WHETHER IN CONTRACT, STRICT LIABILITY,
 * OR TORT (INCLUDING NEGLIGENCE OR OTHERWISE) ARISING IN ANY WAY OUT OF THE
 * USE OF THIS SOFTWARE, EVEN IF ADVISED OF THE POSSIBILITY OF SUCH DAMAGE.
 *
 *  This code was written under United States Air Force Contract number
 *                           FA8650-07-D-5800
 *
 * ~~~~~~~~~~~~~~~~~~~~~~~~~~~~~~~~~~~~~~~~~~~~~~~~~~~~~~~~~~~~~~~~~~~~~~~~~~ */
#include "DxReader.h"

#include <QtCore/QtDebug>
#include <fstream>

#include <QtCore/QFileInfo>

// -----------------------------------------------------------------------------
//
// -----------------------------------------------------------------------------
DxReader::DxReader() :
FileReader(),
m_InputFile(""),
m_GrainIdsArrayName(DREAM3D::CellData::GrainIds),
m_GrainIds(NULL)
{
  m_Origin.x = 0.0;
  m_Origin.y = 0.0;
  m_Origin.z = 0.0;

  m_Resolution.x = 1.0;
  m_Resolution.y = 1.0;
  m_Resolution.z = 1.0;

  m_Dims[0] = 0; m_Dims[1] = 0; m_Dims[2] = 0;
  setupFilterParameters();
}

// -----------------------------------------------------------------------------
//
// -----------------------------------------------------------------------------
DxReader::~DxReader()
{
}

// -----------------------------------------------------------------------------
//
// -----------------------------------------------------------------------------
void DxReader::setupFilterParameters()
{
  std::vector<FilterParameter::Pointer> parameters;
  {
    FilterParameter::Pointer option = FilterParameter::New();
    option->setHumanLabel("Input File");
    option->setPropertyName("InputFile");
    option->setWidgetType(FilterParameter::InputFileWidget);
    option->setFileExtension("*.dx");
    option->setValueType("string");
    parameters.push_back(option);
  }
  {
    FilterParameter::Pointer option = FilterParameter::New();
    option->setHumanLabel("Origin");
    option->setPropertyName("Origin");
    option->setWidgetType(FilterParameter::FloatVec3Widget);
    option->setValueType("FloatVec3Widget_t");
    option->setUnits("XYZ");
    parameters.push_back(option);
  }
  {
    FilterParameter::Pointer option = FilterParameter::New();
    option->setHumanLabel("Resolution");
    option->setPropertyName("Resolution");
    option->setWidgetType(FilterParameter::FloatVec3Widget);
    option->setValueType("FloatVec3Widget_t");
    option->setUnits("XYZ");
    parameters.push_back(option);
  }
  setFilterParameters(parameters);
}

// -----------------------------------------------------------------------------
void DxReader::readFilterParameters(AbstractFilterParametersReader* reader, int index)
{
  reader->openFilterGroup(this, index);
  /* Code to read the values goes between these statements */
/* FILTER_WIDGETCODEGEN_AUTO_GENERATED_CODE BEGIN*/
  setInputFile( reader->readValue( "InputFile", getInputFile() ) );
  setOrigin( reader->readValue("Origin", getOrigin() ) );
  setResolution( reader->readValue("Resolution", getResolution() ) );
/* FILTER_WIDGETCODEGEN_AUTO_GENERATED_CODE END*/
  reader->closeFilterGroup();
}

// -----------------------------------------------------------------------------
//
// -----------------------------------------------------------------------------
int DxReader::writeFilterParameters(AbstractFilterParametersWriter* writer, int index)
{
  writer->openFilterGroup(this, index);
  writer->writeValue("InputFile", getInputFile() );
  writer->writeValue("Origin", getOrigin() );
  writer->writeValue("Resolution", getResolution() );
  writer->closeFilterGroup();
  return ++index; // we want to return the next index that was just written to
}

// -----------------------------------------------------------------------------
//
// -----------------------------------------------------------------------------
void DxReader::dataCheck(bool preflight, size_t voxels, size_t fields, size_t ensembles)
{

  setErrorCondition(0);
<<<<<<< HEAD
  QString ss;
  VoxelDataContainer* m = getVoxelDataContainer();
=======
  std::stringstream ss;
  VolumeDataContainer* m = getVolumeDataContainer();
>>>>>>> c8a14ed2

  if (getInputFile().isEmpty() == true)
  {
    ss << ClassName() << " needs the Input File Set and it was not.";
    setErrorCondition(-387);
    addErrorMessage(getHumanLabel(), ss.str(), getErrorCondition());
  }
  else if (MXAFileInfo::exists(getInputFile()) == false)
  {
    ss << "The input file does not exist.";
    setErrorCondition(-388);
    addErrorMessage(getHumanLabel(), ss.str(), getErrorCondition());
  }
  CREATE_NON_PREREQ_DATA(m, DREAM3D, CellData, GrainIds, ss, int32_t, Int32ArrayType, 0, voxels, 1)

  m->setResolution(m_Resolution.x, m_Resolution.y, m_Resolution.z);
  m->setOrigin(m_Origin.x, m_Origin.y, m_Origin.z);

  if (m_InStream.is_open() == true)
  {
    m_InStream.close();
  }
// We need to read the header of the input file to get the dimensions
  m_InStream.open(getInputFile().c_str(), std::ios_base::binary);
  if(!m_InStream)
  {
    ss.clear();
    ss << " Runtime Error. The input file '" << getInputFile() << "' could not be"
        << " opened for reading. Do you have access to this file?";
    setErrorCondition(-49800);
    addErrorMessage(getHumanLabel(), ss.str(), getErrorCondition());
    return;
  }

  int error = readHeader();
  m_InStream.close();
  if (error < 0)
  {
    setErrorCondition(error);
    ss.clear();
    ss << "Error occurred trying to parse the dimensions from the input file. Is the input file a Dx file?";
    addErrorMessage(getHumanLabel(), ss.str(), -11000);
  }

}

// -----------------------------------------------------------------------------
//
// -----------------------------------------------------------------------------
void DxReader::preflight()
{
  dataCheck(true, 1, 1, 1);
}

// -----------------------------------------------------------------------------
//
// -----------------------------------------------------------------------------
void DxReader::execute()
{
  QString ss;
  int err = 0;

  m_InStream.open(getInputFile().c_str(), std::ios_base::binary);
  if(!m_InStream)
  {
    ss.clear();
    ss << " Runtime Error. The input file '" << getInputFile() << "' could not be"
        << " opened for reading. Do you have access to this file?";
    setErrorCondition(-49801);
    addErrorMessage(getHumanLabel(), ss.str(), getErrorCondition());
    return;
  }

  err = readHeader();
  if(err < 0)
  {
    m_InStream.close();
    return;
  }
  err = readFile();
  m_InStream.close();
  if(err < 0)
  {
    return;
  }

}


//-----------------------------------------------------------------------------
//
// -----------------------------------------------------------------------------
int DxReader::readHeader()
{
<<<<<<< HEAD
  VoxelDataContainer* m = getVoxelDataContainer();
  QString ss;
=======
  VolumeDataContainer* m = getVolumeDataContainer();
  std::stringstream ss;
>>>>>>> c8a14ed2
  int error = 0;

  QString line;
  QString delimeters(", ;\t"); /* delimeters to split the data */
  std::vector<QString> tokens; /* vector to store the split data */

  getline(m_InStream, line, '\n');
  tokenize(line, tokens, delimeters);

  // Process the header information and look for the QString "counts"
  // Then read the data size after that
  size_t pos1 = 0;
  while (pos1 == 0)
  { // continue until we find the keyword
    for (size_t i = 0; i < tokens.size(); i++)
    {
      if(tokens[i] == "counts")
      {
        pos1 = i;
      }
    }
    // Read the next line of the header if we did not find the keyword
    // in the line
    if(pos1 == 0)
    {
      tokens.clear();
      getline(m_InStream, line, '\n');
      tokenize(line, tokens, delimeters);
      if(tokens.size() == 20)
      {
        ss.clear();
        ss << "ERROR: Unable to read data dimensions from the header" ;
        addErrorMessage(getHumanLabel(), ss.str(), -7);
        setErrorCondition(-499);
        m_InStream.close();
        return -499;
      }
    }
  }

  int nx = 0;
  int ny = 0;
  int nz = 0;

  if(pos1 != 0)
  {
    error = 0;
    error += sscanf(tokens[pos1 + 1].c_str(), "%d", &nz);
    error += sscanf(tokens[pos1 + 2].c_str(), "%d", &ny);
    error += sscanf(tokens[pos1 + 3].c_str(), "%d", &nx);
    tokens.clear();
    // The dimensions listed in the DX file are always one greater
    // than the actual dimensions
    nx--;
    ny--;
    nz--;
  }

//  qDebug() << "INFO: DX data dimensions: " ;
//  qDebug() << "nz= " << nz ;
//  qDebug() << "ny= " << ny ;
//  qDebug() << "nx= " << nx ;

  //The DX file has a unique format of 20 entries on each line. I have
  //no idea who initiated this insanity but I am about to perpetuate
  //it.
  //
  //The most simple thing to do is to read the entire dataset into one
  //long vector and then read that vector to assign values to the grid

  //  ADR:  6 Sep 08; time to make the input much more general!
  //  equivalent to list-direcvted input in Fortran, actually !!

  pos1 = 0;
  while (pos1 == 0)
  { // continue until we find the keyword
    for (size_t i = 0; i < tokens.size(); i++)
    {
      if(tokens[i] == "items")
      {
        pos1 = i;
      }
    }
    // Read the next line of the header if we did not find the keyword
    // in the line
    if(pos1 == 0)
    {
      tokens.clear();
      getline(m_InStream, line, '\n');
      tokenize(line, tokens, delimeters);
      if(tokens.size() == 20)
      {
        ss.clear();
        ss << "ERROR: Unable to locate the last header line" ;
        addErrorMessage(getHumanLabel(), ss.str(), -8);
        setErrorCondition(-496);
        m_InStream.close();
        return -496;
      }
    }
  } // when we get here, we are looking at data
  int points = 0;
  if(pos1 != 0)
  {
    error = 0;
    error += sscanf(tokens[pos1 + 1].c_str(), "%d", &points);
    tokens.clear();
  }
  m->setDimensions(nx, ny, nz);
//  qDebug() << "Compare no. points " << points << " with x*y*z: " << nx * ny * nz ;
  return error;
}

// -----------------------------------------------------------------------------
//
// -----------------------------------------------------------------------------
int DxReader::readFile()
{
<<<<<<< HEAD
  QString ss;
  VoxelDataContainer* m = getVoxelDataContainer();
=======
  std::stringstream ss;
  VolumeDataContainer* m = getVolumeDataContainer();
>>>>>>> c8a14ed2
  if (NULL == m)
  {
    ss.clear();
    ss << "DataContainer Pointer was NULL and Must be valid." << __FILE__ << "("<<__LINE__<<")";
    addErrorMessage(getHumanLabel(), ss.str(), -5);
    setErrorCondition(-5);
    return -1;
  }

  QString line;
  QString delimeters(", ;\t"); /* delimeters to split the data */
  std::vector<QString> tokens; /* vector to store the split data */

  int error, spin; /* dummy variables */

  bool finished_header, finished_data;
  finished_header = true;
  finished_data = false;
  size_t index = 0;

  size_t totalPoints = m->getTotalPoints();

  // Remove the array that we are about to create first as a 'datacheck()' was called from the super class's 'execute'
  // method which is performed before this function. This will cause an error -501 because the array with the name
  // m_GrainIdsArrayName already exists but of size 1, not the size we are going to read. So we get rid of the array
  m->removeCellData(m_GrainIdsArrayName);
  // Rerun the data check in order to allocate the array to store the data from the .dx file.
//  dataCheck(false, totalPoints, m->getNumFieldTuples(), m->getNumEnsembleTuples());
  CREATE_NON_PREREQ_DATA(m, DREAM3D, CellData, GrainIds, ss, int32_t, Int32ArrayType, 0, totalPoints, 1)


  if (getErrorCondition() < 0)
  {
    m_InStream.close();
    return -1;
  }


  while (getline(m_InStream, line, '\n') != NULL)
  {

    // Get the remaining lines of the header and ignore
    tokens.clear();
    error = 0;
    tokenize(line, tokens, delimeters);

    size_t total = m->getTotalPoints();
    if( index == total || ( finished_header && tokens.size() != 0 && tokens[0] == "attribute") )
    {
      finished_data = true;
    }

    // Allocate the DataArray at this point:
    if(finished_header && !finished_data)
    {
      for (size_t in_spins = 0; in_spins < tokens.size(); in_spins++)
      {
        error += sscanf(tokens[in_spins].c_str(), "%d", &spin);
        m_GrainIds[index] =  spin;
        ++index;
      }
    }
  }

  if(index != static_cast<size_t>(m->getTotalPoints()))
  {
    ss.clear();
    ss << "ERROR: data size does not match header dimensions" ;
    ss << "\t" << index << "\t" << m->getTotalPoints() ;
    setErrorCondition(-495);
    addErrorMessage(getHumanLabel(), ss.str(), getErrorCondition());
    m_InStream.close();
    return getErrorCondition();
  }

  tokens.clear();
  m_InStream.close();


  // Find the unique set of grain ids
//  QSet<int32_t> grainIdSet;
//  for (int64_t i = 0; i < totalPoints; ++i)
//  {
//    grainIdSet.insert(m_GrainIds[i]);
//  }
//  for (QSet<int32_t>::iterator iter = grainIdSet.begin(); iter != grainIdSet.end(); ++iter )
//  {
//    qDebug() << "Grain ID: " << (*iter) ;
//  }

  notifyStatusMessage("Complete");
  return 0;
}
<|MERGE_RESOLUTION|>--- conflicted
+++ resolved
@@ -44,10 +44,10 @@
 //
 // -----------------------------------------------------------------------------
 DxReader::DxReader() :
-FileReader(),
-m_InputFile(""),
-m_GrainIdsArrayName(DREAM3D::CellData::GrainIds),
-m_GrainIds(NULL)
+  FileReader(),
+  m_InputFile(""),
+  m_GrainIdsArrayName(DREAM3D::CellData::GrainIds),
+  m_GrainIds(NULL)
 {
   m_Origin.x = 0.0;
   m_Origin.y = 0.0;
@@ -73,7 +73,7 @@
 // -----------------------------------------------------------------------------
 void DxReader::setupFilterParameters()
 {
-  std::vector<FilterParameter::Pointer> parameters;
+  QVector<FilterParameter::Pointer> parameters;
   {
     FilterParameter::Pointer option = FilterParameter::New();
     option->setHumanLabel("Input File");
@@ -109,11 +109,11 @@
 {
   reader->openFilterGroup(this, index);
   /* Code to read the values goes between these statements */
-/* FILTER_WIDGETCODEGEN_AUTO_GENERATED_CODE BEGIN*/
+  /* FILTER_WIDGETCODEGEN_AUTO_GENERATED_CODE BEGIN*/
   setInputFile( reader->readValue( "InputFile", getInputFile() ) );
   setOrigin( reader->readValue("Origin", getOrigin() ) );
   setResolution( reader->readValue("Resolution", getResolution() ) );
-/* FILTER_WIDGETCODEGEN_AUTO_GENERATED_CODE END*/
+  /* FILTER_WIDGETCODEGEN_AUTO_GENERATED_CODE END*/
   reader->closeFilterGroup();
 }
 
@@ -137,44 +137,38 @@
 {
 
   setErrorCondition(0);
-<<<<<<< HEAD
+  VolumeDataContainer* m = getVolumeDataContainer();
   QString ss;
-  VoxelDataContainer* m = getVoxelDataContainer();
-=======
-  std::stringstream ss;
-  VolumeDataContainer* m = getVolumeDataContainer();
->>>>>>> c8a14ed2
+  QFileInfo fi(getInputFile());
 
   if (getInputFile().isEmpty() == true)
   {
-    ss << ClassName() << " needs the Input File Set and it was not.";
+    ss = QObject::tr("%1 needs the Input File Set and it was not.").arg(ClassName());
     setErrorCondition(-387);
-    addErrorMessage(getHumanLabel(), ss.str(), getErrorCondition());
-  }
-  else if (MXAFileInfo::exists(getInputFile()) == false)
-  {
-    ss << "The input file does not exist.";
+    addErrorMessage(getHumanLabel(), ss, getErrorCondition());
+  }
+  else if (fi.exists() == false)
+  {
+    ss = QObject::tr("The input file does not exist.");
     setErrorCondition(-388);
-    addErrorMessage(getHumanLabel(), ss.str(), getErrorCondition());
-  }
-  CREATE_NON_PREREQ_DATA(m, DREAM3D, CellData, GrainIds, ss, int32_t, Int32ArrayType, 0, voxels, 1)
+    addErrorMessage(getHumanLabel(), ss, getErrorCondition());
+  }
+  CREATE_NON_PREREQ_DATA(m, DREAM3D, CellData, GrainIds, int32_t, Int32ArrayType, 0, voxels, 1)
 
   m->setResolution(m_Resolution.x, m_Resolution.y, m_Resolution.z);
   m->setOrigin(m_Origin.x, m_Origin.y, m_Origin.z);
 
-  if (m_InStream.is_open() == true)
+  if (m_InStream.isOpen() == true)
   {
     m_InStream.close();
   }
-// We need to read the header of the input file to get the dimensions
-  m_InStream.open(getInputFile().c_str(), std::ios_base::binary);
-  if(!m_InStream)
-  {
-    ss.clear();
-    ss << " Runtime Error. The input file '" << getInputFile() << "' could not be"
-        << " opened for reading. Do you have access to this file?";
-    setErrorCondition(-49800);
-    addErrorMessage(getHumanLabel(), ss.str(), getErrorCondition());
+  // We need to read the header of the input file to get the dimensions
+  m_InStream.setFileName(getInputFile());
+  if (!m_InStream.open(QIODevice::ReadOnly | QIODevice::Text))
+  {
+    QString ss = QObject::tr("DxReader Input file could not be opened: %1").arg(getInputFile());
+    setErrorCondition(-100);
+    notifyErrorMessage(ss, getErrorCondition());
     return;
   }
 
@@ -183,9 +177,8 @@
   if (error < 0)
   {
     setErrorCondition(error);
-    ss.clear();
-    ss << "Error occurred trying to parse the dimensions from the input file. Is the input file a Dx file?";
-    addErrorMessage(getHumanLabel(), ss.str(), -11000);
+    ss = QObject::tr("Error occurred trying to parse the dimensions from the input file. Is the input file a Dx file?");
+    addErrorMessage(getHumanLabel(), ss, -11000);
   }
 
 }
@@ -206,14 +199,12 @@
   QString ss;
   int err = 0;
 
-  m_InStream.open(getInputFile().c_str(), std::ios_base::binary);
-  if(!m_InStream)
-  {
-    ss.clear();
-    ss << " Runtime Error. The input file '" << getInputFile() << "' could not be"
-        << " opened for reading. Do you have access to this file?";
-    setErrorCondition(-49801);
-    addErrorMessage(getHumanLabel(), ss.str(), getErrorCondition());
+  m_InStream.setFileName(getInputFile());
+  if (!m_InStream.open(QIODevice::ReadOnly | QIODevice::Text))
+  {
+    QString ss = QObject::tr("DxReader Input file could not be opened: %1").arg(getInputFile());
+    setErrorCondition(-100);
+    notifyErrorMessage(ss, getErrorCondition());
     return;
   }
 
@@ -238,75 +229,44 @@
 // -----------------------------------------------------------------------------
 int DxReader::readHeader()
 {
-<<<<<<< HEAD
-  VoxelDataContainer* m = getVoxelDataContainer();
   QString ss;
-=======
   VolumeDataContainer* m = getVolumeDataContainer();
-  std::stringstream ss;
->>>>>>> c8a14ed2
+
   int error = 0;
 
-  QString line;
+  QByteArray buf;
   QString delimeters(", ;\t"); /* delimeters to split the data */
-  std::vector<QString> tokens; /* vector to store the split data */
-
-  getline(m_InStream, line, '\n');
-  tokenize(line, tokens, delimeters);
-
+  QList<QByteArray> tokens; /* vector to store the split data */
+
+
+  bool ok = false;
   // Process the header information and look for the QString "counts"
   // Then read the data size after that
-  size_t pos1 = 0;
-  while (pos1 == 0)
-  { // continue until we find the keyword
-    for (size_t i = 0; i < tokens.size(); i++)
+  int nx = 0;
+  int ny = 0;
+  int nz = 0;
+
+  while (true)
+  {
+    buf = m_InStream.readLine();
+    tokens = buf.split(' ');
+    // continue until we find the keyword
+    for (qint32 i = 0; i < tokens.size(); i++)
     {
       if(tokens[i] == "counts")
       {
-        pos1 = i;
+        nx = tokens[i+1].toInt(&ok, 10) - 1;
+        ny = tokens[i+2].toInt(&ok, 10) - 1;
+        nz = tokens[i+3].toInt(&ok, 10) - 1;
+        break;
       }
     }
-    // Read the next line of the header if we did not find the keyword
-    // in the line
-    if(pos1 == 0)
-    {
-      tokens.clear();
-      getline(m_InStream, line, '\n');
-      tokenize(line, tokens, delimeters);
-      if(tokens.size() == 20)
-      {
-        ss.clear();
-        ss << "ERROR: Unable to read data dimensions from the header" ;
-        addErrorMessage(getHumanLabel(), ss.str(), -7);
-        setErrorCondition(-499);
-        m_InStream.close();
-        return -499;
-      }
-    }
-  }
-
-  int nx = 0;
-  int ny = 0;
-  int nz = 0;
-
-  if(pos1 != 0)
-  {
-    error = 0;
-    error += sscanf(tokens[pos1 + 1].c_str(), "%d", &nz);
-    error += sscanf(tokens[pos1 + 2].c_str(), "%d", &ny);
-    error += sscanf(tokens[pos1 + 3].c_str(), "%d", &nx);
-    tokens.clear();
-    // The dimensions listed in the DX file are always one greater
-    // than the actual dimensions
-    nx--;
-    ny--;
-    nz--;
-  }
-
-//  qDebug() << "INFO: DX data dimensions: " ;
-//  qDebug() << "nz= " << nz ;
-//  qDebug() << "ny= " << ny ;
-//  qDebug() << "nx= " << nx ;
+  }
+
+  //  qDebug() << "INFO: DX data dimensions: " ;
+  //  qDebug() << "nz= " << nz ;
+  //  qDebug() << "ny= " << ny ;
+  //  qDebug() << "nx= " << nx ;
 
   //The DX file has a unique format of 20 entries on each line. I have
   //no idea who initiated this insanity but I am about to perpetuate
@@ -318,10 +278,13 @@
   //  ADR:  6 Sep 08; time to make the input much more general!
   //  equivalent to list-direcvted input in Fortran, actually !!
 
-  pos1 = 0;
+  qint32 pos1 = 0;
   while (pos1 == 0)
   { // continue until we find the keyword
-    for (size_t i = 0; i < tokens.size(); i++)
+    buf = m_InStream.readLine();
+    buf = buf.simplified();
+    tokens = buf.split(' ');
+    for (qint32 i = 0; i < tokens.size(); i++)
     {
       if(tokens[i] == "items")
       {
@@ -332,14 +295,10 @@
     // in the line
     if(pos1 == 0)
     {
-      tokens.clear();
-      getline(m_InStream, line, '\n');
-      tokenize(line, tokens, delimeters);
       if(tokens.size() == 20)
       {
-        ss.clear();
-        ss << "ERROR: Unable to locate the last header line" ;
-        addErrorMessage(getHumanLabel(), ss.str(), -8);
+        ss = QObject::tr("ERROR: Unable to locate the last header line");
+        addErrorMessage(getHumanLabel(), ss, -8);
         setErrorCondition(-496);
         m_InStream.close();
         return -496;
@@ -350,11 +309,10 @@
   if(pos1 != 0)
   {
     error = 0;
-    error += sscanf(tokens[pos1 + 1].c_str(), "%d", &points);
-    tokens.clear();
+    points = tokens[pos1 + 1].toInt(&ok, 10);
   }
   m->setDimensions(nx, ny, nz);
-//  qDebug() << "Compare no. points " << points << " with x*y*z: " << nx * ny * nz ;
+  //  qDebug() << "Compare no. points " << points << " with x*y*z: " << nx * ny * nz ;
   return error;
 }
 
@@ -363,42 +321,36 @@
 // -----------------------------------------------------------------------------
 int DxReader::readFile()
 {
-<<<<<<< HEAD
+  VolumeDataContainer* m = getVolumeDataContainer();
   QString ss;
-  VoxelDataContainer* m = getVoxelDataContainer();
-=======
-  std::stringstream ss;
-  VolumeDataContainer* m = getVolumeDataContainer();
->>>>>>> c8a14ed2
   if (NULL == m)
   {
-    ss.clear();
-    ss << "DataContainer Pointer was NULL and Must be valid." << __FILE__ << "("<<__LINE__<<")";
-    addErrorMessage(getHumanLabel(), ss.str(), -5);
+    ss = QObject::tr("DataContainer Pointer was NULL and Must be valid. %1(%2)").arg(__FILE__).arg(__LINE__);
+    addErrorMessage(getHumanLabel(), ss, -5);
     setErrorCondition(-5);
     return -1;
   }
 
   QString line;
   QString delimeters(", ;\t"); /* delimeters to split the data */
-  std::vector<QString> tokens; /* vector to store the split data */
-
-  int error, spin; /* dummy variables */
+  QVector<QString> tokens; /* vector to store the split data */
+
+  int error; /* dummy variables */
 
   bool finished_header, finished_data;
   finished_header = true;
   finished_data = false;
   size_t index = 0;
 
-  size_t totalPoints = m->getTotalPoints();
+  int64_t totalPoints = m->getTotalPoints();
 
   // Remove the array that we are about to create first as a 'datacheck()' was called from the super class's 'execute'
   // method which is performed before this function. This will cause an error -501 because the array with the name
   // m_GrainIdsArrayName already exists but of size 1, not the size we are going to read. So we get rid of the array
   m->removeCellData(m_GrainIdsArrayName);
   // Rerun the data check in order to allocate the array to store the data from the .dx file.
-//  dataCheck(false, totalPoints, m->getNumFieldTuples(), m->getNumEnsembleTuples());
-  CREATE_NON_PREREQ_DATA(m, DREAM3D, CellData, GrainIds, ss, int32_t, Int32ArrayType, 0, totalPoints, 1)
+  //  dataCheck(false, totalPoints, m->getNumFieldTuples(), m->getNumEnsembleTuples());
+  CREATE_NON_PREREQ_DATA(m, DREAM3D, CellData, GrainIds, int32_t, Int32ArrayType, 0, totalPoints, 1)
 
 
   if (getErrorCondition() < 0)
@@ -407,16 +359,18 @@
     return -1;
   }
 
-
-  while (getline(m_InStream, line, '\n') != NULL)
+  bool ok = false;
+  QByteArray buf = m_InStream.readLine();
+
+  while (buf.size() > 0)
   {
 
     // Get the remaining lines of the header and ignore
-    tokens.clear();
     error = 0;
-    tokenize(line, tokens, delimeters);
-
-    size_t total = m->getTotalPoints();
+    buf = buf.simplified();
+    QList<QByteArray> tokens = buf.split(' ');
+
+    int64_t total = m->getTotalPoints();
     if( index == total || ( finished_header && tokens.size() != 0 && tokens[0] == "attribute") )
     {
       finished_data = true;
@@ -425,10 +379,9 @@
     // Allocate the DataArray at this point:
     if(finished_header && !finished_data)
     {
-      for (size_t in_spins = 0; in_spins < tokens.size(); in_spins++)
+      for (int32_t in_spins = 0; in_spins < tokens.size(); in_spins++)
       {
-        error += sscanf(tokens[in_spins].c_str(), "%d", &spin);
-        m_GrainIds[index] =  spin;
+        m_GrainIds[index] = tokens[in_spins].toInt(&ok, 10);
         ++index;
       }
     }
@@ -436,11 +389,9 @@
 
   if(index != static_cast<size_t>(m->getTotalPoints()))
   {
-    ss.clear();
-    ss << "ERROR: data size does not match header dimensions" ;
-    ss << "\t" << index << "\t" << m->getTotalPoints() ;
+    ss = QObject::tr("ERROR: data size does not match header dimensions\t%1\t%2").arg(index).arg(m->getTotalPoints());
     setErrorCondition(-495);
-    addErrorMessage(getHumanLabel(), ss.str(), getErrorCondition());
+    addErrorMessage(getHumanLabel(), ss, getErrorCondition());
     m_InStream.close();
     return getErrorCondition();
   }
@@ -450,15 +401,15 @@
 
 
   // Find the unique set of grain ids
-//  QSet<int32_t> grainIdSet;
-//  for (int64_t i = 0; i < totalPoints; ++i)
-//  {
-//    grainIdSet.insert(m_GrainIds[i]);
-//  }
-//  for (QSet<int32_t>::iterator iter = grainIdSet.begin(); iter != grainIdSet.end(); ++iter )
-//  {
-//    qDebug() << "Grain ID: " << (*iter) ;
-//  }
+  //  QSet<int32_t> grainIdSet;
+  //  for (int64_t i = 0; i < totalPoints; ++i)
+  //  {
+  //    grainIdSet.insert(m_GrainIds[i]);
+  //  }
+  //  for (QSet<int32_t>::iterator iter = grainIdSet.begin(); iter != grainIdSet.end(); ++iter )
+  //  {
+  //    qDebug() << "Grain ID: " << (*iter) ;
+  //  }
 
   notifyStatusMessage("Complete");
   return 0;
