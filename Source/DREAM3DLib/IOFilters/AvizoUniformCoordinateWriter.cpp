--- conflicted
+++ resolved
@@ -36,17 +36,17 @@
 #include "AvizoUniformCoordinateWriter.h"
 
 
-
-
 #include <QtCore/QFileInfo>
 #include <QtCore/QDir>
 #include <QtCore/QFile>
+#include <QtCore/QDateTime>
+
 
 // -----------------------------------------------------------------------------
 //
 // -----------------------------------------------------------------------------
 AvizoUniformCoordinateWriter::AvizoUniformCoordinateWriter() :
-    AbstractFilter(), m_GrainIdsArrayName(DREAM3D::CellData::GrainIds), m_WriteGrainIds(true), m_WriteBinaryFile(false), m_GrainIds(NULL)
+  AbstractFilter(), m_GrainIdsArrayName(DREAM3D::CellData::GrainIds), m_WriteGrainIds(true), m_WriteBinaryFile(false), m_GrainIds(NULL)
 {
   setupFilterParameters();
 }
@@ -63,7 +63,7 @@
 // -----------------------------------------------------------------------------
 void AvizoUniformCoordinateWriter::setupFilterParameters()
 {
-  std::vector<FilterParameter::Pointer> parameters;
+  QVector<FilterParameter::Pointer> parameters;
   {
     FilterParameter::Pointer option = FilterParameter::New();
     option->setHumanLabel("Output File");
@@ -90,10 +90,10 @@
 {
   reader->openFilterGroup(this, index);
   /* Code to read the values goes between these statements */
-/* FILTER_WIDGETCODEGEN_AUTO_GENERATED_CODE BEGIN*/
+  /* FILTER_WIDGETCODEGEN_AUTO_GENERATED_CODE BEGIN*/
   setOutputFile( reader->readValue( "OutputFile", getOutputFile() ) );
   setWriteBinaryFile( reader->readValue("WriteBinaryFile", getWriteBinaryFile()) );
-/* FILTER_WIDGETCODEGEN_AUTO_GENERATED_CODE END*/
+  /* FILTER_WIDGETCODEGEN_AUTO_GENERATED_CODE END*/
   reader->closeFilterGroup();
 }
 
@@ -115,23 +115,18 @@
 void AvizoUniformCoordinateWriter::dataCheck(bool preflight, size_t voxels, size_t fields, size_t ensembles)
 {
   setErrorCondition(0);
-<<<<<<< HEAD
-  QString ss;
-  VoxelDataContainer* m = getVoxelDataContainer();
-=======
-  std::stringstream ss;
   VolumeDataContainer* m = getVolumeDataContainer();
->>>>>>> c8a14ed2
+
 
   if(m_OutputFile.isEmpty() == true)
   {
-    ss << "The output file must be set before executing this filter.";
-    addErrorMessage(getHumanLabel(), ss.str(), -1);
+    QString ss = QObject::tr("The output file must be set before executing this filter.");
+    addErrorMessage(getHumanLabel(), ss, -1);
     setErrorCondition(-1);
   }
   if(m_WriteGrainIds == true)
   {
-    GET_PREREQ_DATA(m, DREAM3D, CellData, GrainIds, ss, -301, int32_t, Int32ArrayType, voxels, 1)
+    GET_PREREQ_DATA(m, DREAM3D, CellData, GrainIds, -301, int32_t, Int32ArrayType, voxels, 1)
   }
 }
 
@@ -164,12 +159,11 @@
   // Make sure any directory path is also available as the user may have just typed
   // in a path without actually creating the full path
   QFileInfo fi(m_OutputFile);
-QString parentPath = fi.path();
-    QDir dir;
+  QString parentPath = fi.path();
+  QDir dir;
   if(!dir.mkpath(parentPath))
   {
-    QString ss;
-    ss << "Error creating parent path '" << parentPath << "'";
+    QString ss = QObject::tr("Error creating parent path '%1'").arg(parentPath);
     notifyErrorMessage(ss, -1);
     setErrorCondition(-1);
     return;
@@ -181,20 +175,20 @@
 
   dataCheck(false, totalPoints, totalFields, totalEnsembleTuples);
 
-  MXAFileWriter64 writer(m_OutputFile);
-  if(false == writer.initWriter())
-  {
-    QString ss;
-    ss << "Error opening file '" << parentPath << "'";
-    notifyErrorMessage(ss, -1);
-    setErrorCondition(-1);
+
+  QFile writer(getOutputFile());
+  if (!writer.open(QIODevice::WriteOnly | QIODevice::Text))
+  {
+    QString ss = QObject::tr("Avizo Output file could not be opened: %1").arg(getOutputFile());
+    setErrorCondition(-100);
+    notifyErrorMessage(ss, getErrorCondition());
     return;
   }
 
-  QString header = generateHeader();
-  writer.writeString(header);
-
-  err = writeData(writer);
+  QDataStream out(&writer);
+  generateHeader(out);
+
+  err = writeData(out);
 
   /* Let the GUI know we are done with this filter */
   notifyStatusMessage("Complete");
@@ -203,9 +197,8 @@
 // -----------------------------------------------------------------------------
 //
 // -----------------------------------------------------------------------------
-QString AvizoUniformCoordinateWriter::generateHeader()
-{
-  QString ss;
+void AvizoUniformCoordinateWriter::generateHeader(QDataStream &ss)
+{
   if(m_WriteBinaryFile == true)
   {
 #ifdef CMP_WORDS_BIGENDIAN
@@ -222,18 +215,18 @@
   ss << "# Dimensions in x-, y-, and z-direction\n";
   size_t x = 0, y = 0, z = 0;
   getVolumeDataContainer()->getDimensions(x, y, z);
-  ss << "define Lattice " << x << " " << y << " " << z << "\n\n";
+  ss << "define Lattice " << (qint32)x << " " << (qint32)y << " " << (qint32)z << "\n\n";
 
   ss << "Parameters {\n";
   ss << "     DREAM3DParams {\n";
   ss << "         Author \"DREAM3D\",\n";
-  ss << "         DateTime \"" << tifDateTime() << "\"\n";
+  ss << "         DateTime \"" << QDateTime::currentDateTime().toString() << "\"\n";
   ss << "     }\n";
 
   ss << "     Units {\n";
   ss << "         Coordinates \"microns\"\n";
   ss << "     }\n";
-  ss << "     Content \"" << x << "x" << y << "x" << z << " int, uniform coordinates\",\n";
+  ss << "     Content \"" << (qint32)x << "x" << (qint32)y << "x" << (qint32)z << " int, uniform coordinates\",\n";
   float origin[3];
   getVolumeDataContainer()->getOrigin(origin);
   float res[3];
@@ -250,44 +243,40 @@
 
   ss << "# Data section follows\n";
 
-  return ss.str();
-}
-
-// -----------------------------------------------------------------------------
-//
-// -----------------------------------------------------------------------------
-int AvizoUniformCoordinateWriter::writeData(MXAFileWriter64 &writer)
+}
+
+// -----------------------------------------------------------------------------
+//
+// -----------------------------------------------------------------------------
+int AvizoUniformCoordinateWriter::writeData(QDataStream &out)
 {
   QString start("@1\n");
-  writer.writeString(start);
+  out << start;
   if(true == m_WriteBinaryFile)
   {
-    writer.writeArray(m_GrainIds, getVolumeDataContainer()->getTotalPoints());
+    out.writeRawData(reinterpret_cast<char*>(m_GrainIds), getVolumeDataContainer()->getTotalPoints() * sizeof(int32_t));
   }
   else
   {
     // The "20 Items" is purely arbitrary and is put in to try and save some space in the ASCII file
     int64_t totalPoints = getVolumeDataContainer()->getTotalPoints();
     int count = 0;
-    QString ss;
     for (int64_t i = 0; i < totalPoints; ++i)
     {
-      ss << m_GrainIds[i];
+      out << m_GrainIds[i];
       if(count < 20)
       {
-        ss << " ";
+        out << " ";
         count++;
       }
       else
       {
-        ss << "\n";
-        writer.writeString(ss.str());
-        ss.str("");
+        out << "\n";
         count = 0;
       }
     }
     // Pick up any remaining data that was not written because we did not have 20 items on a line.
-    writer.writeString(ss.str());
+    out << "\n";
   }
   return 1;
 }
