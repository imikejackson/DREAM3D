/* ============================================================================
 * Copyright (c) 2011 Michael A. Jackson (BlueQuartz Software)
 * Copyright (c) 2011 Dr. Michael A. Groeber (US Air Force Research Laboratories)
 * All rights reserved.
 *
 * Redistribution and use in source and binary forms, with or without modification,
 * are permitted provided that the following conditions are met:
 *
 * Redistributions of source code must retain the above copyright notice, this
 * list of conditions and the following disclaimer.
 *
 * Redistributions in binary form must reproduce the above copyright notice, this
 * list of conditions and the following disclaimer in the documentation and/or
 * other materials provided with the distribution.
 *
 * Neither the name of Michael A. Groeber, Michael A. Jackson, the US Air Force,
 * BlueQuartz Software nor the names of its contributors may be used to endorse
 * or promote products derived from this software without specific prior written
 * permission.
 *
 * THIS SOFTWARE IS PROVIDED BY THE COPYRIGHT HOLDERS AND CONTRIBUTORS "AS IS"
 * AND ANY EXPRESS OR IMPLIED WARRANTIES, INCLUDING, BUT NOT LIMITED TO, THE
 * IMPLIED WARRANTIES OF MERCHANTABILITY AND FITNESS FOR A PARTICULAR PURPOSE ARE
 * DISCLAIMED. IN NO EVENT SHALL THE COPYRIGHT HOLDER OR CONTRIBUTORS BE LIABLE
 * FOR ANY DIRECT, INDIRECT, INCIDENTAL, SPECIAL, EXEMPLARY, OR CONSEQUENTIAL
 * DAMAGES (INCLUDING, BUT NOT LIMITED TO, PROCUREMENT OF SUBSTITUTE GOODS OR
 * SERVICES; LOSS OF USE, DATA, OR PROFITS; OR BUSINESS INTERRUPTION) HOWEVER
 * CAUSED AND ON ANY THEORY OF LIABILITY, WHETHER IN CONTRACT, STRICT LIABILITY,
 * OR TORT (INCLUDING NEGLIGENCE OR OTHERWISE) ARISING IN ANY WAY OUT OF THE
 * USE OF THIS SOFTWARE, EVEN IF ADVISED OF THE POSSIBILITY OF SUCH DAMAGE.
 *
 *  This code was written under United States Air Force Contract number
 *                           FA8650-07-D-5800
 *
 * ~~~~~~~~~~~~~~~~~~~~~~~~~~~~~~~~~~~~~~~~~~~~~~~~~~~~~~~~~~~~~~~~~~~~~~~~~~ */

#include "H5VoxelFileReader.h"

#include <limits>

#include <QtCore/QFileInfo>

// -----------------------------------------------------------------------------
//
// -----------------------------------------------------------------------------
H5VoxelFileReader::H5VoxelFileReader() :
  FileReader(),
  m_InputFile(""),
  m_GrainIdsArrayName(DREAM3D::CellData::GrainIds),
  m_CellPhasesArrayName(DREAM3D::CellData::Phases),
  m_CellEulerAnglesArrayName(DREAM3D::CellData::EulerAngles),
  m_CrystalStructuresArrayName(DREAM3D::EnsembleData::CrystalStructures),
  m_PhaseTypesArrayName(DREAM3D::EnsembleData::PhaseTypes),
  m_GrainIds(NULL),
  m_CellPhases(NULL),
  m_CellEulerAngles(NULL),
  m_CrystalStructures(NULL),
  m_PhaseTypes(NULL)
{
  setupFilterParameters();
}

// -----------------------------------------------------------------------------
//
// -----------------------------------------------------------------------------
H5VoxelFileReader::~H5VoxelFileReader()
{
}
// -----------------------------------------------------------------------------
//
// -----------------------------------------------------------------------------
void H5VoxelFileReader::setupFilterParameters()
{
  std::vector<FilterParameter::Pointer> parameters;
  {
    FilterParameter::Pointer option = FilterParameter::New();
    option->setHumanLabel("Input File");
    option->setPropertyName("InputFile");
    option->setWidgetType(FilterParameter::InputFileWidget);
    option->setValueType("string");
    parameters.push_back(option);
  }
  setFilterParameters(parameters);
}
// -----------------------------------------------------------------------------
//
// -----------------------------------------------------------------------------
void H5VoxelFileReader::readFilterParameters(AbstractFilterParametersReader* reader, int index)
{
  reader->openFilterGroup(this, index);
  /* Code to read the values goes between these statements */
/* FILTER_WIDGETCODEGEN_AUTO_GENERATED_CODE BEGIN*/
  setInputFile( reader->readValue( "InputFile", getInputFile() ) );
/* FILTER_WIDGETCODEGEN_AUTO_GENERATED_CODE END*/
  reader->closeFilterGroup();
}

// -----------------------------------------------------------------------------
//
// -----------------------------------------------------------------------------
int H5VoxelFileReader::writeFilterParameters(AbstractFilterParametersWriter* writer, int index)
{
  writer->openFilterGroup(this, index);
  writer->writeValue("InputFile", getInputFile() );
  writer->closeFilterGroup();
  return ++index; // we want to return the next index that was just written to
}

// -----------------------------------------------------------------------------
//
// -----------------------------------------------------------------------------
void H5VoxelFileReader::dataCheck(bool preflight, size_t voxels, size_t fields, size_t ensembles)
{
  setErrorCondition(0);
<<<<<<< HEAD
  QString ss;
  VoxelDataContainer* m = getVoxelDataContainer();
=======
  std::stringstream ss;
  VolumeDataContainer* m = getVolumeDataContainer();
>>>>>>> c8a14ed2

  if (getInputFile().isEmpty() == true)
  {
    ss << ClassName() << " needs the Input File Set and it was not.";
    setErrorCondition(-387);
    addErrorMessage(getHumanLabel(), ss.str(), getErrorCondition());
  }
  else if (MXAFileInfo::exists(getInputFile()) == false)
  {
    ss << "The input file does not exist.";
    setErrorCondition(-388);
    addErrorMessage(getHumanLabel(), ss.str(), getErrorCondition());
  }

  CREATE_NON_PREREQ_DATA(m, DREAM3D, CellData, CellEulerAngles, ss, float, FloatArrayType, 0, voxels, 3)
  CREATE_NON_PREREQ_DATA(m, DREAM3D, CellData, CellPhases, ss, int32_t, Int32ArrayType, 1, voxels, 1)
  CREATE_NON_PREREQ_DATA(m, DREAM3D, CellData, GrainIds, ss, int32_t, Int32ArrayType, 0, voxels, 1)

  typedef DataArray<unsigned int> XTalStructArrayType;
  typedef DataArray<unsigned int> PTypeArrayType;
  CREATE_NON_PREREQ_DATA(m, DREAM3D, EnsembleData, CrystalStructures, ss, unsigned int, XTalStructArrayType, Ebsd::CrystalStructure::UnknownCrystalStructure, ensembles, 1)
  CREATE_NON_PREREQ_DATA(m, DREAM3D, EnsembleData, PhaseTypes, ss, unsigned int, PTypeArrayType, DREAM3D::PhaseType::PrimaryPhase, ensembles, 1)

  int err = 0;
  H5VoxelReader::Pointer reader = H5VoxelReader::New();
  reader->setFileName(getInputFile());
  int64_t dims[3];
  float spacing[3];
  float origin[3];
  err = reader->getSizeResolutionOrigin(dims, spacing, origin);

    /* Sanity check what we are trying to load to make sure it can fit in our address space.
     * Note that this does not guarantee the user has enough left, just that the
     * size of the volume can fit in the address space of the program
     */
#if   (CMP_SIZEOF_SSIZE_T==4)
    int64_t max = std::numeric_limits<size_t>::max();
#else
    int64_t max = std::numeric_limits<int64_t>::max();
#endif
    if(dims[0] * dims[1] * dims[2] > max)
    {
      err = -1;
      QString s;
      s << "The total number of elements '" << (dims[0] * dims[1] * dims[2]) << "' is greater than this program can hold. Try the 64 bit version.";
      setErrorCondition(err);
      addErrorMessage(getHumanLabel(), s.str(), -1);
      return;
    }

    if(dims[0] > max || dims[1] > max || dims[2] > max)
    {
      err = -1;
      QString s;
      s << "One of the dimensions is greater than the max index for this sysem. Try the 64 bit version.";
      s << " dim[0]=" << dims[0] << "  dim[1]=" << dims[1] << "  dim[2]=" << dims[2];
      setErrorCondition(err);
      addErrorMessage(getHumanLabel(), s.str(), -1);
      return;
    }
    /* ************ End Sanity Check *************************** */
    size_t dcDims[3] =
    { dims[0], dims[1], dims[2] };
    m->setDimensions(dcDims);
    m->setResolution(spacing);
    m->setOrigin(origin);

}

// -----------------------------------------------------------------------------
//
// -----------------------------------------------------------------------------
void H5VoxelFileReader::preflight()
{
  dataCheck(true, 1, 1, 1);
}

// -----------------------------------------------------------------------------
//
// -----------------------------------------------------------------------------
void H5VoxelFileReader::execute()
{
  if(NULL == getVolumeDataContainer())
  {
    QString ss;
    ss << "DataContainer Pointer was NULL and Must be valid." << __FILE__ << "(" << __LINE__<<")";
    addErrorMessage(getHumanLabel(), ss.str(), -1);
    setErrorCondition(-1);
  }

  int err = 0;
  H5VoxelReader::Pointer reader = H5VoxelReader::New();
  reader->setFileName(getInputFile());
  int64_t volDims[3];
  float spacing[3];
  float origin[3];
  err = reader->getSizeResolutionOrigin(volDims, spacing, origin);
  if(err < 0)
  {
    PipelineMessage em (getHumanLabel(), "Error Reading the Dimensions, Origin and Scaling values from the HDF5 Voxel File", -1);
    addErrorMessage(em);
  }
  size_t dcDims[3] = {volDims[0], volDims[1], volDims[2]};
  getVolumeDataContainer()->setDimensions(dcDims);
  getVolumeDataContainer()->setResolution(spacing);
  getVolumeDataContainer()->setOrigin(origin);

  size_t totalpoints = volDims[0] * volDims[1] * volDims[2];
  // Create an DataArray to hold the data
  DataArray<int>::Pointer grainIds = DataArray<int>::CreateArray(totalpoints, DREAM3D::CellData::GrainIds);
  DataArray<int>::Pointer phases = DataArray<int>::CreateArray(totalpoints, DREAM3D::CellData::Phases);
  DataArray<float>::Pointer eulers = DataArray<float>::CreateArray(totalpoints*3, DREAM3D::CellData::EulerAngles);
  eulers->SetNumberOfComponents(3);

  QString arrayname = "GrainID";
  err = reader->readScalarData<int>(arrayname, grainIds->GetPointer(0));
  if(err < 0)
  {
    setErrorCondition(err);
    PipelineMessage em (getHumanLabel(), "Error Reading the GrainIDs from the .h5voxel file.", err);
    addErrorMessage(em);
    grainIds = DataArray<int>::NullPointer();
  }
  arrayname = "PhaseID";
  err = reader->readScalarData<int>(arrayname, phases->GetPointer(0));
  if(err < 0)
  {
    setErrorCondition(err);
    PipelineMessage em (getHumanLabel(), "Error Reading the Phases from the .h5voxel file.", err);
    addErrorMessage(em);
    grainIds = DataArray<int>::NullPointer();
  }
  arrayname = "Euler Angles";
  err = reader->readScalarData<float>(arrayname, eulers->GetPointer(0));
  if(err < 0)
  {
    setErrorCondition(err);
    PipelineMessage em (getHumanLabel(), "Error Reading the Euler Angles from the .h5voxel file.", err);
    addErrorMessage(em);
    grainIds = DataArray<int>::NullPointer();
  }

  getVolumeDataContainer()->addCellData(DREAM3D::CellData::GrainIds, grainIds);
  getVolumeDataContainer()->addCellData(DREAM3D::CellData::Phases, phases);
  getVolumeDataContainer()->addCellData(DREAM3D::CellData::EulerAngles, eulers);

  size_t gnum = 0;
  size_t maxId = 0;
  for(size_t i= 0; i < totalpoints; i++)
  {
    gnum = size_t(grainIds->GetValue(i));
    if(gnum > maxId) maxId = gnum;
  }
  getVolumeDataContainer()->resizeFieldDataArrays(maxId+1);

  std::vector<unsigned int> crystruct;
  std::vector<unsigned int> phaseType;

  arrayname = "CrystalStructure";
  err = reader->readFieldData<unsigned int, uint32_t>(arrayname, crystruct);
  if(err < 0)
  {
    PipelineMessage em (getHumanLabel(), "H5VoxelReader Error Reading the Crystal Structure Field Data", err);
    addErrorMessage(em);
  }
  arrayname = "PhaseType";
  err = reader->readFieldData<unsigned int, uint32_t>(arrayname, phaseType);
  if(err < 0)
  {
    PipelineMessage em (getHumanLabel(), "H5VoxelReader Error Reading the Phase Type Data", err);
    addErrorMessage(em);
  }

  DataArray<unsigned int>::Pointer crystructs = DataArray<unsigned int>::CreateArray(crystruct.size(), DREAM3D::EnsembleData::CrystalStructures);
  DataArray<unsigned int>::Pointer phaseTypes = DataArray<unsigned int>::CreateArray(phaseType.size(), DREAM3D::EnsembleData::PhaseTypes);

  for (size_t i = 0; i < crystruct.size(); i++)
  {
    crystructs->SetValue(i,crystruct[i]);
    phaseTypes->SetValue(i,phaseType[i]);
  }
  getVolumeDataContainer()->addEnsembleData(DREAM3D::EnsembleData::CrystalStructures, crystructs);
  getVolumeDataContainer()->addEnsembleData(DREAM3D::EnsembleData::PhaseTypes, phaseTypes);
}<|MERGE_RESOLUTION|>--- conflicted
+++ resolved
@@ -71,7 +71,7 @@
 // -----------------------------------------------------------------------------
 void H5VoxelFileReader::setupFilterParameters()
 {
-  std::vector<FilterParameter::Pointer> parameters;
+  QVector<FilterParameter::Pointer> parameters;
   {
     FilterParameter::Pointer option = FilterParameter::New();
     option->setHumanLabel("Input File");
@@ -112,35 +112,30 @@
 void H5VoxelFileReader::dataCheck(bool preflight, size_t voxels, size_t fields, size_t ensembles)
 {
   setErrorCondition(0);
-<<<<<<< HEAD
-  QString ss;
-  VoxelDataContainer* m = getVoxelDataContainer();
-=======
-  std::stringstream ss;
   VolumeDataContainer* m = getVolumeDataContainer();
->>>>>>> c8a14ed2
-
+
+  QFileInfo fi(getInputFile());
   if (getInputFile().isEmpty() == true)
   {
-    ss << ClassName() << " needs the Input File Set and it was not.";
+    QString ss = QObject::tr(" needs the Input File Set and it was not.").arg(ClassName());
     setErrorCondition(-387);
-    addErrorMessage(getHumanLabel(), ss.str(), getErrorCondition());
-  }
-  else if (MXAFileInfo::exists(getInputFile()) == false)
-  {
-    ss << "The input file does not exist.";
+    addErrorMessage(getHumanLabel(), ss, getErrorCondition());
+  }
+  else if (fi.exists() == false)
+  {
+    QString ss = QObject::tr("The input file does not exist.");
     setErrorCondition(-388);
-    addErrorMessage(getHumanLabel(), ss.str(), getErrorCondition());
-  }
-
-  CREATE_NON_PREREQ_DATA(m, DREAM3D, CellData, CellEulerAngles, ss, float, FloatArrayType, 0, voxels, 3)
-  CREATE_NON_PREREQ_DATA(m, DREAM3D, CellData, CellPhases, ss, int32_t, Int32ArrayType, 1, voxels, 1)
-  CREATE_NON_PREREQ_DATA(m, DREAM3D, CellData, GrainIds, ss, int32_t, Int32ArrayType, 0, voxels, 1)
+    addErrorMessage(getHumanLabel(), ss, getErrorCondition());
+  }
+
+  CREATE_NON_PREREQ_DATA(m, DREAM3D, CellData, CellEulerAngles, float, FloatArrayType, 0, voxels, 3)
+  CREATE_NON_PREREQ_DATA(m, DREAM3D, CellData, CellPhases, int32_t, Int32ArrayType, 1, voxels, 1)
+  CREATE_NON_PREREQ_DATA(m, DREAM3D, CellData, GrainIds, int32_t, Int32ArrayType, 0, voxels, 1)
 
   typedef DataArray<unsigned int> XTalStructArrayType;
   typedef DataArray<unsigned int> PTypeArrayType;
-  CREATE_NON_PREREQ_DATA(m, DREAM3D, EnsembleData, CrystalStructures, ss, unsigned int, XTalStructArrayType, Ebsd::CrystalStructure::UnknownCrystalStructure, ensembles, 1)
-  CREATE_NON_PREREQ_DATA(m, DREAM3D, EnsembleData, PhaseTypes, ss, unsigned int, PTypeArrayType, DREAM3D::PhaseType::PrimaryPhase, ensembles, 1)
+  CREATE_NON_PREREQ_DATA(m, DREAM3D, EnsembleData, CrystalStructures, unsigned int, XTalStructArrayType, Ebsd::CrystalStructure::UnknownCrystalStructure, ensembles, 1)
+  CREATE_NON_PREREQ_DATA(m, DREAM3D, EnsembleData, PhaseTypes, unsigned int, PTypeArrayType, DREAM3D::PhaseType::PrimaryPhase, ensembles, 1)
 
   int err = 0;
   H5VoxelReader::Pointer reader = H5VoxelReader::New();
@@ -162,21 +157,19 @@
     if(dims[0] * dims[1] * dims[2] > max)
     {
       err = -1;
-      QString s;
-      s << "The total number of elements '" << (dims[0] * dims[1] * dims[2]) << "' is greater than this program can hold. Try the 64 bit version.";
+      QString ss = QObject::tr("The total number of elements '%1' is greater than this program can hold. Try the 64 bit version.").arg((dims[0] * dims[1] * dims[2]));
       setErrorCondition(err);
-      addErrorMessage(getHumanLabel(), s.str(), -1);
+      addErrorMessage(getHumanLabel(), ss, -1);
       return;
     }
 
     if(dims[0] > max || dims[1] > max || dims[2] > max)
     {
       err = -1;
-      QString s;
-      s << "One of the dimensions is greater than the max index for this sysem. Try the 64 bit version.";
-      s << " dim[0]=" << dims[0] << "  dim[1]=" << dims[1] << "  dim[2]=" << dims[2];
+      QString ss = QObject::tr("One of the dimensions is greater than the max index for this sysem. Try the 64 bit version."
+        " dim[0]=%1  dim[1]=%2  dim[2]=%3").arg(dims[0]).arg(dims[1]).arg(dims[2]);
       setErrorCondition(err);
-      addErrorMessage(getHumanLabel(), s.str(), -1);
+      addErrorMessage(getHumanLabel(), ss, -1);
       return;
     }
     /* ************ End Sanity Check *************************** */
@@ -203,9 +196,9 @@
 {
   if(NULL == getVolumeDataContainer())
   {
-    QString ss;
-    ss << "DataContainer Pointer was NULL and Must be valid." << __FILE__ << "(" << __LINE__<<")";
-    addErrorMessage(getHumanLabel(), ss.str(), -1);
+
+    QString ss = QObject::tr("DataContainer Pointer was NULL and Must be valid.%1(%2)").arg(__LINE__).arg(__FILE__);
+    addErrorMessage(getHumanLabel(), ss, -1);
     setErrorCondition(-1);
   }
 
