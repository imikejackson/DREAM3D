/* ============================================================================
 * Copyright (c) 2012 Michael A. Jackson (BlueQuartz Software)
 * Copyright (c) 2012 Dr. Michael A. Groeber (US Air Force Research Laboratories)
 * All rights reserved.
 *
 * Redistribution and use in source and binary forms, with or without modification,
 * are permitted provided that the following conditions are met:
 *
 * Redistributions of source code must retain the above copyright notice, this
 * list of conditions and the following disclaimer.
 *
 * Redistributions in binary form must reproduce the above copyright notice, this
 * list of conditions and the following disclaimer in the documentation and/or
 * other materials provided with the distribution.
 *
 * Neither the name of Michael A. Groeber, Michael A. Jackson, the US Air Force,
 * BlueQuartz Software nor the names of its contributors may be used to endorse
 * or promote products derived from this software without specific prior written
 * permission.
 *
 * THIS SOFTWARE IS PROVIDED BY THE COPYRIGHT HOLDERS AND CONTRIBUTORS "AS IS"
 * AND ANY EXPRESS OR IMPLIED WARRANTIES, INCLUDING, BUT NOT LIMITED TO, THE
 * IMPLIED WARRANTIES OF MERCHANTABILITY AND FITNESS FOR A PARTICULAR PURPOSE ARE
 * DISCLAIMED. IN NO EVENT SHALL THE COPYRIGHT HOLDER OR CONTRIBUTORS BE LIABLE
 * FOR ANY DIRECT, INDIRECT, INCIDENTAL, SPECIAL, EXEMPLARY, OR CONSEQUENTIAL
 * DAMAGES (INCLUDING, BUT NOT LIMITED TO, PROCUREMENT OF SUBSTITUTE GOODS OR
 * SERVICES; LOSS OF USE, DATA, OR PROFITS; OR BUSINESS INTERRUPTION) HOWEVER
 * CAUSED AND ON ANY THEORY OF LIABILITY, WHETHER IN CONTRACT, STRICT LIABILITY,
 * OR TORT (INCLUDING NEGLIGENCE OR OTHERWISE) ARISING IN ANY WAY OUT OF THE
 * USE OF THIS SOFTWARE, EVEN IF ADVISED OF THE POSSIBILITY OF SUCH DAMAGE.
 *
 *  This code was written under United States Air Force Contract number
 *                           FA8650-07-D-5800
 *
 * ~~~~~~~~~~~~~~~~~~~~~~~~~~~~~~~~~~~~~~~~~~~~~~~~~~~~~~~~~~~~~~~~~~~~~~~~~~ */
#include "GBCDTriangleDumper.h"

#include "DREAM3DLib/Math/MatrixMath.h"
<<<<<<< HEAD
#include "DREAM3DLib/Math/DREAM3DMath.h"
=======
#include "DREAM3DLib/Common/DREAM3DMath.h"
>>>>>>> 4355193f


// -----------------------------------------------------------------------------
//
// -----------------------------------------------------------------------------
GBCDTriangleDumper::GBCDTriangleDumper() :
  SurfaceMeshFilter(),
  m_SurfaceMeshFaceLabelsArrayName(DREAM3D::FaceData::SurfaceMeshFaceLabels),
  m_SurfaceMeshFaceAreasArrayName(DREAM3D::FaceData::SurfaceMeshFaceAreas),
  m_SurfaceMeshFaceNormalsArrayName(DREAM3D::FaceData::SurfaceMeshFaceNormals),
  m_FieldEulerAnglesArrayName(DREAM3D::FieldData::EulerAngles),
  m_SurfaceMeshFaceAreas(NULL),
  m_SurfaceMeshFaceLabels(NULL),
  m_SurfaceMeshFaceNormals(NULL),
  m_FieldEulerAngles(NULL)
{
  setupFilterParameters();
}

// -----------------------------------------------------------------------------
//
// -----------------------------------------------------------------------------
GBCDTriangleDumper::~GBCDTriangleDumper()
{
}

// -----------------------------------------------------------------------------
//
// -----------------------------------------------------------------------------
void GBCDTriangleDumper::setupFilterParameters()
{
  std::vector<FilterParameter::Pointer> parameters;

  {
    FilterParameter::Pointer option = FilterParameter::New();
    option->setHumanLabel("Output File");
    option->setPropertyName("OutputFile");
    option->setWidgetType(FilterParameter::OutputFileWidget);
    option->setFileExtension("*.ph");
    option->setFileType("CMU Grain Growth");
    option->setValueType("string");
    parameters.push_back(option);
  }

  setFilterParameters(parameters);
}

// -----------------------------------------------------------------------------
//
// -----------------------------------------------------------------------------
void GBCDTriangleDumper::readFilterParameters(AbstractFilterParametersReader* reader, int index)
{
  reader->openFilterGroup(this, index);
  /* Code to read the values goes between these statements */
////!!##
  reader->closeFilterGroup();
}

// -----------------------------------------------------------------------------
//
// -----------------------------------------------------------------------------
int GBCDTriangleDumper::writeFilterParameters(AbstractFilterParametersWriter* writer, int index)
{
  writer->openFilterGroup(this, index);
  /* Place code that will write the inputs values into a file. reference the
   AbstractFilterParametersWriter class for the proper API to use. */
  writer->writeValue("OutputFile", getOutputFile() );
    writer->closeFilterGroup();
  return index;
}

// -----------------------------------------------------------------------------
//
// -----------------------------------------------------------------------------
void GBCDTriangleDumper::dataCheckSurfaceMesh(bool preflight, size_t voxels, size_t fields, size_t ensembles)
{
  setErrorCondition(0);
  std::stringstream ss;

  if(getOutputFile().empty() == true)
  {
    ss.str("");
    ss << ClassName() << " needs the Output File Set and it was not.";
    addErrorMessage(getHumanLabel(), ss.str(), -1);
    setErrorCondition(-387);
  }


  SurfaceMeshDataContainer* sm = getSurfaceMeshDataContainer();
  if(NULL == sm)
  {
    addErrorMessage(getHumanLabel(), "SurfaceMeshDataContainer is missing", -383);
    setErrorCondition(-383);
  }
  else
  {
    // We MUST have Nodes
    if(sm->getVertices().get() == NULL)
    {
      addErrorMessage(getHumanLabel(), "SurfaceMesh DataContainer missing Nodes", -384);
      setErrorCondition(-384);
    }

    // We MUST have Triangles defined also.
    if(sm->getFaces().get() == NULL)
    {
      addErrorMessage(getHumanLabel(), "SurfaceMesh DataContainer missing Triangles", -383);
      setErrorCondition(-384);
    }
    else
    {
      GET_PREREQ_DATA(sm, DREAM3D, FaceData, SurfaceMeshFaceLabels, ss, -386, int32_t, Int32ArrayType, fields, 2)
      GET_PREREQ_DATA(sm, DREAM3D, FaceData, SurfaceMeshFaceNormals, ss, -387, double, DoubleArrayType, fields, 3)
      GET_PREREQ_DATA(sm, DREAM3D, FaceData, SurfaceMeshFaceAreas, ss, -388, double, DoubleArrayType, fields, 1)
    }

  }
}

// -----------------------------------------------------------------------------
//
// -----------------------------------------------------------------------------
void GBCDTriangleDumper::dataCheckVoxel(bool preflight, size_t voxels, size_t fields, size_t ensembles)
{
  setErrorCondition(0);
  std::stringstream ss;
  VoxelDataContainer* m = getVoxelDataContainer();
  if(NULL == m)
  {
    addErrorMessage(getHumanLabel(), "VoxelDataContainer is missing", -383);
    setErrorCondition(-383);
  }
  else
  {
    GET_PREREQ_DATA(m, DREAM3D, FieldData, FieldEulerAngles, ss, -301, float, FloatArrayType, fields, 3)
  //      GET_PREREQ_DATA(m, DREAM3D, FieldData, FieldPhases, ss, -302, int32_t, Int32ArrayType,  fields, 1)
 //       typedef DataArray<unsigned int> XTalStructArrayType;
 //   GET_PREREQ_DATA(m, DREAM3D, EnsembleData, CrystalStructures, ss, -304, unsigned int, XTalStructArrayType, ensembles, 1)
  }
}

// -----------------------------------------------------------------------------
//
// -----------------------------------------------------------------------------
void GBCDTriangleDumper::preflight()
{
  /* Place code here that sanity checks input arrays and input values. Look at some
  * of the other DREAM3DLib/Filters/.cpp files for sample codes */
  dataCheckSurfaceMesh(true, 1, 1, 1);
  dataCheckVoxel(true, 1, 1, 1);
}

// -----------------------------------------------------------------------------
//
// -----------------------------------------------------------------------------
void GBCDTriangleDumper::execute()
{
  int err = 0;
  std::stringstream ss;
  setErrorCondition(err);
  SurfaceMeshDataContainer* sm = getSurfaceMeshDataContainer();
  if(NULL == sm)
  {
    setErrorCondition(-999);
    notifyErrorMessage("The SurfaceMeshing DataContainer Object was NULL", -999);
    return;
  }
  VoxelDataContainer* m = getVoxelDataContainer();
  if(NULL == m)
  {
    setErrorCondition(-999);
    notifyErrorMessage("The SurfaceMeshing DataContainer Object was NULL", -999);
    return;
  }
  setErrorCondition(0);
  notifyStatusMessage("Starting");


  DREAM3D::SurfaceMesh::FaceListPointer_t trianglesPtr = sm->getFaces();
  size_t totalFaces = trianglesPtr->GetNumberOfTuples();

  // Run the data check to allocate the memory for the centroid array
  // Note the use of the voxel datacontainer num ensembles to set the gbcd size
  dataCheckSurfaceMesh(false, 0, totalFaces, m->getNumEnsembleTuples());

  size_t totalFields = m->getNumFieldTuples();
  size_t totalEnsembles = m->getNumEnsembleTuples();

  FILE* f = fopen(getOutputFile().c_str(), "wb");
  if (NULL == f)
  {
    setErrorCondition(-87000);
    notifyErrorMessage("Could not open Output file for writing.", getErrorCondition());
    return;
  }

  dataCheckVoxel(false, 0, totalFields, totalEnsembles);


  float radToDeg = 180.0/M_PI;

  int gid0 = 0; // Grain id 0
  int gid1 = 0; // Grain id 1
  float* euAng0 = NULL;
  float* euAng1 = NULL;
  double* tNorm = NULL;
  for(size_t t = 0; t < totalFaces; ++t)
  {
    // Get the Grain Ids for the triangle
    gid0 = m_SurfaceMeshFaceLabels[t*2];
    gid1 = m_SurfaceMeshFaceLabels[t*2 + 1];

    if(gid0 < 0)
    {
      continue;
    }
    if(gid1 < 0)
    {
      continue;
    }

    // Now get the Euler Angles for that grain id, WATCH OUT: This is pointer arithmetic
    euAng0 = m_FieldEulerAngles + (gid0 * 3);
    euAng1 = m_FieldEulerAngles + (gid1 * 3);

    // Get the Triangle Normal
    tNorm = m_SurfaceMeshFaceNormals + (t * 3);

    fprintf(f, "%0.4f %0.4f %0.4f %0.4f %0.4f %0.4f %0.4f %0.4f %0.4f %0.4f\n", euAng0[0]*radToDeg, euAng0[1]*radToDeg, euAng0[2]*radToDeg,
    euAng1[0]*radToDeg, euAng1[1]*radToDeg, euAng1[2]*radToDeg,
    tNorm[0], tNorm[1], tNorm[2], m_SurfaceMeshFaceAreas[t]);


  }


  fclose(f);

  /* Let the GUI know we are done with this filter */
  notifyStatusMessage("Complete");
}
<|MERGE_RESOLUTION|>--- conflicted
+++ resolved
@@ -36,11 +36,10 @@
 #include "GBCDTriangleDumper.h"
 
 #include "DREAM3DLib/Math/MatrixMath.h"
-<<<<<<< HEAD
 #include "DREAM3DLib/Math/DREAM3DMath.h"
-=======
-#include "DREAM3DLib/Common/DREAM3DMath.h"
->>>>>>> 4355193f
+
+const static float m_pi = static_cast<float>(M_PI);
+const static float m_pi2 = static_cast<float>(2*M_PI);
 
 
 // -----------------------------------------------------------------------------
@@ -95,7 +94,8 @@
 {
   reader->openFilterGroup(this, index);
   /* Code to read the values goes between these statements */
-////!!##
+/* FILTER_WIDGETCODEGEN_AUTO_GENERATED_CODE BEGIN*/
+/* FILTER_WIDGETCODEGEN_AUTO_GENERATED_CODE END*/
   reader->closeFilterGroup();
 }
 
@@ -107,9 +107,10 @@
   writer->openFilterGroup(this, index);
   /* Place code that will write the inputs values into a file. reference the
    AbstractFilterParametersWriter class for the proper API to use. */
-  writer->writeValue("OutputFile", getOutputFile() );
-    writer->closeFilterGroup();
-  return index;
+   writer->openFilterGroup(this, index);
+    writer->writeValue("OutputFile", getOutputFile() );
+      writer->closeFilterGroup();
+    return ++index; // we want to return the next index that was just written to
 }
 
 // -----------------------------------------------------------------------------
