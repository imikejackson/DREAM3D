--- conflicted
+++ resolved
@@ -1,1088 +1,535 @@
-<<<<<<< HEAD
-/* ============================================================================
- * Copyright (c) 2012 Michael A. Jackson (BlueQuartz Software)
- * Copyright (c) 2012 Dr. Michael A. Groeber (US Air Force Research Laboratories)
- * All rights reserved.
- *
- * Redistribution and use in source and binary forms, with or without modification,
- * are permitted provided that the following conditions are met:
- *
- * Redistributions of source code must retain the above copyright notice, this
- * list of conditions and the following disclaimer.
- *
- * Redistributions in binary form must reproduce the above copyright notice, this
- * list of conditions and the following disclaimer in the documentation and/or
- * other materials provided with the distribution.
- *
- * Neither the name of Michael A. Groeber, Michael A. Jackson, the US Air Force,
- * BlueQuartz Software nor the names of its contributors may be used to endorse
- * or promote products derived from this software without specific prior written
- * permission.
- *
- * THIS SOFTWARE IS PROVIDED BY THE COPYRIGHT HOLDERS AND CONTRIBUTORS "AS IS"
- * AND ANY EXPRESS OR IMPLIED WARRANTIES, INCLUDING, BUT NOT LIMITED TO, THE
- * IMPLIED WARRANTIES OF MERCHANTABILITY AND FITNESS FOR A PARTICULAR PURPOSE ARE
- * DISCLAIMED. IN NO EVENT SHALL THE COPYRIGHT HOLDER OR CONTRIBUTORS BE LIABLE
- * FOR ANY DIRECT, INDIRECT, INCIDENTAL, SPECIAL, EXEMPLARY, OR CONSEQUENTIAL
- * DAMAGES (INCLUDING, BUT NOT LIMITED TO, PROCUREMENT OF SUBSTITUTE GOODS OR
- * SERVICES; LOSS OF USE, DATA, OR PROFITS; OR BUSINESS INTERRUPTION) HOWEVER
- * CAUSED AND ON ANY THEORY OF LIABILITY, WHETHER IN CONTRACT, STRICT LIABILITY,
- * OR TORT (INCLUDING NEGLIGENCE OR OTHERWISE) ARISING IN ANY WAY OUT OF THE
- * USE OF THIS SOFTWARE, EVEN IF ADVISED OF THE POSSIBILITY OF SUCH DAMAGE.
- *
- *  This code was written under United States Air Force Contract number
- *                           FA8650-07-D-5800
- *
- * ~~~~~~~~~~~~~~~~~~~~~~~~~~~~~~~~~~~~~~~~~~~~~~~~~~~~~~~~~~~~~~~~~~~~~~~~~~ */
-
-#include "DataContainerReader.h"
-
-#include "H5Support/QH5Utilities.h"
-#include "H5Support/QH5Lite.h"
-
-#include <QtCore/QFileInfo>
-
-#include "DREAM3DLib/IOFilters/VolumeDataContainerReader.h"
-#include "DREAM3DLib/IOFilters/SurfaceDataContainerReader.h"
-#include "DREAM3DLib/IOFilters/VertexDataContainerReader.h"
-#include "DREAM3DLib/IOFilters/EdgeDataContainerReader.h"
-#include "DREAM3DLib/HDF5/H5FilterParametersReader.h"
-#include "DREAM3DLib/Common/FilterManager.h"
-
-#include "H5Support/HDF5ScopedFileSentinel.h"
-
-// -----------------------------------------------------------------------------
-//
-// -----------------------------------------------------------------------------
-DataContainerReader::DataContainerReader() :
-  AbstractFilter(),
-  m_InputFile(""),
-  m_ReadVolumeData(true),
-  m_ReadSurfaceData(false),
-  m_ReadVertexData(false),
-  m_ReadEdgeData(false),
-  m_ReadAllArrays(true)
-{
-  m_PipelineFromFile = FilterPipeline::New();
-  setupFilterParameters();
-}
-
-// -----------------------------------------------------------------------------
-//
-// -----------------------------------------------------------------------------
-DataContainerReader::~DataContainerReader()
-{
-}
-
-// -----------------------------------------------------------------------------
-//
-// -----------------------------------------------------------------------------
-void DataContainerReader::setupFilterParameters()
-{
-  QVector<FilterParameter::Pointer> parameters;
-
-  setFilterParameters(parameters);
-}
-
-// -----------------------------------------------------------------------------
-//
-// -----------------------------------------------------------------------------
-void DataContainerReader::readFilterParameters(AbstractFilterParametersReader* reader, int index)
-{
-  reader->openFilterGroup(this, index);
-  setInputFile( reader->readValue("InputFile", getInputFile() ) );
-  setReadVolumeData( reader->readValue("ReadVolumeData", getReadVolumeData() ) );
-  setReadSurfaceData( reader->readValue("ReadSurfaceData", getReadSurfaceData() ) );
-  setReadEdgeData( reader->readValue("ReadEdgeData", getReadEdgeData() ) );
-  setReadVertexData( reader->readValue("ReadVertexData", getReadVertexData() ) );
-
-  setSelectedVolumeVertexArrays( reader->readValue("SelectedVolumeVertexArrays", getSelectedVolumeVertexArrays() ) );
-  setSelectedVolumeFaceArrays( reader->readValue("SelectedVolumeFaceArrays", getSelectedVolumeFaceArrays() ) );
-  setSelectedVolumeEdgeArrays( reader->readValue("SelectedVolumeEdgeArrays", getSelectedVolumeEdgeArrays() ) );
-  setSelectedVolumeCellArrays( reader->readValue("SelectedVolumeCellArrays", getSelectedVolumeCellArrays() ) );
-  setSelectedVolumeFieldArrays( reader->readValue("SelectedVolumeFieldArrays", getSelectedVolumeFieldArrays() ) );
-  setSelectedVolumeEnsembleArrays( reader->readValue("SelectedVolumeEnsembleArrays", getSelectedVolumeEnsembleArrays() ) );
-  setSelectedSurfaceVertexArrays( reader->readValue("SelectedSurfaceVertexArrays", getSelectedSurfaceVertexArrays() ) );
-  setSelectedSurfaceFaceArrays( reader->readValue("SelectedSurfaceFaceArrays", getSelectedSurfaceFaceArrays() ) );
-  setSelectedSurfaceEdgeArrays( reader->readValue("SelectedSurfaceEdgeArrays", getSelectedSurfaceEdgeArrays() ) );
-  setSelectedSurfaceFieldArrays( reader->readValue("SelectedSurfaceFieldArrays", getSelectedSurfaceFieldArrays() ) );
-  setSelectedSurfaceEnsembleArrays( reader->readValue("SelectedSurfaceEnsembleArrays", getSelectedSurfaceEnsembleArrays() ) );
-  setSelectedEdgeVertexArrays( reader->readValue("SelectedEdgeVertexArrays", getSelectedEdgeVertexArrays() ) );
-  setSelectedEdgeEdgeArrays( reader->readValue("SelectedEdgeEdgeArrays", getSelectedEdgeEdgeArrays() ) );
-  setSelectedEdgeFieldArrays( reader->readValue("SelectedEdgeFieldArrays", getSelectedEdgeFieldArrays() ) );
-  setSelectedEdgeEnsembleArrays( reader->readValue("SelectedEdgeEnsembleArrays", getSelectedEdgeEnsembleArrays() ) );
-  setSelectedVertexVertexArrays( reader->readValue("SelectedVertexVertexArrays", getSelectedVertexVertexArrays() ) );
-  setSelectedVertexFieldArrays( reader->readValue("SelectedVertexFieldArrays", getSelectedVertexFieldArrays() ) );
-  setSelectedVertexEnsembleArrays( reader->readValue("SelectedVertexEnsembleArrays", getSelectedVertexEnsembleArrays() ) );
-  reader->closeFilterGroup();
-}
-
-// -----------------------------------------------------------------------------
-//
-// -----------------------------------------------------------------------------
-int DataContainerReader::writeFilterParameters(AbstractFilterParametersWriter* writer, int index)
-{
-  index = writeExistingPipelineToFile(writer, index);
-
-  writer->openFilterGroup(this, index);
-  writer->writeValue("InputFile", getInputFile() );
-  writer->writeValue("ReadVolumeData", getReadVolumeData() );
-  writer->writeValue("ReadSurfaceData", getReadSurfaceData() );
-  writer->writeValue("ReadEdgeData", getReadEdgeData() );
-  writer->writeValue("ReadVertexData", getReadVertexData() );
-
-  writer->writeValue("SelectedVolumeVertexArrays", getSelectedVolumeVertexArrays() );
-  writer->writeValue("SelectedVolumeFaceArrays", getSelectedVolumeFaceArrays() );
-  writer->writeValue("SelectedVolumeEdgeArrays", getSelectedVolumeEdgeArrays() );
-  writer->writeValue("SelectedVolumeCellArrays", getSelectedVolumeCellArrays() );
-  writer->writeValue("SelectedVolumeFieldArrays", getSelectedVolumeFieldArrays() );
-  writer->writeValue("SelectedVolumeEnsembleArrays", getSelectedVolumeEnsembleArrays() );
-  writer->writeValue("SelectedSurfaceVertexArrays", getSelectedSurfaceVertexArrays() );
-  writer->writeValue("SelectedSurfaceFaceArrays", getSelectedSurfaceFaceArrays() );
-  writer->writeValue("SelectedSurfaceEdgeArrays", getSelectedSurfaceEdgeArrays() );
-  writer->writeValue("SelectedSurfaceFieldArrays", getSelectedSurfaceFieldArrays() );
-  writer->writeValue("SelectedSurfaceEnsembleArrays", getSelectedSurfaceEnsembleArrays() );
-  writer->writeValue("SelectedEdgeVertexArrays", getSelectedEdgeVertexArrays() );
-  writer->writeValue("SelectedEdgeEdgeArrays", getSelectedEdgeEdgeArrays() );
-  writer->writeValue("SelectedEdgeFieldArrays", getSelectedEdgeFieldArrays() );
-  writer->writeValue("SelectedEdgeEnsembleArrays", getSelectedEdgeEnsembleArrays() );
-  writer->writeValue("SelectedVertexVertexArrays", getSelectedVertexVertexArrays() );
-  writer->writeValue("SelectedVertexFieldArrays", getSelectedVertexFieldArrays() );
-  writer->writeValue("SelectedVertexEnsembleArrays", getSelectedVertexEnsembleArrays() );
-  writer->closeFilterGroup();
-  return ++index; // we want to return the index after the one we just wrote to
-}
-
-// -----------------------------------------------------------------------------
-//
-// -----------------------------------------------------------------------------
-void DataContainerReader::dataCheck(bool preflight, size_t volumes, size_t fields, size_t ensembles)
-{
-  setErrorCondition(0);
-  
-  int32_t err = 0;
-  QFileInfo fi(getInputFile());
-  if (getInputFile().isEmpty() == true)
-  {
-    ss = QObject::tr("%1 needs the Input File Set and it was not.").arg(ClassName());
-    setErrorCondition(-387);
-    addErrorMessage(getHumanLabel(), ss, getErrorCondition());
-  }
-  else if (fi.exists() == false)
-  {
-    ss = QObject::tr("The input file does not exist.");
-    setErrorCondition(-388);
-    addErrorMessage(getHumanLabel(), ss, getErrorCondition());
-  }
-  else
-  {
-    // Read the Meta Data and Array names from the file
-    hid_t fileId = QH5Utilities::openFile(m_InputFile, true); // Open the file Read Only
-    if(fileId < 0)
-    {
-      ss = QObject::tr(": Error opening input file '%1'").arg(ClassName());
-      setErrorCondition(-150);
-      addErrorMessage(getHumanLabel(), ss, err);
-      return;
-    }
-
-    // This will make sure if we return early from this method that the HDF5 File is properly closed.
-    HDF5ScopedFileSentinel scopedFileSentinel(&fileId, true);
-
-    /* READ THE VOXEL DATA TO THE HDF5 FILE */
-    if (getVolumeDataContainer() != NULL && m_ReadVolumeData == true)
-    {
-      VolumeDataContainerReader::Pointer volumeReader = VolumeDataContainerReader::New();
-      volumeReader->setHdfFileId(fileId);
-      volumeReader->setVolumeDataContainer(getVolumeDataContainer());
-      volumeReader->setObservers(getObservers());
-      ss = getMessagePrefix() + " |--> Reading Volume Data ";
-      volumeReader->setMessagePrefix(ss);
-      volumeReader->preflight();
-      if (volumeReader->getErrorCondition() < 0)
-      {
-        setReadVolumeData(false);
-        setErrorCondition(volumeReader->getErrorCondition());
-        addErrorMessage(getHumanLabel(), "The volume data was not available in the data file.", getErrorCondition());
-      }
-    }
-
-    /* READ THE Surface DATA TO THE HDF5 FILE */
-    if (NULL != getSurfaceDataContainer() && m_ReadSurfaceData == true)
-    {
-      SurfaceDataContainerReader::Pointer smReader = SurfaceDataContainerReader::New();
-      smReader->setHdfFileId(fileId);
-      smReader->setSurfaceDataContainer(getSurfaceDataContainer());
-      smReader->setObservers(getObservers());
-      ss = getMessagePrefix() + " |--> Reading Surface Data ";
-      smReader->setMessagePrefix(ss);
-      smReader->preflight();
-      if (smReader->getErrorCondition() < 0)
-      {
-        setReadSurfaceData(false);
-        setErrorCondition(smReader->getErrorCondition());
-        addErrorMessage(getHumanLabel(), "The surface mesh data was not available in the data file.", getErrorCondition());
-      }
-    }
-
-    /* READ THE Edge DATA TO THE HDF5 FILE */
-    if (NULL != getEdgeDataContainer() && m_ReadEdgeData == true)
-    {
-      EdgeDataContainerReader::Pointer eReader = EdgeDataContainerReader::New();
-      eReader->setHdfFileId(fileId);
-      eReader->setEdgeDataContainer(getEdgeDataContainer());
-      eReader->setObservers(getObservers());
-      ss = getMessagePrefix() + " |--> Reading Surface Data ";
-      eReader->setMessagePrefix(ss);
-      eReader->preflight();
-      if (eReader->getErrorCondition() < 0)
-      {
-        setReadEdgeData(false);
-        setErrorCondition(eReader->getErrorCondition());
-        addErrorMessage(getHumanLabel(), "The surface mesh data was not available in the data file.", getErrorCondition());
-      }
-    }
-
-    /* READ THE Vertex DATA TO THE HDF5 FILE */
-    if (NULL != getVertexDataContainer() && m_ReadVertexData == true)
-    {
-      VertexDataContainerReader::Pointer smReader = VertexDataContainerReader::New();
-      smReader->setHdfFileId(fileId);
-      smReader->setVertexDataContainer(getVertexDataContainer());
-      smReader->setObservers(getObservers());
-      ss = getMessagePrefix() + " |--> Reading Solid Mesh Data ";
-      smReader->setMessagePrefix(ss);
-      smReader->preflight();
-      if (smReader->getErrorCondition() < 0)
-      {
-        setReadVertexData(false);
-        setErrorCondition(smReader->getErrorCondition());
-        addErrorMessage(getHumanLabel(), "The solid mesh data was not available in the data file.", getErrorCondition());
-      }
-    }
-  }
-}
-
-// -----------------------------------------------------------------------------
-//
-// -----------------------------------------------------------------------------
-void DataContainerReader::preflight()
-{
-  dataCheck(true, 1, 1, 1);
-}
-
-// -----------------------------------------------------------------------------
-//
-// -----------------------------------------------------------------------------
-void DataContainerReader::execute()
-{
-  int32_t err = 0;
-  
-  // dataCheck(false, 1, 1, 1);
-
-  hid_t fileId = QH5Utilities::openFile(m_InputFile, true); // Open the file Read Only
-  if(fileId < 0)
-  {
-    ss =QObject::tr(": Error opening input file '%1'").arg(m_InputFile);
-    setErrorCondition(-150);
-    addErrorMessage(getHumanLabel(), ss, err);
-    return;
-  }
-
-  // This will make sure if we return early from this method that the HDF5 File is properly closed.
-  HDF5ScopedFileSentinel scopedFileSentinel(&fileId, true);
-
-  // Read our File Version string to the Root "/" group
-  QString fileVersion;
-
-  err = QH5Lite::readStringAttribute(fileId, "/", DREAM3D::HDF5::FileVersionName, fileVersion);
-
-  err = readExistingPipelineFromFile(fileId);
-
-  /* READ THE VOXEL DATA TO THE HDF5 FILE */
-  if (getVolumeDataContainer() != NULL && m_ReadVolumeData == true)
-  {
-    VolumeDataContainerReader::Pointer volumeReader = VolumeDataContainerReader::New();
-    volumeReader->setHdfFileId(fileId);
-    volumeReader->setVertexArraysToRead(m_SelectedVolumeVertexArrays);
-    volumeReader->setFaceArraysToRead(m_SelectedVolumeFaceArrays);
-    volumeReader->setEdgeArraysToRead(m_SelectedVolumeEdgeArrays);
-    volumeReader->setCellArraysToRead(m_SelectedVolumeCellArrays);
-    volumeReader->setFieldArraysToRead(m_SelectedVolumeFieldArrays);
-    volumeReader->setEnsembleArraysToRead(m_SelectedVolumeEnsembleArrays);
-    volumeReader->setReadAllArrays(m_ReadAllArrays);
-    volumeReader->setVolumeDataContainer(getVolumeDataContainer());
-    volumeReader->setObservers(getObservers());
-    ss = getMessagePrefix() + " |--> Reading Volume Data ";
-    volumeReader->setMessagePrefix(ss);
-    volumeReader->execute();
-    if (volumeReader->getErrorCondition() < 0)
-    {
-      notifyErrorMessage("Error Reading the Volume Data", -803);
-      return;
-    }
-  }
-
-  /* READ THE Surface DATA TO THE HDF5 FILE */
-  if (NULL != getSurfaceDataContainer() && m_ReadSurfaceData == true)
-  {
-    SurfaceDataContainerReader::Pointer smReader = SurfaceDataContainerReader::New();
-    smReader->setHdfFileId(fileId);
-    smReader->setVertexArraysToRead(m_SelectedSurfaceVertexArrays);
-    smReader->setFaceArraysToRead(m_SelectedSurfaceFaceArrays);
-    smReader->setEdgeArraysToRead(m_SelectedSurfaceEdgeArrays);
-    smReader->setFieldArraysToRead(m_SelectedSurfaceFieldArrays);
-    smReader->setEnsembleArraysToRead(m_SelectedSurfaceEnsembleArrays);
-    smReader->setReadAllArrays(m_ReadAllArrays);
-    smReader->setSurfaceDataContainer(getSurfaceDataContainer());
-    smReader->setObservers(getObservers());
-    ss = getMessagePrefix() + " |--> Reading Surface Data ";
-    smReader->setMessagePrefix(ss);
-    smReader->execute();
-    if (smReader->getErrorCondition() < 0)
-    {
-      notifyErrorMessage("Error Reading the Surface Data", smReader->getErrorCondition());
-      return;
-    }
-  }
-
-
-  /* READ THE Surface DATA TO THE HDF5 FILE */
-  if (NULL != getEdgeDataContainer() && m_ReadEdgeData == true)
-  {
-    EdgeDataContainerReader::Pointer eReader = EdgeDataContainerReader::New();
-    eReader->setHdfFileId(fileId);
-    eReader->setVertexArraysToRead(m_SelectedEdgeVertexArrays);
-    eReader->setEdgeArraysToRead(m_SelectedEdgeEdgeArrays);
-    eReader->setFieldArraysToRead(m_SelectedEdgeFieldArrays);
-    eReader->setEnsembleArraysToRead(m_SelectedEdgeEnsembleArrays);
-    eReader->setReadAllArrays(m_ReadAllArrays);
-    eReader->setEdgeDataContainer(getEdgeDataContainer());
-    eReader->setObservers(getObservers());
-    ss = getMessagePrefix() + " |--> Reading Surface Data ";
-    eReader->setMessagePrefix(ss);
-    eReader->preflight();
-    if (eReader->getErrorCondition() < 0)
-    {
-      notifyErrorMessage("Error Reading the Edge Data", eReader->getErrorCondition());
-      return;
-    }
-  }
-
-  /* READ THE Vertex DATA TO THE HDF5 FILE */
-  if (NULL != getVertexDataContainer() && m_ReadVertexData == true)
-  {
-    VertexDataContainerReader::Pointer smReader = VertexDataContainerReader::New();
-    smReader->setHdfFileId(fileId);
-    smReader->setVertexArraysToRead(m_SelectedVertexVertexArrays);
-    smReader->setFieldArraysToRead(m_SelectedVertexFieldArrays);
-    smReader->setEnsembleArraysToRead(m_SelectedVertexEnsembleArrays);
-    smReader->setReadAllArrays(m_ReadAllArrays);
-    smReader->setVertexDataContainer(getVertexDataContainer());
-    smReader->setObservers(getObservers());
-    ss = getMessagePrefix() + " |--> Reading Solid Mesh Data ";
-    smReader->setMessagePrefix(ss);
-    smReader->execute();
-    if (smReader->getErrorCondition() < 0)
-    {
-      notifyErrorMessage("Error Reading the Solid Mesh Data", smReader->getErrorCondition());
-      return;
-    }
-  }
-
-  notifyStatusMessage("Complete");
-}
-
-// -----------------------------------------------------------------------------
-//
-// -----------------------------------------------------------------------------
-int DataContainerReader::readExistingPipelineFromFile(hid_t fileId)
-{
-  int err = 0;
-  m_PipelineFromFile->clear();
-
-  H5FilterParametersReader::Pointer reader = H5FilterParametersReader::New();
-
-  // HDF5: Open the "Pipeline" Group
-  hid_t pipelineGroupId = H5Gopen(fileId, DREAM3D::HDF5::PipelineGroupName.toLatin1().data(), H5P_DEFAULT);
-  reader->setGroupId(pipelineGroupId);
-
-  // Use QH5Lite to ask how many "groups" are in the "Pipeline Group"
-  QList<QString> groupList;
-  err = QH5Utilities::getGroupObjects(pipelineGroupId, H5Utilities::H5Support_GROUP, groupList);
-
-  // Loop over the items getting the "ClassName" attribute from each group
-  QString classNameStr = "";
-  for (int i=0; i<groupList.size(); i++)
-  {
-    QString ss = QString::number(i, 10);
-
-    err = QH5Lite::readStringAttribute(pipelineGroupId, ss, "ClassName", classNameStr);
-#if (__APPLE__)
-#warning DOES THIS FILTER MANAGER GET THE CORRECT SINGLETON?
-#endif
-    // Instantiate a new filter using the FilterFactory based on the value of the className attribute
-    FilterManager::Pointer fm = FilterManager::Instance();
-    IFilterFactory::Pointer ff = fm->getFactoryForFilter(classNameStr);
-    if (NULL != ff.get())
-    {
-      AbstractFilter::Pointer filter = ff->create();
-      if(NULL != filter.get())
-      {
-        // Read the parameters
-        filter->readFilterParameters( reader.get(), i);
-
-        // Add filter to m_PipelineFromFile
-        m_PipelineFromFile->pushBack(filter);
-      }
-    }
-  }
-  err = H5Gclose(pipelineGroupId);
-  return err;
-}
-
-// -----------------------------------------------------------------------------
-//
-// -----------------------------------------------------------------------------
-int DataContainerReader::writeExistingPipelineToFile(AbstractFilterParametersWriter* writer, int index)
-{
-  FilterPipeline::FilterContainerType container = m_PipelineFromFile->getFilterContainer();
-
-  for(FilterPipeline::FilterContainerType::iterator iter = container.begin(); iter != container.end(); ++iter)
-  {
-    index = (*iter)->writeFilterParameters(writer, index);
-  }
-  return index;
-}
-
-// -----------------------------------------------------------------------------
-//
-// -----------------------------------------------------------------------------
-void DataContainerReader::setVolumeSelectedArrayNames(QSet<QString> selectedVertexArrays,
-                                                           QSet<QString> selectedFaceArrays,
-                                                           QSet<QString> selectedEdgeArrays,
-                                                           QSet<QString> selectedCellArrays,
-                                                           QSet<QString> selectedFieldArrays,
-                                                           QSet<QString> selectedEnsembleArrays)
-{
-  m_SelectedVolumeVertexArrays = selectedVertexArrays;
-  m_SelectedVolumeFaceArrays = selectedFaceArrays;
-  m_SelectedVolumeEdgeArrays = selectedEdgeArrays;
-  m_SelectedVolumeCellArrays = selectedCellArrays;
-  m_SelectedVolumeFieldArrays = selectedFieldArrays;
-  m_SelectedVolumeEnsembleArrays = selectedEnsembleArrays;
-  m_ReadAllArrays = false;
-}
-
-// -----------------------------------------------------------------------------
-//
-// -----------------------------------------------------------------------------
-void DataContainerReader::setSurfaceSelectedArrayNames(QSet<QString> selectedVertexArrays,
-                                                           QSet<QString> selectedEdgeArrays,
-                                                           QSet<QString> selectedFaceArrays,
-                                                           QSet<QString> selectedFieldArrays,
-                                                           QSet<QString> selectedEnsembleArrays)
-{
-  m_SelectedSurfaceVertexArrays = selectedVertexArrays;
-  m_SelectedSurfaceEdgeArrays = selectedEdgeArrays;
-  m_SelectedSurfaceFaceArrays = selectedFaceArrays;
-  m_SelectedSurfaceFieldArrays = selectedFieldArrays;
-  m_SelectedSurfaceEnsembleArrays = selectedEnsembleArrays;
-  m_ReadAllArrays = false;
-}
-
-// -----------------------------------------------------------------------------
-//
-// -----------------------------------------------------------------------------
-void DataContainerReader::setEdgeSelectedArrayNames(QSet<QString> selectedVertexArrays,
-                                                           QSet<QString> selectedEdgeArrays,
-                                                           QSet<QString> selectedFieldArrays,
-                                                           QSet<QString> selectedEnsembleArrays)
-{
-  m_SelectedEdgeVertexArrays = selectedVertexArrays;
-  m_SelectedEdgeEdgeArrays = selectedEdgeArrays;
-  m_SelectedEdgeFieldArrays = selectedFieldArrays;
-  m_SelectedEdgeEnsembleArrays = selectedEnsembleArrays;
-  m_ReadAllArrays = false;
-}
-
-// -----------------------------------------------------------------------------
-//
-// -----------------------------------------------------------------------------
-void DataContainerReader::setVertexSelectedArrayNames(QSet<QString> selectedVertexArrays,
-                                                         QSet<QString> selectedFieldArrays,
-                                                         QSet<QString> selectedEnsembleArrays)
-{
-  m_SelectedVertexVertexArrays = selectedVertexArrays;
-  m_SelectedVertexFieldArrays = selectedFieldArrays;
-  m_SelectedVertexEnsembleArrays = selectedEnsembleArrays;
-  m_ReadAllArrays = false;
-}
-
-
-
-=======
-/* ============================================================================
- * Copyright (c) 2012 Michael A. Jackson (BlueQuartz Software)
- * Copyright (c) 2012 Dr. Michael A. Groeber (US Air Force Research Laboratories)
- * All rights reserved.
- *
- * Redistribution and use in source and binary forms, with or without modification,
- * are permitted provided that the following conditions are met:
- *
- * Redistributions of source code must retain the above copyright notice, this
- * list of conditions and the following disclaimer.
- *
- * Redistributions in binary form must reproduce the above copyright notice, this
- * list of conditions and the following disclaimer in the documentation and/or
- * other materials provided with the distribution.
- *
- * Neither the name of Michael A. Groeber, Michael A. Jackson, the US Air Force,
- * BlueQuartz Software nor the names of its contributors may be used to endorse
- * or promote products derived from this software without specific prior written
- * permission.
- *
- * THIS SOFTWARE IS PROVIDED BY THE COPYRIGHT HOLDERS AND CONTRIBUTORS "AS IS"
- * AND ANY EXPRESS OR IMPLIED WARRANTIES, INCLUDING, BUT NOT LIMITED TO, THE
- * IMPLIED WARRANTIES OF MERCHANTABILITY AND FITNESS FOR A PARTICULAR PURPOSE ARE
- * DISCLAIMED. IN NO EVENT SHALL THE COPYRIGHT HOLDER OR CONTRIBUTORS BE LIABLE
- * FOR ANY DIRECT, INDIRECT, INCIDENTAL, SPECIAL, EXEMPLARY, OR CONSEQUENTIAL
- * DAMAGES (INCLUDING, BUT NOT LIMITED TO, PROCUREMENT OF SUBSTITUTE GOODS OR
- * SERVICES; LOSS OF USE, DATA, OR PROFITS; OR BUSINESS INTERRUPTION) HOWEVER
- * CAUSED AND ON ANY THEORY OF LIABILITY, WHETHER IN CONTRACT, STRICT LIABILITY,
- * OR TORT (INCLUDING NEGLIGENCE OR OTHERWISE) ARISING IN ANY WAY OUT OF THE
- * USE OF THIS SOFTWARE, EVEN IF ADVISED OF THE POSSIBILITY OF SUCH DAMAGE.
- *
- *  This code was written under United States Air Force Contract number
- *                           FA8650-07-D-5800
- *
- * ~~~~~~~~~~~~~~~~~~~~~~~~~~~~~~~~~~~~~~~~~~~~~~~~~~~~~~~~~~~~~~~~~~~~~~~~~~ */
-
-#include "DataContainerReader.h"
-
-#include "H5Support/H5Utilities.h"
-#include "H5Support/H5Lite.h"
-
-#include "MXA/Utilities/MXAFileInfo.h"
-#include "MXA/Utilities/StringUtils.h"
-
-#include "DREAM3DLib/IOFilters/VolumeDataContainerReader.h"
-#include "DREAM3DLib/IOFilters/SurfaceDataContainerReader.h"
-#include "DREAM3DLib/IOFilters/VertexDataContainerReader.h"
-#include "DREAM3DLib/IOFilters/EdgeDataContainerReader.h"
-#include "DREAM3DLib/HDF5/H5FilterParametersReader.h"
-#include "DREAM3DLib/Common/FilterManager.h"
-
-#include "H5Support/HDF5ScopedFileSentinel.h"
-
-// -----------------------------------------------------------------------------
-//
-// -----------------------------------------------------------------------------
-DataContainerReader::DataContainerReader() :
-  AbstractFilter(),
-  m_InputFile(""),
-  m_ReadVolumeData(true),
-  m_ReadSurfaceData(false),
-  m_ReadVertexData(false),
-  m_ReadEdgeData(false),
-  m_ReadAllArrays(true)
-{
-  m_PipelineFromFile = FilterPipeline::New();
-  setupFilterParameters();
-}
-
-// -----------------------------------------------------------------------------
-//
-// -----------------------------------------------------------------------------
-DataContainerReader::~DataContainerReader()
-{
-}
-
-// -----------------------------------------------------------------------------
-//
-// -----------------------------------------------------------------------------
-void DataContainerReader::setupFilterParameters()
-{
-  std::vector<FilterParameter::Pointer> parameters;
-
-  setFilterParameters(parameters);
-}
-
-// -----------------------------------------------------------------------------
-//
-// -----------------------------------------------------------------------------
-void DataContainerReader::readFilterParameters(AbstractFilterParametersReader* reader, int index)
-{
-  reader->openFilterGroup(this, index);
-  setInputFile( reader->readValue("InputFile", getInputFile() ) );
-  setReadVolumeData( reader->readValue("ReadVolumeData", getReadVolumeData() ) );
-  setReadSurfaceData( reader->readValue("ReadSurfaceData", getReadSurfaceData() ) );
-  setReadEdgeData( reader->readValue("ReadEdgeData", getReadEdgeData() ) );
-  setReadVertexData( reader->readValue("ReadVertexData", getReadVertexData() ) );
-
-  setSelectedVolumeVertexArrays( reader->readValue("SelectedVolumeVertexArrays", getSelectedVolumeVertexArrays() ) );
-  setSelectedVolumeFaceArrays( reader->readValue("SelectedVolumeFaceArrays", getSelectedVolumeFaceArrays() ) );
-  setSelectedVolumeEdgeArrays( reader->readValue("SelectedVolumeEdgeArrays", getSelectedVolumeEdgeArrays() ) );
-  setSelectedVolumeCellArrays( reader->readValue("SelectedVolumeCellArrays", getSelectedVolumeCellArrays() ) );
-  setSelectedVolumeFieldArrays( reader->readValue("SelectedVolumeFieldArrays", getSelectedVolumeFieldArrays() ) );
-  setSelectedVolumeEnsembleArrays( reader->readValue("SelectedVolumeEnsembleArrays", getSelectedVolumeEnsembleArrays() ) );
-  setSelectedSurfaceVertexArrays( reader->readValue("SelectedSurfaceVertexArrays", getSelectedSurfaceVertexArrays() ) );
-  setSelectedSurfaceFaceArrays( reader->readValue("SelectedSurfaceFaceArrays", getSelectedSurfaceFaceArrays() ) );
-  setSelectedSurfaceEdgeArrays( reader->readValue("SelectedSurfaceEdgeArrays", getSelectedSurfaceEdgeArrays() ) );
-  setSelectedSurfaceFieldArrays( reader->readValue("SelectedSurfaceFieldArrays", getSelectedSurfaceFieldArrays() ) );
-  setSelectedSurfaceEnsembleArrays( reader->readValue("SelectedSurfaceEnsembleArrays", getSelectedSurfaceEnsembleArrays() ) );
-  setSelectedEdgeVertexArrays( reader->readValue("SelectedEdgeVertexArrays", getSelectedEdgeVertexArrays() ) );
-  setSelectedEdgeEdgeArrays( reader->readValue("SelectedEdgeEdgeArrays", getSelectedEdgeEdgeArrays() ) );
-  setSelectedEdgeFieldArrays( reader->readValue("SelectedEdgeFieldArrays", getSelectedEdgeFieldArrays() ) );
-  setSelectedEdgeEnsembleArrays( reader->readValue("SelectedEdgeEnsembleArrays", getSelectedEdgeEnsembleArrays() ) );
-  setSelectedVertexVertexArrays( reader->readValue("SelectedVertexVertexArrays", getSelectedVertexVertexArrays() ) );
-  setSelectedVertexFieldArrays( reader->readValue("SelectedVertexFieldArrays", getSelectedVertexFieldArrays() ) );
-  setSelectedVertexEnsembleArrays( reader->readValue("SelectedVertexEnsembleArrays", getSelectedVertexEnsembleArrays() ) );
-  reader->closeFilterGroup();
-}
-
-// -----------------------------------------------------------------------------
-//
-// -----------------------------------------------------------------------------
-int DataContainerReader::writeFilterParameters(AbstractFilterParametersWriter* writer, int index)
-{
-  index = writeExistingPipelineToFile(writer, index);
-
-  writer->openFilterGroup(this, index);
-  writer->writeValue("InputFile", getInputFile() );
-  writer->writeValue("ReadVolumeData", getReadVolumeData() );
-  writer->writeValue("ReadSurfaceData", getReadSurfaceData() );
-  writer->writeValue("ReadEdgeData", getReadEdgeData() );
-  writer->writeValue("ReadVertexData", getReadVertexData() );
-
-  writer->writeValue("SelectedVolumeVertexArrays", getSelectedVolumeVertexArrays() );
-  writer->writeValue("SelectedVolumeFaceArrays", getSelectedVolumeFaceArrays() );
-  writer->writeValue("SelectedVolumeEdgeArrays", getSelectedVolumeEdgeArrays() );
-  writer->writeValue("SelectedVolumeCellArrays", getSelectedVolumeCellArrays() );
-  writer->writeValue("SelectedVolumeFieldArrays", getSelectedVolumeFieldArrays() );
-  writer->writeValue("SelectedVolumeEnsembleArrays", getSelectedVolumeEnsembleArrays() );
-  writer->writeValue("SelectedSurfaceVertexArrays", getSelectedSurfaceVertexArrays() );
-  writer->writeValue("SelectedSurfaceFaceArrays", getSelectedSurfaceFaceArrays() );
-  writer->writeValue("SelectedSurfaceEdgeArrays", getSelectedSurfaceEdgeArrays() );
-  writer->writeValue("SelectedSurfaceFieldArrays", getSelectedSurfaceFieldArrays() );
-  writer->writeValue("SelectedSurfaceEnsembleArrays", getSelectedSurfaceEnsembleArrays() );
-  writer->writeValue("SelectedEdgeVertexArrays", getSelectedEdgeVertexArrays() );
-  writer->writeValue("SelectedEdgeEdgeArrays", getSelectedEdgeEdgeArrays() );
-  writer->writeValue("SelectedEdgeFieldArrays", getSelectedEdgeFieldArrays() );
-  writer->writeValue("SelectedEdgeEnsembleArrays", getSelectedEdgeEnsembleArrays() );
-  writer->writeValue("SelectedVertexVertexArrays", getSelectedVertexVertexArrays() );
-  writer->writeValue("SelectedVertexFieldArrays", getSelectedVertexFieldArrays() );
-  writer->writeValue("SelectedVertexEnsembleArrays", getSelectedVertexEnsembleArrays() );
-  writer->closeFilterGroup();
-  return ++index; // we want to return the index after the one we just wrote to
-}
-
-// -----------------------------------------------------------------------------
-//
-// -----------------------------------------------------------------------------
-void DataContainerReader::dataCheck(bool preflight, size_t volumes, size_t fields, size_t ensembles)
-{
-  setErrorCondition(0);
-  std::stringstream ss;
-  int32_t err = 0;
-  std::string m_FileVersion;
-  float fVersion;
-  bool check;
-
-  if (getInputFile().empty() == true)
-  {
-    ss << ClassName() << " needs the Input File Set and it was not.";
-    setErrorCondition(-387);
-    addErrorMessage(getHumanLabel(), ss.str(), getErrorCondition());
-  }
-  else if (MXAFileInfo::exists(getInputFile()) == false)
-  {
-    ss << "The input file does not exist.";
-    setErrorCondition(-388);
-    addErrorMessage(getHumanLabel(), ss.str(), getErrorCondition());
-  }
-  else
-  {
-    // Read the Meta Data and Array names from the file
-    hid_t fileId = H5Utilities::openFile(m_InputFile, true); // Open the file as Read Only
-    if(fileId < 0)
-    {
-      ss.str("");
-      ss << ": Error opening input file '" << m_InputFile << "'";
-      setErrorCondition(-150);
-      addErrorMessage(getHumanLabel(), ss.str(), err);
-      return;
-    }
-
-    //Check to see if version of .dream3d file is prior to new data container names
-    err = H5Lite::readStringAttribute(fileId, "/", DREAM3D::HDF5::FileVersionName, m_FileVersion);
-    check = StringUtils::stringToNum(fVersion, m_FileVersion);
-    if(fVersion < 5.0 || err < 0)
-    {
-      H5Utilities::closeFile(fileId);
-      fileId = H5Utilities::openFile(m_InputFile, false); // Re-Open the file as Read/Write
-      err = H5Lmove(fileId, "VoxelDataContainer", fileId, DREAM3D::HDF5::VolumeDataContainerName.c_str(), H5P_DEFAULT, H5P_DEFAULT);
-      err = H5Lmove(fileId, "SurfaceMeshDataContainer", fileId, DREAM3D::HDF5::SurfaceDataContainerName.c_str(), H5P_DEFAULT, H5P_DEFAULT); 
-      err = H5Lite::writeStringAttribute(fileId, "/", DREAM3D::HDF5::FileVersionName, DREAM3D::HDF5::FileVersion);
-      H5Utilities::closeFile(fileId);
-      fileId = H5Utilities::openFile(m_InputFile, true); // Re-Open the file as Read Only
-    }
-
-    // This will make sure if we return early from this method that the HDF5 File is properly closed.
-    HDF5ScopedFileSentinel scopedFileSentinel(&fileId, true);
-
-    /* READ THE VOXEL DATA TO THE HDF5 FILE */
-    if (getVolumeDataContainer() != NULL && m_ReadVolumeData == true)
-    {
-      VolumeDataContainerReader::Pointer volumeReader = VolumeDataContainerReader::New();
-      volumeReader->setHdfFileId(fileId);
-      volumeReader->setVolumeDataContainer(getVolumeDataContainer());
-      volumeReader->setObservers(getObservers());
-      ss.str("");
-      ss << getMessagePrefix() << " |--> Reading Volume Data ";
-      volumeReader->setMessagePrefix(ss.str());
-      volumeReader->preflight();
-      if (volumeReader->getErrorCondition() < 0)
-      {
-        setReadVolumeData(false);
-        setErrorCondition(volumeReader->getErrorCondition());
-        addErrorMessage(getHumanLabel(), "The volume data was not available in the data file.", getErrorCondition());
-      }
-    }
-
-    /* READ THE Surface DATA TO THE HDF5 FILE */
-    if (NULL != getSurfaceDataContainer() && m_ReadSurfaceData == true)
-    {
-      SurfaceDataContainerReader::Pointer smReader = SurfaceDataContainerReader::New();
-      smReader->setHdfFileId(fileId);
-      smReader->setSurfaceDataContainer(getSurfaceDataContainer());
-      smReader->setObservers(getObservers());
-      ss.str("");
-      ss << getMessagePrefix() << " |--> Reading Surface Data ";
-      smReader->setMessagePrefix(ss.str());
-      smReader->preflight();
-      if (smReader->getErrorCondition() < 0)
-      {
-        setReadSurfaceData(false);
-        setErrorCondition(smReader->getErrorCondition());
-        addErrorMessage(getHumanLabel(), "The surface mesh data was not available in the data file.", getErrorCondition());
-      }
-    }
-
-    /* READ THE Edge DATA TO THE HDF5 FILE */
-    if (NULL != getEdgeDataContainer() && m_ReadEdgeData == true)
-    {
-      EdgeDataContainerReader::Pointer eReader = EdgeDataContainerReader::New();
-      eReader->setHdfFileId(fileId);
-      eReader->setEdgeDataContainer(getEdgeDataContainer());
-      eReader->setObservers(getObservers());
-      ss.str("");
-      ss << getMessagePrefix() << " |--> Reading Surface Data ";
-      eReader->setMessagePrefix(ss.str());
-      eReader->preflight();
-      if (eReader->getErrorCondition() < 0)
-      {
-        setReadEdgeData(false);
-        setErrorCondition(eReader->getErrorCondition());
-        addErrorMessage(getHumanLabel(), "The surface mesh data was not available in the data file.", getErrorCondition());
-      }
-    }
-
-    /* READ THE Vertex DATA TO THE HDF5 FILE */
-    if (NULL != getVertexDataContainer() && m_ReadVertexData == true)
-    {
-      VertexDataContainerReader::Pointer smReader = VertexDataContainerReader::New();
-      smReader->setHdfFileId(fileId);
-      smReader->setVertexDataContainer(getVertexDataContainer());
-      smReader->setObservers(getObservers());
-      ss.str("");
-      ss << getMessagePrefix() << " |--> Reading Solid Mesh Data ";
-      smReader->setMessagePrefix(ss.str());
-      smReader->preflight();
-      if (smReader->getErrorCondition() < 0)
-      {
-        setReadVertexData(false);
-        setErrorCondition(smReader->getErrorCondition());
-        addErrorMessage(getHumanLabel(), "The solid mesh data was not available in the data file.", getErrorCondition());
-      }
-    }
-  }
-}
-
-// -----------------------------------------------------------------------------
-//
-// -----------------------------------------------------------------------------
-void DataContainerReader::preflight()
-{
-  dataCheck(true, 1, 1, 1);
-}
-
-// -----------------------------------------------------------------------------
-//
-// -----------------------------------------------------------------------------
-void DataContainerReader::execute()
-{
-  int32_t err = 0;
-  std::stringstream ss;
-  // dataCheck(false, 1, 1, 1);
-
-  hid_t fileId = H5Utilities::openFile(m_InputFile, true); // Open the file Read Only
-  if(fileId < 0)
-  {
-    ss.str("");
-    ss << ": Error opening input file '" << m_InputFile << "'";
-    setErrorCondition(-150);
-    addErrorMessage(getHumanLabel(), ss.str(), err);
-    return;
-  }
-
-  // This will make sure if we return early from this method that the HDF5 File is properly closed.
-  HDF5ScopedFileSentinel scopedFileSentinel(&fileId, true);
-
-  // Read our File Version string to the Root "/" group
-  std::string fileVersion;
-  float fVersion;
-
-  err = H5Lite::readStringAttribute(fileId, "/", DREAM3D::HDF5::FileVersionName, fileVersion);
-  bool check = StringUtils::stringToNum(fVersion, fileVersion);
-  if(fVersion < 5.0 || err < 0)
-  {
-    H5Utilities::closeFile(fileId);
-    fileId = H5Utilities::openFile(m_InputFile, false); // Re-Open the file as Read/Write
-    err = H5Lmove(fileId, "VoxelDataContainer", fileId, DREAM3D::HDF5::VolumeDataContainerName.c_str(), H5P_DEFAULT, H5P_DEFAULT);
-    err = H5Lmove(fileId, "SurfaceMeshDataContainer", fileId, DREAM3D::HDF5::SurfaceDataContainerName.c_str(), H5P_DEFAULT, H5P_DEFAULT); 
-    err = H5Lite::writeStringAttribute(fileId, "/", DREAM3D::HDF5::FileVersionName, DREAM3D::HDF5::FileVersion);
-    H5Utilities::closeFile(fileId);
-    fileId = H5Utilities::openFile(m_InputFile, true); // Re-Open the file as Read Only
-  }
-
-  err = readExistingPipelineFromFile(fileId);
-
-  /* READ THE VOXEL DATA TO THE HDF5 FILE */
-  if (getVolumeDataContainer() != NULL && m_ReadVolumeData == true)
-  {
-    VolumeDataContainerReader::Pointer volumeReader = VolumeDataContainerReader::New();
-    volumeReader->setHdfFileId(fileId);
-    volumeReader->setVertexArraysToRead(m_SelectedVolumeVertexArrays);
-    volumeReader->setFaceArraysToRead(m_SelectedVolumeFaceArrays);
-    volumeReader->setEdgeArraysToRead(m_SelectedVolumeEdgeArrays);
-    volumeReader->setCellArraysToRead(m_SelectedVolumeCellArrays);
-    volumeReader->setFieldArraysToRead(m_SelectedVolumeFieldArrays);
-    volumeReader->setEnsembleArraysToRead(m_SelectedVolumeEnsembleArrays);
-    volumeReader->setReadAllArrays(m_ReadAllArrays);
-    volumeReader->setVolumeDataContainer(getVolumeDataContainer());
-    volumeReader->setObservers(getObservers());
-    ss.str("");
-    ss << getMessagePrefix() << " |--> Reading Volume Data ";
-    volumeReader->setMessagePrefix(ss.str());
-    volumeReader->execute();
-    if (volumeReader->getErrorCondition() < 0)
-    {
-      notifyErrorMessage("Error Reading the Volume Data", -803);
-      return;
-    }
-  }
-
-  /* READ THE Surface DATA TO THE HDF5 FILE */
-  if (NULL != getSurfaceDataContainer() && m_ReadSurfaceData == true)
-  {
-    SurfaceDataContainerReader::Pointer smReader = SurfaceDataContainerReader::New();
-    smReader->setHdfFileId(fileId);
-    smReader->setVertexArraysToRead(m_SelectedSurfaceVertexArrays);
-    smReader->setFaceArraysToRead(m_SelectedSurfaceFaceArrays);
-    smReader->setEdgeArraysToRead(m_SelectedSurfaceEdgeArrays);
-    smReader->setFieldArraysToRead(m_SelectedSurfaceFieldArrays);
-    smReader->setEnsembleArraysToRead(m_SelectedSurfaceEnsembleArrays);
-    smReader->setReadAllArrays(m_ReadAllArrays);
-    smReader->setSurfaceDataContainer(getSurfaceDataContainer());
-    smReader->setObservers(getObservers());
-    ss.str("");
-    ss << getMessagePrefix() << " |--> Reading Surface Data ";
-    smReader->setMessagePrefix(ss.str());
-    smReader->execute();
-    if (smReader->getErrorCondition() < 0)
-    {
-      notifyErrorMessage("Error Reading the Surface Data", smReader->getErrorCondition());
-      return;
-    }
-  }
-
-
-  /* READ THE Surface DATA TO THE HDF5 FILE */
-  if (NULL != getEdgeDataContainer() && m_ReadEdgeData == true)
-  {
-    EdgeDataContainerReader::Pointer eReader = EdgeDataContainerReader::New();
-    eReader->setHdfFileId(fileId);
-    eReader->setVertexArraysToRead(m_SelectedEdgeVertexArrays);
-    eReader->setEdgeArraysToRead(m_SelectedEdgeEdgeArrays);
-    eReader->setFieldArraysToRead(m_SelectedEdgeFieldArrays);
-    eReader->setEnsembleArraysToRead(m_SelectedEdgeEnsembleArrays);
-    eReader->setReadAllArrays(m_ReadAllArrays);
-    eReader->setEdgeDataContainer(getEdgeDataContainer());
-    eReader->setObservers(getObservers());
-    ss.str("");
-    ss << getMessagePrefix() << " |--> Reading Surface Data ";
-    eReader->setMessagePrefix(ss.str());
-    eReader->preflight();
-    if (eReader->getErrorCondition() < 0)
-    {
-      notifyErrorMessage("Error Reading the Edge Data", eReader->getErrorCondition());
-      return;
-    }
-  }
-
-  /* READ THE Vertex DATA TO THE HDF5 FILE */
-  if (NULL != getVertexDataContainer() && m_ReadVertexData == true)
-  {
-    VertexDataContainerReader::Pointer smReader = VertexDataContainerReader::New();
-    smReader->setHdfFileId(fileId);
-    smReader->setVertexArraysToRead(m_SelectedVertexVertexArrays);
-    smReader->setFieldArraysToRead(m_SelectedVertexFieldArrays);
-    smReader->setEnsembleArraysToRead(m_SelectedVertexEnsembleArrays);
-    smReader->setReadAllArrays(m_ReadAllArrays);
-    smReader->setVertexDataContainer(getVertexDataContainer());
-    smReader->setObservers(getObservers());
-    ss.str("");
-    ss << getMessagePrefix() << " |--> Reading Solid Mesh Data ";
-    smReader->setMessagePrefix(ss.str());
-    smReader->execute();
-    if (smReader->getErrorCondition() < 0)
-    {
-      notifyErrorMessage("Error Reading the Solid Mesh Data", smReader->getErrorCondition());
-      return;
-    }
-  }
-
-  notifyStatusMessage("Complete");
-}
-
-// -----------------------------------------------------------------------------
-//
-// -----------------------------------------------------------------------------
-int DataContainerReader::readExistingPipelineFromFile(hid_t fileId)
-{
-  int err = 0;
-  m_PipelineFromFile->clear();
-
-  H5FilterParametersReader::Pointer reader = H5FilterParametersReader::New();
-
-  // HDF5: Open the "Pipeline" Group
-  hid_t pipelineGroupId = H5Gopen(fileId, DREAM3D::HDF5::PipelineGroupName.c_str(), H5P_DEFAULT);
-  reader->setGroupId(pipelineGroupId);
-
-  // Use H5Lite to ask how many "groups" are in the "Pipeline Group"
-  std::list<std::string> groupList;
-  err = H5Utilities::getGroupObjects(pipelineGroupId, H5Utilities::H5Support_GROUP, groupList);
-
-  // Loop over the items getting the "ClassName" attribute from each group
-  std::string classNameStr = "";
-  for (int i=0; i<groupList.size(); i++)
-  {
-    std::stringstream ss;
-    ss << i;
-    err = H5Lite::readStringAttribute(pipelineGroupId, ss.str(), "ClassName", classNameStr);
-#if (__APPLE__)
-#warning DOES THIS FILTER MANAGER GET THE CORRECT SINGLETON?
-#endif
-    // Instantiate a new filter using the FilterFactory based on the value of the className attribute
-    FilterManager::Pointer fm = FilterManager::Instance();
-    IFilterFactory::Pointer ff = fm->getFactoryForFilter(classNameStr);
-    if (NULL != ff.get())
-    {
-      AbstractFilter::Pointer filter = ff->create();
-      if(NULL != filter.get())
-      {
-        // Read the parameters
-        filter->readFilterParameters( reader.get(), i);
-
-        // Add filter to m_PipelineFromFile
-        m_PipelineFromFile->pushBack(filter);
-      }
-    }
-  }
-  err = H5Gclose(pipelineGroupId);
-  return err;
-}
-
-// -----------------------------------------------------------------------------
-//
-// -----------------------------------------------------------------------------
-int DataContainerReader::writeExistingPipelineToFile(AbstractFilterParametersWriter* writer, int index)
-{
-  FilterPipeline::FilterContainerType container = m_PipelineFromFile->getFilterContainer();
-
-  for(FilterPipeline::FilterContainerType::iterator iter = container.begin(); iter != container.end(); ++iter)
-  {
-    index = (*iter)->writeFilterParameters(writer, index);
-  }
-  return index;
-}
-
-// -----------------------------------------------------------------------------
-//
-// -----------------------------------------------------------------------------
-void DataContainerReader::setVolumeSelectedArrayNames(std::set<std::string> selectedVertexArrays,
-                                                           std::set<std::string> selectedFaceArrays,
-                                                           std::set<std::string> selectedEdgeArrays,
-                                                           std::set<std::string> selectedCellArrays,
-                                                           std::set<std::string> selectedFieldArrays,
-                                                           std::set<std::string> selectedEnsembleArrays)
-{
-  m_SelectedVolumeVertexArrays = selectedVertexArrays;
-  m_SelectedVolumeFaceArrays = selectedFaceArrays;
-  m_SelectedVolumeEdgeArrays = selectedEdgeArrays;
-  m_SelectedVolumeCellArrays = selectedCellArrays;
-  m_SelectedVolumeFieldArrays = selectedFieldArrays;
-  m_SelectedVolumeEnsembleArrays = selectedEnsembleArrays;
-  m_ReadAllArrays = false;
-}
-
-// -----------------------------------------------------------------------------
-//
-// -----------------------------------------------------------------------------
-void DataContainerReader::setSurfaceSelectedArrayNames(std::set<std::string> selectedVertexArrays,
-                                                           std::set<std::string> selectedEdgeArrays,
-                                                           std::set<std::string> selectedFaceArrays,
-                                                           std::set<std::string> selectedFieldArrays,
-                                                           std::set<std::string> selectedEnsembleArrays)
-{
-  m_SelectedSurfaceVertexArrays = selectedVertexArrays;
-  m_SelectedSurfaceEdgeArrays = selectedEdgeArrays;
-  m_SelectedSurfaceFaceArrays = selectedFaceArrays;
-  m_SelectedSurfaceFieldArrays = selectedFieldArrays;
-  m_SelectedSurfaceEnsembleArrays = selectedEnsembleArrays;
-  m_ReadAllArrays = false;
-}
-
-// -----------------------------------------------------------------------------
-//
-// -----------------------------------------------------------------------------
-void DataContainerReader::setEdgeSelectedArrayNames(std::set<std::string> selectedVertexArrays,
-                                                           std::set<std::string> selectedEdgeArrays,
-                                                           std::set<std::string> selectedFieldArrays,
-                                                           std::set<std::string> selectedEnsembleArrays)
-{
-  m_SelectedEdgeVertexArrays = selectedVertexArrays;
-  m_SelectedEdgeEdgeArrays = selectedEdgeArrays;
-  m_SelectedEdgeFieldArrays = selectedFieldArrays;
-  m_SelectedEdgeEnsembleArrays = selectedEnsembleArrays;
-  m_ReadAllArrays = false;
-}
-
-// -----------------------------------------------------------------------------
-//
-// -----------------------------------------------------------------------------
-void DataContainerReader::setVertexSelectedArrayNames(std::set<std::string> selectedVertexArrays,
-                                                         std::set<std::string> selectedFieldArrays,
-                                                         std::set<std::string> selectedEnsembleArrays)
-{
-  m_SelectedVertexVertexArrays = selectedVertexArrays;
-  m_SelectedVertexFieldArrays = selectedFieldArrays;
-  m_SelectedVertexEnsembleArrays = selectedEnsembleArrays;
-  m_ReadAllArrays = false;
-}
-
-
-
-
->>>>>>> a8f0fd66
+/* ============================================================================
+ * Copyright (c) 2012 Michael A. Jackson (BlueQuartz Software)
+ * Copyright (c) 2012 Dr. Michael A. Groeber (US Air Force Research Laboratories)
+ * All rights reserved.
+ *
+ * Redistribution and use in source and binary forms, with or without modification,
+ * are permitted provided that the following conditions are met:
+ *
+ * Redistributions of source code must retain the above copyright notice, this
+ * list of conditions and the following disclaimer.
+ *
+ * Redistributions in binary form must reproduce the above copyright notice, this
+ * list of conditions and the following disclaimer in the documentation and/or
+ * other materials provided with the distribution.
+ *
+ * Neither the name of Michael A. Groeber, Michael A. Jackson, the US Air Force,
+ * BlueQuartz Software nor the names of its contributors may be used to endorse
+ * or promote products derived from this software without specific prior written
+ * permission.
+ *
+ * THIS SOFTWARE IS PROVIDED BY THE COPYRIGHT HOLDERS AND CONTRIBUTORS "AS IS"
+ * AND ANY EXPRESS OR IMPLIED WARRANTIES, INCLUDING, BUT NOT LIMITED TO, THE
+ * IMPLIED WARRANTIES OF MERCHANTABILITY AND FITNESS FOR A PARTICULAR PURPOSE ARE
+ * DISCLAIMED. IN NO EVENT SHALL THE COPYRIGHT HOLDER OR CONTRIBUTORS BE LIABLE
+ * FOR ANY DIRECT, INDIRECT, INCIDENTAL, SPECIAL, EXEMPLARY, OR CONSEQUENTIAL
+ * DAMAGES (INCLUDING, BUT NOT LIMITED TO, PROCUREMENT OF SUBSTITUTE GOODS OR
+ * SERVICES; LOSS OF USE, DATA, OR PROFITS; OR BUSINESS INTERRUPTION) HOWEVER
+ * CAUSED AND ON ANY THEORY OF LIABILITY, WHETHER IN CONTRACT, STRICT LIABILITY,
+ * OR TORT (INCLUDING NEGLIGENCE OR OTHERWISE) ARISING IN ANY WAY OUT OF THE
+ * USE OF THIS SOFTWARE, EVEN IF ADVISED OF THE POSSIBILITY OF SUCH DAMAGE.
+ *
+ *  This code was written under United States Air Force Contract number
+ *                           FA8650-07-D-5800
+ *
+ * ~~~~~~~~~~~~~~~~~~~~~~~~~~~~~~~~~~~~~~~~~~~~~~~~~~~~~~~~~~~~~~~~~~~~~~~~~~ */
+
+#include "DataContainerReader.h"
+
+#include "H5Support/QH5Utilities.h"
+#include "H5Support/QH5Lite.h"
+
+#include <QtCore/QFileInfo>
+
+#include "DREAM3DLib/IOFilters/VolumeDataContainerReader.h"
+#include "DREAM3DLib/IOFilters/SurfaceDataContainerReader.h"
+#include "DREAM3DLib/IOFilters/VertexDataContainerReader.h"
+#include "DREAM3DLib/IOFilters/EdgeDataContainerReader.h"
+#include "DREAM3DLib/HDF5/H5FilterParametersReader.h"
+#include "DREAM3DLib/Common/FilterManager.h"
+
+#include "H5Support/HDF5ScopedFileSentinel.h"
+
+// -----------------------------------------------------------------------------
+//
+// -----------------------------------------------------------------------------
+DataContainerReader::DataContainerReader() :
+  AbstractFilter(),
+  m_InputFile(""),
+  m_ReadVolumeData(true),
+  m_ReadSurfaceData(false),
+  m_ReadVertexData(false),
+  m_ReadEdgeData(false),
+  m_ReadAllArrays(true)
+{
+  m_PipelineFromFile = FilterPipeline::New();
+  setupFilterParameters();
+}
+
+// -----------------------------------------------------------------------------
+//
+// -----------------------------------------------------------------------------
+DataContainerReader::~DataContainerReader()
+{
+}
+
+// -----------------------------------------------------------------------------
+//
+// -----------------------------------------------------------------------------
+void DataContainerReader::setupFilterParameters()
+{
+  QVector<FilterParameter::Pointer> parameters;
+
+  setFilterParameters(parameters);
+}
+
+// -----------------------------------------------------------------------------
+//
+// -----------------------------------------------------------------------------
+void DataContainerReader::readFilterParameters(AbstractFilterParametersReader* reader, int index)
+{
+  reader->openFilterGroup(this, index);
+  setInputFile( reader->readValue("InputFile", getInputFile() ) );
+  setReadVolumeData( reader->readValue("ReadVolumeData", getReadVolumeData() ) );
+  setReadSurfaceData( reader->readValue("ReadSurfaceData", getReadSurfaceData() ) );
+  setReadEdgeData( reader->readValue("ReadEdgeData", getReadEdgeData() ) );
+  setReadVertexData( reader->readValue("ReadVertexData", getReadVertexData() ) );
+
+  setSelectedVolumeVertexArrays( reader->readValue("SelectedVolumeVertexArrays", getSelectedVolumeVertexArrays() ) );
+  setSelectedVolumeFaceArrays( reader->readValue("SelectedVolumeFaceArrays", getSelectedVolumeFaceArrays() ) );
+  setSelectedVolumeEdgeArrays( reader->readValue("SelectedVolumeEdgeArrays", getSelectedVolumeEdgeArrays() ) );
+  setSelectedVolumeCellArrays( reader->readValue("SelectedVolumeCellArrays", getSelectedVolumeCellArrays() ) );
+  setSelectedVolumeFieldArrays( reader->readValue("SelectedVolumeFieldArrays", getSelectedVolumeFieldArrays() ) );
+  setSelectedVolumeEnsembleArrays( reader->readValue("SelectedVolumeEnsembleArrays", getSelectedVolumeEnsembleArrays() ) );
+  setSelectedSurfaceVertexArrays( reader->readValue("SelectedSurfaceVertexArrays", getSelectedSurfaceVertexArrays() ) );
+  setSelectedSurfaceFaceArrays( reader->readValue("SelectedSurfaceFaceArrays", getSelectedSurfaceFaceArrays() ) );
+  setSelectedSurfaceEdgeArrays( reader->readValue("SelectedSurfaceEdgeArrays", getSelectedSurfaceEdgeArrays() ) );
+  setSelectedSurfaceFieldArrays( reader->readValue("SelectedSurfaceFieldArrays", getSelectedSurfaceFieldArrays() ) );
+  setSelectedSurfaceEnsembleArrays( reader->readValue("SelectedSurfaceEnsembleArrays", getSelectedSurfaceEnsembleArrays() ) );
+  setSelectedEdgeVertexArrays( reader->readValue("SelectedEdgeVertexArrays", getSelectedEdgeVertexArrays() ) );
+  setSelectedEdgeEdgeArrays( reader->readValue("SelectedEdgeEdgeArrays", getSelectedEdgeEdgeArrays() ) );
+  setSelectedEdgeFieldArrays( reader->readValue("SelectedEdgeFieldArrays", getSelectedEdgeFieldArrays() ) );
+  setSelectedEdgeEnsembleArrays( reader->readValue("SelectedEdgeEnsembleArrays", getSelectedEdgeEnsembleArrays() ) );
+  setSelectedVertexVertexArrays( reader->readValue("SelectedVertexVertexArrays", getSelectedVertexVertexArrays() ) );
+  setSelectedVertexFieldArrays( reader->readValue("SelectedVertexFieldArrays", getSelectedVertexFieldArrays() ) );
+  setSelectedVertexEnsembleArrays( reader->readValue("SelectedVertexEnsembleArrays", getSelectedVertexEnsembleArrays() ) );
+  reader->closeFilterGroup();
+}
+
+// -----------------------------------------------------------------------------
+//
+// -----------------------------------------------------------------------------
+int DataContainerReader::writeFilterParameters(AbstractFilterParametersWriter* writer, int index)
+{
+  index = writeExistingPipelineToFile(writer, index);
+
+  writer->openFilterGroup(this, index);
+  writer->writeValue("InputFile", getInputFile() );
+  writer->writeValue("ReadVolumeData", getReadVolumeData() );
+  writer->writeValue("ReadSurfaceData", getReadSurfaceData() );
+  writer->writeValue("ReadEdgeData", getReadEdgeData() );
+  writer->writeValue("ReadVertexData", getReadVertexData() );
+
+  writer->writeValue("SelectedVolumeVertexArrays", getSelectedVolumeVertexArrays() );
+  writer->writeValue("SelectedVolumeFaceArrays", getSelectedVolumeFaceArrays() );
+  writer->writeValue("SelectedVolumeEdgeArrays", getSelectedVolumeEdgeArrays() );
+  writer->writeValue("SelectedVolumeCellArrays", getSelectedVolumeCellArrays() );
+  writer->writeValue("SelectedVolumeFieldArrays", getSelectedVolumeFieldArrays() );
+  writer->writeValue("SelectedVolumeEnsembleArrays", getSelectedVolumeEnsembleArrays() );
+  writer->writeValue("SelectedSurfaceVertexArrays", getSelectedSurfaceVertexArrays() );
+  writer->writeValue("SelectedSurfaceFaceArrays", getSelectedSurfaceFaceArrays() );
+  writer->writeValue("SelectedSurfaceEdgeArrays", getSelectedSurfaceEdgeArrays() );
+  writer->writeValue("SelectedSurfaceFieldArrays", getSelectedSurfaceFieldArrays() );
+  writer->writeValue("SelectedSurfaceEnsembleArrays", getSelectedSurfaceEnsembleArrays() );
+  writer->writeValue("SelectedEdgeVertexArrays", getSelectedEdgeVertexArrays() );
+  writer->writeValue("SelectedEdgeEdgeArrays", getSelectedEdgeEdgeArrays() );
+  writer->writeValue("SelectedEdgeFieldArrays", getSelectedEdgeFieldArrays() );
+  writer->writeValue("SelectedEdgeEnsembleArrays", getSelectedEdgeEnsembleArrays() );
+  writer->writeValue("SelectedVertexVertexArrays", getSelectedVertexVertexArrays() );
+  writer->writeValue("SelectedVertexFieldArrays", getSelectedVertexFieldArrays() );
+  writer->writeValue("SelectedVertexEnsembleArrays", getSelectedVertexEnsembleArrays() );
+  writer->closeFilterGroup();
+  return ++index; // we want to return the index after the one we just wrote to
+}
+
+// -----------------------------------------------------------------------------
+//
+// -----------------------------------------------------------------------------
+void DataContainerReader::dataCheck(bool preflight, size_t volumes, size_t fields, size_t ensembles)
+{
+  setErrorCondition(0);
+  
+  int32_t err = 0;
+  QFileInfo fi(getInputFile());
+  if (getInputFile().isEmpty() == true)
+  {
+    ss = QObject::tr("%1 needs the Input File Set and it was not.").arg(ClassName());
+    setErrorCondition(-387);
+    addErrorMessage(getHumanLabel(), ss, getErrorCondition());
+  }
+  else if (fi.exists() == false)
+  {
+    ss = QObject::tr("The input file does not exist.");
+    setErrorCondition(-388);
+    addErrorMessage(getHumanLabel(), ss, getErrorCondition());
+  }
+  else
+  {
+    // Read the Meta Data and Array names from the file
+    hid_t fileId = QH5Utilities::openFile(m_InputFile, true); // Open the file Read Only
+    if(fileId < 0)
+    {
+      ss = QObject::tr(": Error opening input file '%1'").arg(ClassName());
+      setErrorCondition(-150);
+      addErrorMessage(getHumanLabel(), ss, err);
+      return;
+    }
+    //Check to see if version of .dream3d file is prior to new data container names
+    err = H5Lite::readStringAttribute(fileId, "/", DREAM3D::HDF5::FileVersionName, m_FileVersion);
+    check = StringUtils::stringToNum(fVersion, m_FileVersion);
+    if(fVersion < 5.0 || err < 0)
+    {
+      H5Utilities::closeFile(fileId);
+      fileId = H5Utilities::openFile(m_InputFile, false); // Re-Open the file as Read/Write
+      err = H5Lmove(fileId, "VoxelDataContainer", fileId, DREAM3D::HDF5::VolumeDataContainerName.c_str(), H5P_DEFAULT, H5P_DEFAULT);
+      err = H5Lmove(fileId, "SurfaceMeshDataContainer", fileId, DREAM3D::HDF5::SurfaceDataContainerName.c_str(), H5P_DEFAULT, H5P_DEFAULT); 
+      err = H5Lite::writeStringAttribute(fileId, "/", DREAM3D::HDF5::FileVersionName, DREAM3D::HDF5::FileVersion);
+      H5Utilities::closeFile(fileId);
+      fileId = H5Utilities::openFile(m_InputFile, true); // Re-Open the file as Read Only
+    }
+
+    // This will make sure if we return early from this method that the HDF5 File is properly closed.
+    HDF5ScopedFileSentinel scopedFileSentinel(&fileId, true);
+
+    /* READ THE VOXEL DATA TO THE HDF5 FILE */
+    if (getVolumeDataContainer() != NULL && m_ReadVolumeData == true)
+    {
+      VolumeDataContainerReader::Pointer volumeReader = VolumeDataContainerReader::New();
+      volumeReader->setHdfFileId(fileId);
+      volumeReader->setVolumeDataContainer(getVolumeDataContainer());
+      volumeReader->setObservers(getObservers());
+      ss = getMessagePrefix() + " |--> Reading Volume Data ";
+      volumeReader->setMessagePrefix(ss);
+      volumeReader->preflight();
+      if (volumeReader->getErrorCondition() < 0)
+      {
+        setReadVolumeData(false);
+        setErrorCondition(volumeReader->getErrorCondition());
+        addErrorMessage(getHumanLabel(), "The volume data was not available in the data file.", getErrorCondition());
+      }
+    }
+
+    /* READ THE Surface DATA TO THE HDF5 FILE */
+    if (NULL != getSurfaceDataContainer() && m_ReadSurfaceData == true)
+    {
+      SurfaceDataContainerReader::Pointer smReader = SurfaceDataContainerReader::New();
+      smReader->setHdfFileId(fileId);
+      smReader->setSurfaceDataContainer(getSurfaceDataContainer());
+      smReader->setObservers(getObservers());
+      ss = getMessagePrefix() + " |--> Reading Surface Data ";
+      smReader->setMessagePrefix(ss);
+      smReader->preflight();
+      if (smReader->getErrorCondition() < 0)
+      {
+        setReadSurfaceData(false);
+        setErrorCondition(smReader->getErrorCondition());
+        addErrorMessage(getHumanLabel(), "The surface mesh data was not available in the data file.", getErrorCondition());
+      }
+    }
+
+    /* READ THE Edge DATA TO THE HDF5 FILE */
+    if (NULL != getEdgeDataContainer() && m_ReadEdgeData == true)
+    {
+      EdgeDataContainerReader::Pointer eReader = EdgeDataContainerReader::New();
+      eReader->setHdfFileId(fileId);
+      eReader->setEdgeDataContainer(getEdgeDataContainer());
+      eReader->setObservers(getObservers());
+      ss = getMessagePrefix() + " |--> Reading Surface Data ";
+      eReader->setMessagePrefix(ss);
+      eReader->preflight();
+      if (eReader->getErrorCondition() < 0)
+      {
+        setReadEdgeData(false);
+        setErrorCondition(eReader->getErrorCondition());
+        addErrorMessage(getHumanLabel(), "The surface mesh data was not available in the data file.", getErrorCondition());
+      }
+    }
+
+    /* READ THE Vertex DATA TO THE HDF5 FILE */
+    if (NULL != getVertexDataContainer() && m_ReadVertexData == true)
+    {
+      VertexDataContainerReader::Pointer smReader = VertexDataContainerReader::New();
+      smReader->setHdfFileId(fileId);
+      smReader->setVertexDataContainer(getVertexDataContainer());
+      smReader->setObservers(getObservers());
+      ss = getMessagePrefix() + " |--> Reading Solid Mesh Data ";
+      smReader->setMessagePrefix(ss);
+      smReader->preflight();
+      if (smReader->getErrorCondition() < 0)
+      {
+        setReadVertexData(false);
+        setErrorCondition(smReader->getErrorCondition());
+        addErrorMessage(getHumanLabel(), "The solid mesh data was not available in the data file.", getErrorCondition());
+      }
+    }
+  }
+}
+
+// -----------------------------------------------------------------------------
+//
+// -----------------------------------------------------------------------------
+void DataContainerReader::preflight()
+{
+  dataCheck(true, 1, 1, 1);
+}
+
+// -----------------------------------------------------------------------------
+//
+// -----------------------------------------------------------------------------
+void DataContainerReader::execute()
+{
+  int32_t err = 0;
+  
+  // dataCheck(false, 1, 1, 1);
+
+  hid_t fileId = QH5Utilities::openFile(m_InputFile, true); // Open the file Read Only
+  if(fileId < 0)
+  {
+    ss =QObject::tr(": Error opening input file '%1'").arg(m_InputFile);
+    setErrorCondition(-150);
+    addErrorMessage(getHumanLabel(), ss, err);
+    return;
+  }
+
+  // This will make sure if we return early from this method that the HDF5 File is properly closed.
+  HDF5ScopedFileSentinel scopedFileSentinel(&fileId, true);
+
+  // Read our File Version string to the Root "/" group
+  QString fileVersion;
+
+  err = QH5Lite::readStringAttribute(fileId, "/", DREAM3D::HDF5::FileVersionName, fileVersion);
+
+  err = readExistingPipelineFromFile(fileId);
+
+  /* READ THE VOXEL DATA TO THE HDF5 FILE */
+  if (getVolumeDataContainer() != NULL && m_ReadVolumeData == true)
+  {
+    VolumeDataContainerReader::Pointer volumeReader = VolumeDataContainerReader::New();
+    volumeReader->setHdfFileId(fileId);
+    volumeReader->setVertexArraysToRead(m_SelectedVolumeVertexArrays);
+    volumeReader->setFaceArraysToRead(m_SelectedVolumeFaceArrays);
+    volumeReader->setEdgeArraysToRead(m_SelectedVolumeEdgeArrays);
+    volumeReader->setCellArraysToRead(m_SelectedVolumeCellArrays);
+    volumeReader->setFieldArraysToRead(m_SelectedVolumeFieldArrays);
+    volumeReader->setEnsembleArraysToRead(m_SelectedVolumeEnsembleArrays);
+    volumeReader->setReadAllArrays(m_ReadAllArrays);
+    volumeReader->setVolumeDataContainer(getVolumeDataContainer());
+    volumeReader->setObservers(getObservers());
+    ss = getMessagePrefix() + " |--> Reading Volume Data ";
+    volumeReader->setMessagePrefix(ss);
+    volumeReader->execute();
+    if (volumeReader->getErrorCondition() < 0)
+    {
+      notifyErrorMessage("Error Reading the Volume Data", -803);
+      return;
+    }
+  }
+
+  /* READ THE Surface DATA TO THE HDF5 FILE */
+  if (NULL != getSurfaceDataContainer() && m_ReadSurfaceData == true)
+  {
+    SurfaceDataContainerReader::Pointer smReader = SurfaceDataContainerReader::New();
+    smReader->setHdfFileId(fileId);
+    smReader->setVertexArraysToRead(m_SelectedSurfaceVertexArrays);
+    smReader->setFaceArraysToRead(m_SelectedSurfaceFaceArrays);
+    smReader->setEdgeArraysToRead(m_SelectedSurfaceEdgeArrays);
+    smReader->setFieldArraysToRead(m_SelectedSurfaceFieldArrays);
+    smReader->setEnsembleArraysToRead(m_SelectedSurfaceEnsembleArrays);
+    smReader->setReadAllArrays(m_ReadAllArrays);
+    smReader->setSurfaceDataContainer(getSurfaceDataContainer());
+    smReader->setObservers(getObservers());
+    ss = getMessagePrefix() + " |--> Reading Surface Data ";
+    smReader->setMessagePrefix(ss);
+    smReader->execute();
+    if (smReader->getErrorCondition() < 0)
+    {
+      notifyErrorMessage("Error Reading the Surface Data", smReader->getErrorCondition());
+      return;
+    }
+  }
+
+
+  /* READ THE Surface DATA TO THE HDF5 FILE */
+  if (NULL != getEdgeDataContainer() && m_ReadEdgeData == true)
+  {
+    EdgeDataContainerReader::Pointer eReader = EdgeDataContainerReader::New();
+    eReader->setHdfFileId(fileId);
+    eReader->setVertexArraysToRead(m_SelectedEdgeVertexArrays);
+    eReader->setEdgeArraysToRead(m_SelectedEdgeEdgeArrays);
+    eReader->setFieldArraysToRead(m_SelectedEdgeFieldArrays);
+    eReader->setEnsembleArraysToRead(m_SelectedEdgeEnsembleArrays);
+    eReader->setReadAllArrays(m_ReadAllArrays);
+    eReader->setEdgeDataContainer(getEdgeDataContainer());
+    eReader->setObservers(getObservers());
+    ss = getMessagePrefix() + " |--> Reading Surface Data ";
+    eReader->setMessagePrefix(ss);
+    eReader->preflight();
+    if (eReader->getErrorCondition() < 0)
+    {
+      notifyErrorMessage("Error Reading the Edge Data", eReader->getErrorCondition());
+      return;
+    }
+  }
+
+  /* READ THE Vertex DATA TO THE HDF5 FILE */
+  if (NULL != getVertexDataContainer() && m_ReadVertexData == true)
+  {
+    VertexDataContainerReader::Pointer smReader = VertexDataContainerReader::New();
+    smReader->setHdfFileId(fileId);
+    smReader->setVertexArraysToRead(m_SelectedVertexVertexArrays);
+    smReader->setFieldArraysToRead(m_SelectedVertexFieldArrays);
+    smReader->setEnsembleArraysToRead(m_SelectedVertexEnsembleArrays);
+    smReader->setReadAllArrays(m_ReadAllArrays);
+    smReader->setVertexDataContainer(getVertexDataContainer());
+    smReader->setObservers(getObservers());
+    ss = getMessagePrefix() + " |--> Reading Solid Mesh Data ";
+    smReader->setMessagePrefix(ss);
+    smReader->execute();
+    if (smReader->getErrorCondition() < 0)
+    {
+      notifyErrorMessage("Error Reading the Solid Mesh Data", smReader->getErrorCondition());
+      return;
+    }
+  }
+
+  notifyStatusMessage("Complete");
+}
+
+// -----------------------------------------------------------------------------
+//
+// -----------------------------------------------------------------------------
+int DataContainerReader::readExistingPipelineFromFile(hid_t fileId)
+{
+  int err = 0;
+  m_PipelineFromFile->clear();
+
+  H5FilterParametersReader::Pointer reader = H5FilterParametersReader::New();
+
+  // HDF5: Open the "Pipeline" Group
+  hid_t pipelineGroupId = H5Gopen(fileId, DREAM3D::HDF5::PipelineGroupName.toLatin1().data(), H5P_DEFAULT);
+  reader->setGroupId(pipelineGroupId);
+
+  // Use QH5Lite to ask how many "groups" are in the "Pipeline Group"
+  QList<QString> groupList;
+  err = QH5Utilities::getGroupObjects(pipelineGroupId, H5Utilities::H5Support_GROUP, groupList);
+
+  // Loop over the items getting the "ClassName" attribute from each group
+  QString classNameStr = "";
+  for (int i=0; i<groupList.size(); i++)
+  {
+    QString ss = QString::number(i, 10);
+
+    err = QH5Lite::readStringAttribute(pipelineGroupId, ss, "ClassName", classNameStr);
+#if (__APPLE__)
+#warning DOES THIS FILTER MANAGER GET THE CORRECT SINGLETON?
+#endif
+    // Instantiate a new filter using the FilterFactory based on the value of the className attribute
+    FilterManager::Pointer fm = FilterManager::Instance();
+    IFilterFactory::Pointer ff = fm->getFactoryForFilter(classNameStr);
+    if (NULL != ff.get())
+    {
+      AbstractFilter::Pointer filter = ff->create();
+      if(NULL != filter.get())
+      {
+        // Read the parameters
+        filter->readFilterParameters( reader.get(), i);
+
+        // Add filter to m_PipelineFromFile
+        m_PipelineFromFile->pushBack(filter);
+      }
+    }
+  }
+  err = H5Gclose(pipelineGroupId);
+  return err;
+}
+
+// -----------------------------------------------------------------------------
+//
+// -----------------------------------------------------------------------------
+int DataContainerReader::writeExistingPipelineToFile(AbstractFilterParametersWriter* writer, int index)
+{
+  FilterPipeline::FilterContainerType container = m_PipelineFromFile->getFilterContainer();
+
+  for(FilterPipeline::FilterContainerType::iterator iter = container.begin(); iter != container.end(); ++iter)
+  {
+    index = (*iter)->writeFilterParameters(writer, index);
+  }
+  return index;
+}
+
+// -----------------------------------------------------------------------------
+//
+// -----------------------------------------------------------------------------
+void DataContainerReader::setVolumeSelectedArrayNames(QSet<QString> selectedVertexArrays,
+                                                           QSet<QString> selectedFaceArrays,
+                                                           QSet<QString> selectedEdgeArrays,
+                                                           QSet<QString> selectedCellArrays,
+                                                           QSet<QString> selectedFieldArrays,
+                                                           QSet<QString> selectedEnsembleArrays)
+{
+  m_SelectedVolumeVertexArrays = selectedVertexArrays;
+  m_SelectedVolumeFaceArrays = selectedFaceArrays;
+  m_SelectedVolumeEdgeArrays = selectedEdgeArrays;
+  m_SelectedVolumeCellArrays = selectedCellArrays;
+  m_SelectedVolumeFieldArrays = selectedFieldArrays;
+  m_SelectedVolumeEnsembleArrays = selectedEnsembleArrays;
+  m_ReadAllArrays = false;
+}
+
+// -----------------------------------------------------------------------------
+//
+// -----------------------------------------------------------------------------
+void DataContainerReader::setSurfaceSelectedArrayNames(QSet<QString> selectedVertexArrays,
+                                                           QSet<QString> selectedEdgeArrays,
+                                                           QSet<QString> selectedFaceArrays,
+                                                           QSet<QString> selectedFieldArrays,
+                                                           QSet<QString> selectedEnsembleArrays)
+{
+  m_SelectedSurfaceVertexArrays = selectedVertexArrays;
+  m_SelectedSurfaceEdgeArrays = selectedEdgeArrays;
+  m_SelectedSurfaceFaceArrays = selectedFaceArrays;
+  m_SelectedSurfaceFieldArrays = selectedFieldArrays;
+  m_SelectedSurfaceEnsembleArrays = selectedEnsembleArrays;
+  m_ReadAllArrays = false;
+}
+
+// -----------------------------------------------------------------------------
+//
+// -----------------------------------------------------------------------------
+void DataContainerReader::setEdgeSelectedArrayNames(QSet<QString> selectedVertexArrays,
+                                                           QSet<QString> selectedEdgeArrays,
+                                                           QSet<QString> selectedFieldArrays,
+                                                           QSet<QString> selectedEnsembleArrays)
+{
+  m_SelectedEdgeVertexArrays = selectedVertexArrays;
+  m_SelectedEdgeEdgeArrays = selectedEdgeArrays;
+  m_SelectedEdgeFieldArrays = selectedFieldArrays;
+  m_SelectedEdgeEnsembleArrays = selectedEnsembleArrays;
+  m_ReadAllArrays = false;
+}
+
+// -----------------------------------------------------------------------------
+//
+// -----------------------------------------------------------------------------
+void DataContainerReader::setVertexSelectedArrayNames(QSet<QString> selectedVertexArrays,
+                                                         QSet<QString> selectedFieldArrays,
+                                                         QSet<QString> selectedEnsembleArrays)
+{
+  m_SelectedVertexVertexArrays = selectedVertexArrays;
+  m_SelectedVertexFieldArrays = selectedFieldArrays;
+  m_SelectedVertexEnsembleArrays = selectedEnsembleArrays;
+  m_ReadAllArrays = false;
+}
+
+
+