--- conflicted
+++ resolved
@@ -167,24 +167,17 @@
 // -----------------------------------------------------------------------------
 void MatchCrystallography::preflight()
 {
-<<<<<<< HEAD
   FindNeighbors::Pointer find_neighbors = FindNeighbors::New();
   find_neighbors->setObservers(this->getObservers());
   find_neighbors->setDataContainer(getDataContainer());
   find_neighbors->preflight();
-=======
-  FindNeighbors::Pointer p = FindNeighbors::New();
-  p->setDataContainer(getDataContainer());
-  p->preflight();
-
-  if (p->getErrorCondition() < 0)
-  {
-    setErrorCondition(p->getErrorCondition());
-    setErrorMessage(p->getErrorMessage());
+  if (find_neighbors->getErrorCondition() < 0)
+  {
+    setErrorCondition(find_neighbors->getErrorCondition());
+    setErrorMessage(find_neighbors->getErrorMessage());
     return;
   }
 
->>>>>>> 89c1ec00
   dataCheck(true, 1, 1, 1);
 }
 
@@ -209,7 +202,7 @@
     return;
   }
 
-<<<<<<< HEAD
+
   FindNeighbors::Pointer find_neighbors = FindNeighbors::New();
   find_neighbors->setObservers(this->getObservers());
   find_neighbors->setDataContainer(m);
@@ -219,19 +212,7 @@
   {
     return;
   }
-=======
-  FindNeighbors::Pointer p = FindNeighbors::New();
-  p->setDataContainer(getDataContainer());
-  p->setObservers(getObservers());
-  p->execute();
-  if (p->getErrorCondition() < 0)
-  {
-    setErrorCondition(p->getErrorCondition());
-    setErrorMessage(p->getErrorMessage());
-    return;
-  }
-  
->>>>>>> 89c1ec00
+
 
   H5StatsReader::Pointer h5reader = H5StatsReader::New(m_H5StatsInputFile);
   readODFData(h5reader);
