--- conflicted
+++ resolved
@@ -246,6 +246,10 @@
   std::stringstream ss;
   DataContainer* m = getDataContainer();
 
+  TEST_MACRO(DREAM3D, VoxelData, GrainIds);
+
+
+
   PF_MAKE_SURE_ARRAY_EXISTS(m, DREAM3D, VoxelData, GrainIds, ss, Int32ArrayType, voxels);
   PF_MAKE_SURE_ARRAY_EXISTS_SUFFIX(m, DREAM3D, VoxelData, Phases, C, ss, Int32ArrayType, voxels);
   PF_MAKE_SURE_ARRAY_EXISTS(m, DREAM3D, VoxelData, EulerAngles, ss, FloatArrayType, voxels * 3);
@@ -400,10 +404,7 @@
   int gid = 1;
   float currentvol = 0.0;
   m->resizeFieldDataArrays(2);
-<<<<<<< HEAD
-  m->m_Grains[1] = Field::New();
-=======
->>>>>>> 626e7991
+//FIXME: Initialize the Grain with some sort of default data
   float factor = 1.0;
   float iter = 0;
   while (currentvol < (factor * totalvol))
@@ -429,10 +430,7 @@
        currentvol = currentvol + m_Volumes[gid];
        gid++;
        m->resizeFieldDataArrays(gid + 1);
-<<<<<<< HEAD
-       m->m_Grains[gid] = Field::New();
-=======
->>>>>>> 626e7991
+       //FIXME: Initialize the Grain with some sort of default data
        iter = 0;
     }
   }
@@ -440,19 +438,12 @@
   {
     iter = 0;
     int xgrains, ygrains, zgrains;
-<<<<<<< HEAD
-    xgrains = int(powf((m->getTotalFields() * (sizex / sizey) * (sizex / sizez)), (1.0f / 3.0f)) + 1);
-    ygrains = int(xgrains * (sizey / sizex) + 1);
-    zgrains = int(xgrains * (sizez / sizex) + 1);
-    factor = 0.25f * (1.0f - (float((xgrains - 2) * (ygrains - 2) * (zgrains - 2)) / float(xgrains * ygrains * zgrains)));
-    while (currentvol < ((1 + factor) * totalvol))
-=======
+
     xgrains = int(powf((m->getTotalFields()*(sizex/sizey)*(sizex/sizez)),(1.0f/3.0f))+1);
     ygrains = int(xgrains*(sizey/sizex)+1);
     zgrains = int(xgrains*(sizez/sizex)+1);
     factor = 0.25f * (1.0f - (float((xgrains-2)*(ygrains-2)*(zgrains-2))/float(xgrains*ygrains*zgrains)));
     while (currentvol < ((1+factor) * totalvol))
->>>>>>> 626e7991
     {
       iter++;
       Seed++;
@@ -470,24 +461,15 @@
       change = (currentsizedisterror) - (oldsizedisterror);
       if(change > 0 || currentsizedisterror > (1.0 - (iter * 0.001f)))
       {
-<<<<<<< HEAD
         m_Active[gid] = 1;
         oldsizedisterror = currentsizedisterror;
         currentvol = currentvol + m_Volumes[gid];
         gid++;
         m->resizeFieldDataArrays(gid + 1);
-        m->m_Grains[gid] = Field::New();
+        //FIXME: Initialize the new grain with default data
         iter = 0;
       }
-=======
-		m_Active[gid] = 1;
-		oldsizedisterror = currentsizedisterror;
-		currentvol = currentvol + m_Volumes[gid];
-		gid++;
-		m->resizeFieldDataArrays(gid + 1);
-		iter = 0;
-	  }
->>>>>>> 626e7991
+
     }
   }
   // initialize the sim and goal neighbor distribution for the primary phases
@@ -509,11 +491,9 @@
   }
   //  for each grain : select centroid, determine voxels in grain, monitor filling error and decide of the 10 placements which
   // is the most beneficial, then the grain is added and its neighbors are determined
-<<<<<<< HEAD
-  size_t numgrains = m->getTotalFields();
-=======
+
   int numgrains = m->getTotalFields();
->>>>>>> 626e7991
+
   columnlist.resize(numgrains);
   rowlist.resize(numgrains);
   planelist.resize(numgrains);
@@ -1881,7 +1861,7 @@
 			{
 				good = 1;
 				neighbor = index + neighpoints[j];
-				if (m_periodic_boundaries == false)
+				if (m_PeriodicBoundaries == false)
 				{
 					if (j == 0 && plane == 0) good = 0;
 					if (j == 5 && plane == (zp - 1)) good = 0;
@@ -1895,7 +1875,7 @@
 						checked[neighbor] = true;
 					}
 				}
-				else if (m_periodic_boundaries == true)
+				else if (m_PeriodicBoundaries == true)
 				{
 					if (j == 0 && plane == 0) neighbor = neighbor + (xp*yp*zp);
 					if (j == 5 && plane == (zp - 1)) neighbor = neighbor - (xp*yp*zp);
