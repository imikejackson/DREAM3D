--- conflicted
+++ resolved
@@ -75,7 +75,6 @@
 // -----------------------------------------------------------------------------
 PlacePrecipitates::PlacePrecipitates() :
 m_GrainIds(NULL),
-<<<<<<< HEAD
 m_PhasesC(NULL),
 m_SurfaceVoxels(NULL),
 m_AxisEulerAngles(NULL),
@@ -89,10 +88,7 @@
 m_Neighborhoods(NULL),
 m_Neighbors(NULL),
 m_NumCells(NULL)
-=======
-m_Phases(NULL),
-m_SurfaceVoxels(NULL)
->>>>>>> 3a01811a
+
 {
   m_EllipsoidOps = DREAM3D::EllipsoidOps::New();
   m_ShapeOps[DREAM3D::SyntheticBuilder::EllipsoidShape] = m_EllipsoidOps.get();
@@ -173,13 +169,9 @@
   {
     return;
   }
-<<<<<<< HEAD
+
   m_PhasesC = m->getVoxelDataSizeCheck<int32_t, Int32ArrayType, AbstractFilter>(DREAM3D::VoxelData::Phases, totalPoints, this);
   if(NULL == m_PhasesC)
-=======
- m_Phases = m->getVoxelDataSizeCheck<int32_t, Int32ArrayType, AbstractFilter>(DREAM3D::VoxelData::Phases, totalPoints, this);
-  if(NULL == m_Phases)
->>>>>>> 3a01811a
   {
     return;
   }
@@ -189,10 +181,7 @@
     return;
   }
 
-<<<<<<< HEAD
-=======
-
->>>>>>> 3a01811a
+
   sizex = m->getXPoints() * m->getXRes();
   sizey = m->getYPoints() * m->getYRes();
   sizez = m->getZPoints() * m->getZRes();
@@ -468,19 +457,11 @@
     for (int64_t j = 0; j < totalPoints; j++)
     {
       int grainname = m_GrainIds[j];
-<<<<<<< HEAD
       int neighbor = m_Neighbors[j];
       if(grainname <= 0 && neighbor > 0 && neighbor >= numprimarygrains)
       {
         m_GrainIds[j] = neighbor;
         m_PhasesC[j] = m_PhasesF[neighbor];
-=======
-      int neighbor = neighbors[j];
-      if(grainname <= 0 && neighbor > 0 && neighbor >= numprimarygrains)
-      {
-        m_GrainIds[j] = neighbor;
-        m_Phases[j] = m->m_Grains[neighbor]->phase;
->>>>>>> 3a01811a
       }
     }
   }
@@ -594,22 +575,14 @@
 		for(size_t j = 0; j < currentprecipvoxellist.size(); j++)
 		{
 		    m_GrainIds[currentprecipvoxellist[j]] = currentnumgrains;
-<<<<<<< HEAD
 		    m_PhasesC[currentprecipvoxellist[j]] = m_PhasesF[currentnumgrains];
-=======
-		    m_Phases[currentprecipvoxellist[j]] = m->m_Grains[currentnumgrains]->phase;
->>>>>>> 3a01811a
 		    precipvoxelcounter++;
 		}
 		for(size_t j = 0; j < currentcoatingvoxellist.size(); j++)
 		{
 			if(m_GrainIds[currentcoatingvoxellist[j]] < numprimarygrains)
 			{
-<<<<<<< HEAD
 			    m_PhasesC[currentcoatingvoxellist[j]] = 3;
-=======
-			    m_Phases[currentcoatingvoxellist[j]] = 3;
->>>>>>> 3a01811a
 			}
 		}
 		totalprecipvol = totalprecipvol + (precipvoxelcounter*m->getXRes()*m->getYRes()*m->getZRes());
