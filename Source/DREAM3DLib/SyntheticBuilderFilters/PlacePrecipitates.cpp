/* ============================================================================
 * Copyright (c) 2011 Michael A. Jackson (BlueQuartz Software)
 * Copyright (c) 2011 Dr. Michael A. Groeber (US Air Force Research Laboratories)
 * All rights reserved.
 *
 * Redistribution and use in source and binary forms, with or without modification,
 * are permitted provided that the following conditions are met:
 *
 * Redistributions of source code must retain the above copyright notice, this
 * list of conditions and the following disclaimer.
 *
 * Redistributions in binary form must reproduce the above copyright notice, this
 * list of conditions and the following disclaimer in the documentation and/or
 * other materials provided with the distribution.
 *
 * Neither the name of Michael A. Groeber, Michael A. Jackson, the US Air Force,
 * BlueQuartz Software nor the names of its contributors may be used to endorse
 * or promote products derived from this software without specific prior written
 * permission.
 *
 * THIS SOFTWARE IS PROVIDED BY THE COPYRIGHT HOLDERS AND CONTRIBUTORS "AS IS"
 * AND ANY EXPRESS OR IMPLIED WARRANTIES, INCLUDING, BUT NOT LIMITED TO, THE
 * IMPLIED WARRANTIES OF MERCHANTABILITY AND FITNESS FOR A PARTICULAR PURPOSE ARE
 * DISCLAIMED. IN NO EVENT SHALL THE COPYRIGHT HOLDER OR CONTRIBUTORS BE LIABLE
 * FOR ANY DIRECT, INDIRECT, INCIDENTAL, SPECIAL, EXEMPLARY, OR CONSEQUENTIAL
 * DAMAGES (INCLUDING, BUT NOT LIMITED TO, PROCUREMENT OF SUBSTITUTE GOODS OR
 * SERVICES; LOSS OF USE, DATA, OR PROFITS; OR BUSINESS INTERRUPTION) HOWEVER
 * CAUSED AND ON ANY THEORY OF LIABILITY, WHETHER IN CONTRACT, STRICT LIABILITY,
 * OR TORT (INCLUDING NEGLIGENCE OR OTHERWISE) ARISING IN ANY WAY OUT OF THE
 * USE OF THIS SOFTWARE, EVEN IF ADVISED OF THE POSSIBILITY OF SUCH DAMAGE.
 *
 *  This code was written under United States Air Force Contract number
 *                           FA8650-07-D-5800
 *
 * ~~~~~~~~~~~~~~~~~~~~~~~~~~~~~~~~~~~~~~~~~~~~~~~~~~~~~~~~~~~~~~~~~~~~~~~~~~ */

#include "PlacePrecipitates.h"

#include <map>


#include "DREAM3DLib/Common/Constants.h"
#include "DREAM3DLib/Common/DREAM3DMath.h"
#include "DREAM3DLib/Common/DREAM3DRandom.h"
#include "DREAM3DLib/Common/DataContainerMacros.h"

#include "DREAM3DLib/ShapeOps/CubeOctohedronOps.h"
#include "DREAM3DLib/ShapeOps/CylinderOps.h"
#include "DREAM3DLib/ShapeOps/EllipsoidOps.h"
#include "DREAM3DLib/ShapeOps/SuperEllipsoidOps.h"

#include "DREAM3DLib/SyntheticBuilderFilters/PackGrainsGen2.h"
#include "DREAM3DLib/GenericFilters/FindNeighbors.h"


// -----------------------------------------------------------------------------
//
// -----------------------------------------------------------------------------
PlacePrecipitates::PlacePrecipitates() :
m_GrainIds(NULL),
m_PhasesC(NULL),
m_SurfaceVoxels(NULL),
m_AxisEulerAngles(NULL),
m_Centroids(NULL),
m_AxisLengths(NULL),
m_Volumes(NULL),
m_Omega3s(NULL),
m_EquivalentDiameters(NULL),
m_Active(NULL),
m_PhasesF(NULL),
m_Neighborhoods(NULL),
m_Neighbors(NULL),
m_NumCells(NULL)
{
  m_EllipsoidOps = DREAM3D::EllipsoidOps::New();
  m_ShapeOps[DREAM3D::SyntheticBuilder::EllipsoidShape] = m_EllipsoidOps.get();
  m_SuprtEllipsoidOps = DREAM3D::SuperEllipsoidOps::New();
  m_ShapeOps[DREAM3D::SyntheticBuilder::SuperEllipsoidShape] = m_SuprtEllipsoidOps.get();
  m_CubicOctohedronOps = DREAM3D::CubeOctohedronOps::New();
  m_ShapeOps[DREAM3D::SyntheticBuilder::CubeOctahedronShape] = m_CubicOctohedronOps.get();
  m_CylinderOps = DREAM3D::CylinderOps::New();
  m_ShapeOps[DREAM3D::SyntheticBuilder::CylinderShape] = m_CylinderOps.get();
  m_UnknownShapeOps = DREAM3D::ShapeOps::New();
  m_ShapeOps[DREAM3D::SyntheticBuilder::UnknownShapeType] = m_UnknownShapeOps.get();

  setupFilterOptions();
}

// -----------------------------------------------------------------------------
//
// -----------------------------------------------------------------------------
PlacePrecipitates::~PlacePrecipitates()
{
}

// -----------------------------------------------------------------------------
//
// -----------------------------------------------------------------------------
<<<<<<< HEAD
void PlacePrecipitates::setupFilterOptions()
{
  std::vector<FilterOption::Pointer> options;
  {
    FilterOption::Pointer option = FilterOption::New();
    option->setHumanLabel("Input Statistics File");
    option->setPropertyName("H5StatsInputFile");
    option->setWidgetType(FilterOption::InputFileWidget);
    option->setValueType("string");
    options.push_back(option);
  }
  {
    FilterOption::Pointer option = FilterOption::New();
    option->setHumanLabel("Periodic Boundary");
    option->setPropertyName("PeriodicBoundaries");
    option->setWidgetType(FilterOption::BooleanWidget);
    option->setValueType("bool");
    options.push_back(option);
  }

  setFilterOptions(options);
}

// -----------------------------------------------------------------------------
//
// -----------------------------------------------------------------------------
void PlacePrecipitates::dataCheck(bool preflight, size_t size)
{
  int err = 0;
  std::stringstream ss;
  DataContainer::Pointer m = DataContainer::New();

  PF_CHECK_ARRAY_EXISTS(m_GrainIds, m, VoxelData, DREAM3D::VoxelData::GrainIds, ss, -300, int32_t, Int32ArrayType);
  PF_CHECK_ARRAY_EXISTS(m_SurfaceVoxels, m, VoxelData, DREAM3D::VoxelData::SurfaceVoxels, ss, -301, int8_t, Int8ArrayType);
  PF_MAKE_SURE_ARRAY_EXISTS(m_PhasesC, m, VoxelData, DREAM3D::VoxelData::Phases, ss, Int32ArrayType, size);
  PF_MAKE_SURE_ARRAY_EXISTS(m_Neighbors, m, VoxelData, DREAM3D::VoxelData::Neighbors, ss, Int32ArrayType, size);

  PF_CHECK_ARRAY_EXISTS(m_PhasesF, m, FieldData, DREAM3D::FieldData::Phases, ss, -303,  int32_t, Int32ArrayType);
  PF_CHECK_ARRAY_EXISTS(m_Neighborhoods, m, FieldData, DREAM3D::FieldData::Neighborhoods, ss, -304,  int32_t, Int32ArrayType);
  PF_CHECK_ARRAY_EXISTS(m_EquivalentDiameters, m, FieldData, DREAM3D::FieldData::EquivalentDiameters, ss, -305, float, FloatArrayType);
  PF_CHECK_ARRAY_EXISTS(m_Omega3s, m, FieldData, DREAM3D::FieldData::Omega3s, ss, -306, float, FloatArrayType);
  PF_CHECK_ARRAY_EXISTS(m_AxisEulerAngles, m, FieldData, DREAM3D::FieldData::AxisEulerAngles, ss, -307, float, FloatArrayType);
  PF_CHECK_ARRAY_EXISTS(m_AxisLengths, m, FieldData, DREAM3D::FieldData::AxisLengths, ss, -308, float, FloatArrayType);
  PF_CHECK_ARRAY_EXISTS(m_Volumes, m, FieldData, DREAM3D::FieldData::Volumes, ss, -309, float, FloatArrayType);
  PF_CHECK_ARRAY_EXISTS(m_Centroids, m, FieldData, DREAM3D::FieldData::Centroids, ss, -310, float, FloatArrayType);
  PF_CHECK_ARRAY_EXISTS(m_Active, m, FieldData, DREAM3D::FieldData::Active, ss, -311, bool, BoolArrayType);
  PF_MAKE_SURE_ARRAY_EXISTS(m_NumCells, m, FieldData, DREAM3D::FieldData::NumCells, ss, Int32ArrayType, size);

=======
void PlacePrecipitates::dataCheck(bool preflight, size_t voxels, size_t fields, size_t ensembles)
{
  int err = 0;
  std::stringstream ss;
  DataContainer* m = getDataContainer();

  PF_CHECK_ARRAY_EXISTS(m, DREAM3D, VoxelData, GrainIds, ss, -300, int32_t, Int32ArrayType, voxels);
  PF_CHECK_ARRAY_EXISTS(m, DREAM3D, VoxelData, SurfaceVoxels, ss, -301, int8_t, Int8ArrayType, voxels);
  PF_MAKE_SURE_ARRAY_EXISTS_SUFFIX(m, DREAM3D, VoxelData, Phases, C, ss, Int32ArrayType,  voxels);
  PF_MAKE_SURE_ARRAY_EXISTS(m, DREAM3D, VoxelData, Neighbors, ss, Int32ArrayType, voxels);

  PF_CHECK_ARRAY_EXISTS_SUFFIX(m, DREAM3D, FieldData, Phases, F, ss, -303,  int32_t, Int32ArrayType, fields);
  PF_CHECK_ARRAY_EXISTS(m, DREAM3D, FieldData, Neighborhoods, ss, -304,  int32_t, Int32ArrayType, fields);
  PF_CHECK_ARRAY_EXISTS(m, DREAM3D, FieldData, EquivalentDiameters, ss, -305, float, FloatArrayType, fields);
  PF_CHECK_ARRAY_EXISTS(m, DREAM3D, FieldData, Omega3s, ss, -306, float, FloatArrayType, fields);
  PF_CHECK_ARRAY_EXISTS(m, DREAM3D, FieldData, AxisEulerAngles, ss, -307, float, FloatArrayType, fields);
  PF_CHECK_ARRAY_EXISTS(m, DREAM3D, FieldData, AxisLengths, ss, -308, float, FloatArrayType, fields);
  PF_CHECK_ARRAY_EXISTS(m, DREAM3D, FieldData, Volumes, ss, -309, float, FloatArrayType, fields);
  PF_CHECK_ARRAY_EXISTS(m, DREAM3D, FieldData, Centroids, ss, -310, float, FloatArrayType, fields);
  PF_CHECK_ARRAY_EXISTS(m, DREAM3D, FieldData, Active, ss, -311, bool, BoolArrayType, fields);
  PF_MAKE_SURE_ARRAY_EXISTS(m, DREAM3D, FieldData, NumCells, ss, Int32ArrayType, fields);
  
>>>>>>> 9b7bc55a

  setErrorCondition(err);
  setErrorMessage(ss.str());
}

// -----------------------------------------------------------------------------
//
// -----------------------------------------------------------------------------
void PlacePrecipitates::preflight()
{
  dataCheck(true, 1, 1, 1);
}

// -----------------------------------------------------------------------------
//
// -----------------------------------------------------------------------------
void PlacePrecipitates::execute()
{
  int err = 0;
  setErrorCondition(err);
  DREAM3D_RANDOMNG_NEW()
  DataContainer* m = getDataContainer();

  if(NULL == m)
  {
    setErrorCondition(-1);
    std::stringstream ss;
    ss << getNameOfClass() << " DataContainer was NULL";
    setErrorMessage(ss.str());
    return;
  }

  int64_t totalPoints = m->totalPoints();
<<<<<<< HEAD

  // Now make sure all the arrays are either available or are created
  dataCheck(false, totalPoints);

  m_GrainIds = m->getVoxelDataSizeCheck<int32_t, Int32ArrayType, AbstractFilter>(DREAM3D::VoxelData::GrainIds, totalPoints, this);
  if(NULL == m_GrainIds)
  {
    return;
  }
  m_Phases = m->getVoxelDataSizeCheck<int32_t, Int32ArrayType, AbstractFilter>(DREAM3D::VoxelData::Phases, totalPoints, this);
  if(NULL == m_Phases)
  {
    return;
  }
  m_SurfaceVoxels = m->getVoxelDataSizeCheck<int8_t, Int8ArrayType, AbstractFilter>(DREAM3D::VoxelData::SurfaceVoxels, totalPoints, this);
  if(NULL == m_SurfaceVoxels)
  {
    return;
  }

=======
  int totalFields = m->getTotalFields();
  dataCheck(false, totalPoints, totalFields, m->crystruct.size() );
>>>>>>> 9b7bc55a

  sizex = m->getXPoints() * m->getXRes();
  sizey = m->getYPoints() * m->getYRes();
  sizez = m->getZPoints() * m->getZRes();

  totalvol = sizex * sizey * sizez;

  place_precipitates();
  fillin_precipitates();

  // If there is an error set this to something negative and also set a message
  notify("PlacePrecipitates Completed", 0, Observable::UpdateProgressMessage);
}

// -----------------------------------------------------------------------------
//
// -----------------------------------------------------------------------------
void PlacePrecipitates::insert_precipitate(size_t gnum, float coatingthickness)
{
  DREAM3D_RANDOMNG_NEW()
  DataContainer* m = getDataContainer();
  size_t udims[3] = {0,0,0};
  m->getDimensions(udims);
#if (CMP_SIZEOF_SIZE_T == 4)
  typedef int32_t DimType;
#else
  typedef int64_t DimType;
#endif

  DimType dims[3] = {
      static_cast<DimType>(udims[0]),
      static_cast<DimType>(udims[0]),
      static_cast<DimType>(udims[0]),
  };

  float dist;
  float inside = -1;
  float coatinginside = -1;
<<<<<<< HEAD
  int index;
  size_t column, row, plane;
=======
  DimType index;
  DimType column, row, plane;
>>>>>>> 9b7bc55a
  DimType xmin, xmax, ymin, ymax, zmin, zmax;
  float xc, yc, zc;
  float xp, yp, zp;
  float x, y, z;
  float volcur = m_Volumes[gnum];
  float bovera = m_AxisLengths[3*gnum+1];
  float covera = m_AxisLengths[3*gnum+2];
  float omega3 = m_Omega3s[gnum];
  float radcur1, radcur2, radcur3;
  float coatingradcur1, coatingradcur2, coatingradcur3;
  currentprecipvoxellist.resize(0);
  currentcoatingvoxellist.resize(0);

  DREAM3D::SyntheticBuilder::ShapeType shapeclass = m->shapeTypes[m_PhasesF[gnum]];
  // init any values for each of the Shape Ops
  for (std::map<DREAM3D::SyntheticBuilder::ShapeType, DREAM3D::ShapeOps*>::iterator ops = m_ShapeOps.begin(); ops != m_ShapeOps.end(); ++ops )
  {
    (*ops).second->init();
  }
  // Create our Argument Map
  std::map<DREAM3D::ShapeOps::ArgName, float> shapeArgMap;
  shapeArgMap[DREAM3D::ShapeOps::Omega3] = omega3;
  shapeArgMap[DREAM3D::ShapeOps::VolCur] = volcur;
  shapeArgMap[DREAM3D::ShapeOps::B_OverA] = bovera;
  shapeArgMap[DREAM3D::ShapeOps::C_OverA] = covera;

  radcur1 = m_ShapeOps[shapeclass]->radcur1(shapeArgMap);

  radcur2 = (radcur1*bovera);
  radcur3 = (radcur1*covera);
  coatingradcur1 = radcur1+coatingthickness;
  coatingradcur2 = radcur2+coatingthickness;
  coatingradcur3 = radcur3+coatingthickness;
  float phi1 = m_AxisEulerAngles[3*gnum];
  float PHI = m_AxisEulerAngles[3*gnum+1];
  float phi2 = m_AxisEulerAngles[3*gnum+2];
  float ga[3][3];
  ga[0][0] = cosf(phi1)*cosf(phi2)-sinf(phi1)*sinf(phi2)*cosf(PHI);
  ga[0][1] = sinf(phi1)*cosf(phi2)+cosf(phi1)*sinf(phi2)*cosf(PHI);
  ga[0][2] = sinf(phi2)*sinf(PHI);
  ga[1][0] = -cosf(phi1)*sinf(phi2)-sinf(phi1)*cosf(phi2)*cosf(PHI);
  ga[1][1] = -sinf(phi1)*sinf(phi2)+cosf(phi1)*cosf(phi2)*cosf(PHI);
  ga[1][2] =  cosf(phi2)*sinf(PHI);
  ga[2][0] =  sinf(phi1)*sinf(PHI);
  ga[2][1] = -cosf(phi1)*sinf(PHI);
  ga[2][2] =  cosf(PHI);
  xc = m_Centroids[3*gnum];
  yc = m_Centroids[3*gnum+1];
  zc = m_Centroids[3*gnum+2];
  column = (xc-(m->getXRes()/2))/m->getXRes();
  row = (yc-(m->getYRes()/2))/m->getYRes();
  plane = (zc-(m->getZRes()/2))/m->getZRes();
  xmin = int(column-((radcur1/m->getXRes())+1));
  xmax = int(column+((radcur1/m->getXRes())+1));
  ymin = int(row-((radcur1/m->getYRes())+1));
  ymax = int(row+((radcur1/m->getYRes())+1));
  zmin = int(plane-((radcur1/m->getZRes())+1));
  zmax = int(plane+((radcur1/m->getZRes())+1));
  if(m_PeriodicBoundaries == true)
  {
    if(xmin < -dims[0]) xmin = -dims[0];
    if(xmax > 2*dims[0]-1) xmax = (2*dims[0]-1);
    if(ymin < -dims[1]) ymin = -dims[1];
    if(ymax > 2*dims[1]-1) ymax = (2*dims[1]-1);
    if(zmin < -dims[2]) zmin = -dims[2];
    if(zmax > 2*dims[2]-1) zmax = (2*dims[2]-1);
  }
  if(m_PeriodicBoundaries == false)
  {
    if(xmin < 0) xmin = 0;
    if(xmax > dims[0]-1) xmax = dims[0]-1;
    if(ymin < 0) ymin = 0;
    if(ymax > dims[1]-1) ymax = dims[1]-1;
    if(zmin < 0) zmin = 0;
    if(zmax > dims[2]-1) zmax = dims[2]-1;
  }
  for(DimType iter1 = xmin; iter1 < xmax+1; iter1++)
  {
<<<<<<< HEAD
    for (DimType iter2 = ymin; iter2 < ymax + 1; iter2++)
    {
      for (DimType iter3 = zmin; iter3 < zmax + 1; iter3++)
      {
        column = iter1;
        row = iter2;
        plane = iter3;
        if(iter1 < 0) column = iter1 + dims[0];
        if(iter1 > dims[0] - 1) column = iter1 - dims[0];
        if(iter2 < 0) row = iter2 + dims[1];
        if(iter2 > dims[1] - 1) row = iter2 - dims[1];
        if(iter3 < 0) plane = iter3 + dims[2];
        if(iter3 > dims[2] - 1) plane = iter3 - dims[2];
        index = (plane * dims[0] * dims[1]) + (row * dims[0]) + column;
        inside = -1;
        coatinginside = -1;
        x = float(column) * m->getXRes();
        y = float(row) * m->getYRes();
        z = float(plane) * m->getZRes();
        if(iter1 < 0) x = x - sizex;
        if(iter1 > dims[0] - 1) x = x + sizex;
        if(iter2 < 0) y = y - sizey;
        if(iter2 > dims[1] - 1) y = y + sizey;
        if(iter3 < 0) z = z - sizez;
        if(iter3 > dims[2] - 1) z = z + sizez;
        dist = ((x - xc) * (x - xc)) + ((y - yc) * (y - yc)) + ((z - zc) * (z - zc));
        dist = sqrt(dist);
        if(dist < coatingradcur1)
        {
          x = x - xc;
          y = y - yc;
          z = z - zc;
          xp = (x * ga[0][0]) + (y * ga[0][1]) + (z * ga[0][2]);
          yp = (x * ga[1][0]) + (y * ga[1][1]) + (z * ga[1][2]);
          zp = (x * ga[2][0]) + (y * ga[2][1]) + (z * ga[2][2]);
          float axis1comp = xp / radcur1;
          float axis2comp = yp / radcur2;
          float axis3comp = zp / radcur3;
          float coatingaxis1comp = xp / coatingradcur1;
          float coatingaxis2comp = yp / coatingradcur2;
          float coatingaxis3comp = zp / coatingradcur3;
          inside = m_ShapeOps[shapeclass]->inside(axis1comp, axis2comp, axis3comp);
          coatinginside = m_ShapeOps[shapeclass]->inside(coatingaxis1comp, coatingaxis2comp, coatingaxis3comp);
          if(inside >= 0)
          {
            int currentpoint = index;
            currentprecipvoxellist.push_back(currentpoint);
          }
          if(inside < 0 && coatinginside >= 0)
          {
            int currentpoint = index;
            currentcoatingvoxellist.push_back(currentpoint);
          }
        }
      }
=======
    for(DimType iter2 = ymin; iter2 < ymax+1; iter2++)
    {
		for(DimType iter3 = zmin; iter3 < zmax+1; iter3++)
		{
		  column = iter1;
		  row = iter2;
		  plane = iter3;
		  if(iter1 < 0) column = iter1+dims[0];
		  if(iter1 > dims[0]-1) column = iter1-dims[0];
		  if(iter2 < 0) row = iter2+dims[1];
		  if(iter2 > dims[1]-1) row = iter2-dims[1];
		  if(iter3 < 0) plane = iter3+dims[2];
		  if(iter3 > dims[2]-1) plane = iter3-dims[2];
		  index = (plane*dims[0]*dims[1])+(row*dims[0])+column;
		  inside = -1;
		  coatinginside = -1;
		  x = float(column)*m->getXRes();
		  y = float(row)*m->getYRes();
		  z = float(plane)*m->getZRes();
		  if(iter1 < 0) x = x-sizex;
		  if(iter1 > dims[0]-1) x = x+sizex;
		  if(iter2 < 0) y = y-sizey;
		  if(iter2 > dims[1]-1) y = y+sizey;
		  if(iter3 < 0) z = z-sizez;
		  if(iter3 > dims[2]-1) z = z+sizez;
		  dist = ((x-xc)*(x-xc))+((y-yc)*(y-yc))+((z-zc)*(z-zc));
		  dist = sqrt(dist);
		  if(dist < coatingradcur1)
		  {
			x = x-xc;
			y = y-yc;
			z = z-zc;
			xp = (x*ga[0][0])+(y*ga[0][1])+(z*ga[0][2]);
			yp = (x*ga[1][0])+(y*ga[1][1])+(z*ga[1][2]);
			zp = (x*ga[2][0])+(y*ga[2][1])+(z*ga[2][2]);
			float axis1comp = xp/radcur1;
			float axis2comp = yp/radcur2;
			float axis3comp = zp/radcur3;
			float coatingaxis1comp = xp/coatingradcur1;
			float coatingaxis2comp = yp/coatingradcur2;
			float coatingaxis3comp = zp/coatingradcur3;
		    inside = m_ShapeOps[shapeclass]->inside(axis1comp, axis2comp, axis3comp);
		    coatinginside = m_ShapeOps[shapeclass]->inside(coatingaxis1comp, coatingaxis2comp, coatingaxis3comp);
			if(inside >= 0)
			{
				int currentpoint = index;
				currentprecipvoxellist.push_back(currentpoint);
			}
			if(inside < 0 && coatinginside >= 0)
			{
				int currentpoint = index;
				currentcoatingvoxellist.push_back(currentpoint);
			}
		  }
		}
>>>>>>> 9b7bc55a
    }
  }
}




void  PlacePrecipitates::fillin_precipitates()
{
  DataContainer* m = getDataContainer();
  int64_t totalPoints = m->totalPoints();

  size_t udims[3] = {0,0,0};
  m->getDimensions(udims);
#if (CMP_SIZEOF_SIZE_T == 4)
  typedef int32_t DimType;
#else
  typedef int64_t DimType;
#endif
  DimType dims[3] = {
    static_cast<DimType>(udims[0]),
    static_cast<DimType>(udims[1]),
    static_cast<DimType>(udims[2]),
  };

  std::vector<int> neighs;
  std::vector<int> remove;
  std::vector<int> gsizes;
  std::vector<int> neighbors;
  int count = 1;
  int good = 1;
  float x, y, z;
  gsizes.resize(m->m_Grains.size(), 0);
  neighbors.resize(m->totalPoints(), 0);
  DimType neighpoint;
  DimType neighpoints[6];
  std::vector<int> n(m->m_Grains.size());
  neighpoints[0] = -dims[0] * dims[1];
  neighpoints[1] = -dims[0];
  neighpoints[2] = -1;
  neighpoints[3] = 1;
  neighpoints[4] = dims[0];
  neighpoints[5] = dims[0] * dims[1];
  while (count != 0)
  {
    count = 0;
    for (int64_t i = 0; i < totalPoints; i++)
    {
      int grainname = m_GrainIds[i];
      if(grainname <= 0)
      {
        count++;
        for (size_t c = 1; c < m->m_Grains.size(); c++)
        {
          n[c] = 0;
        }
        x = static_cast<float>(i % dims[0]);
        y = static_cast<float>((i / dims[0]) % dims[1]);
        z = static_cast<float>(i / (dims[0] * dims[1]));
        for (int j = 0; j < 6; j++)
        {
          good = 1;
          neighpoint = i + neighpoints[j];
          if(j == 0 && z == 0) good = 0;
          if(j == 5 && z == (dims[2] - 1)) good = 0;
          if(j == 1 && y == 0) good = 0;
          if(j == 4 && y == (dims[1] - 1)) good = 0;
          if(j == 2 && x == 0) good = 0;
          if(j == 3 && x == (dims[0] - 1)) good = 0;
          if(good == 1)
          {
            int grain = m_GrainIds[neighpoint];
            if(grain > 0 && grain >= numprimarygrains)
            {
              neighs.push_back(grain);
            }
          }
        }
        int current = 0;
        int most = 0;
        int curgrain = 0;
        int size = int(neighs.size());
        for (int k = 0; k < size; k++)
        {
          int neighbor = neighs[k];
          n[neighbor]++;
          current = n[neighbor];
          if(current > most)
          {
            most = current;
            curgrain = neighbor;
          }
        }
        if(size > 0)
        {
          neighbors[i] = curgrain;
          neighs.clear();
        }
      }
    }
    for (int64_t j = 0; j < totalPoints; j++)
    {
      int grainname = m_GrainIds[j];
      int neighbor = m_Neighbors[j];
      if(grainname <= 0 && neighbor > 0 && neighbor >= numprimarygrains)
      {
        m_GrainIds[j] = neighbor;
        m_PhasesC[j] = m_PhasesF[neighbor];
      }
    }
  }
  gsizes.resize(m->m_Grains.size(), 0);

  for (int64_t i = 0; i < totalPoints; i++)
  {
    int name = m_GrainIds[i];
    gsizes[name]++;
  }
  for (size_t i = 1; i < m->m_Grains.size(); i++)
  {
    m_NumCells[i] = gsizes[i];
  }
  gsizes.clear();
}

void  PlacePrecipitates::place_precipitates()
{
  DREAM3D_RANDOMNG_NEW()
  DataContainer* m = getDataContainer();
  int64_t totalPoints = m->totalPoints();
  totalprecipvol = 0;
  int precipvoxelcounter = 0;
  float thickness = 0.25;
  size_t currentnumgrains = m->m_Grains.size();
  numprimarygrains = m->m_Grains.size();
 // size_t index;
  int phase;
  float precipboundaryfraction = 0.0;
  float random;
  int random2;
  float xc, yc, zc;
  double totalprecipitatefractions = 0.0;
  for (size_t i = 1; i < m->phaseType.size();++i)
  {
    if(m->phaseType[i] == DREAM3D::Reconstruction::PrecipitatePhase)
    {
	    precipitatephases.push_back(i);
	    precipitatephasefractions.push_back(m->phasefraction[i]);
	    totalprecipitatefractions = totalprecipitatefractions + m->phasefraction[i];
    }
  }
  for (size_t i = 0; i < precipitatephases.size(); i++)
  {
    precipitatephasefractions[i] = precipitatephasefractions[i]/totalprecipitatefractions;
    if(i > 0) precipitatephasefractions[i] = precipitatephasefractions[i] + precipitatephasefractions[i-1];
  }
  PackGrainsGen2::Pointer packGrains = PackGrainsGen2::New();
  packGrains->setDataContainer(getDataContainer());
  H5StatsReader::Pointer h5reader = H5StatsReader::New(m_H5StatsInputFile);
  int err = packGrains->readReconStatsData(h5reader);
  err = packGrains->readAxisOrientationData(h5reader);
  while(totalprecipvol < totalvol*totalprecipitatefractions)
  {
    Seed++;
    random = rg.genrand_res53();
    for (size_t j = 0; j < precipitatephases.size();++j)
    {
      if (random < precipitatephasefractions[j])
      {
        phase = precipitatephases[j];
        break;
      }
    }

    m->m_Grains.resize(currentnumgrains+1);
    m->m_Grains[currentnumgrains] = Field::New();
    packGrains->generate_grain(currentnumgrains, phase, Seed);
    precipboundaryfraction = m->pptFractions[phase];
    random = rg.genrand_res53();
    if(random <= precipboundaryfraction)
    {
		random2 = int(rg.genrand_res53()*double(totalPoints-1));
		while(m_SurfaceVoxels[random2] == 0 || m_GrainIds[random2] > numprimarygrains)
		{
		  random2++;
		  if(random2 >= totalPoints) random2 = random2-totalPoints;
		}
	}
    else if(random > precipboundaryfraction)
    {
		random2 = rg.genrand_res53()*(totalPoints-1);
		while(m_SurfaceVoxels[random2] != 0 || m_GrainIds[random2] > numprimarygrains)
		{
		  random2++;
		  if(random2 >= totalPoints) random2 = random2-totalPoints;
		}
    }
    xc = find_xcoord(random2);
    yc = find_ycoord(random2);
    zc = find_zcoord(random2);
    m_Centroids[3*currentnumgrains] = xc;
    m_Centroids[3*currentnumgrains+1] = yc;
    m_Centroids[3*currentnumgrains+2] = zc;
    insert_precipitate(currentnumgrains, thickness);

    m_Active[currentnumgrains] = true;
    precipvoxelcounter = 0;
    for(size_t j = 0; j < currentprecipvoxellist.size(); j++)
    {

		if(m_GrainIds[currentprecipvoxellist[j]] > 0 && m_GrainIds[currentprecipvoxellist[j]] < numprimarygrains)
		{
		  precipvoxelcounter++;
		}
	}
    if(precipvoxelcounter == currentprecipvoxellist.size())
    {
		precipvoxelcounter = 0;
		for(size_t j = 0; j < currentprecipvoxellist.size(); j++)
		{
		    m_GrainIds[currentprecipvoxellist[j]] = currentnumgrains;
		    m_PhasesC[currentprecipvoxellist[j]] = m_PhasesF[currentnumgrains];
		    precipvoxelcounter++;
		}
		for(size_t j = 0; j < currentcoatingvoxellist.size(); j++)
		{
			if(m_GrainIds[currentcoatingvoxellist[j]] < numprimarygrains)
			{
			    m_PhasesC[currentcoatingvoxellist[j]] = 3;
			}
		}
		totalprecipvol = totalprecipvol + (precipvoxelcounter*m->getXRes()*m->getYRes()*m->getZRes());
		currentnumgrains++;
	}
  }
}
float PlacePrecipitates::find_xcoord(long long int index)
{
  DataContainer* m = getDataContainer();
  float x = m->getXRes()*float(index%m->getXPoints());
  return x;
}
float PlacePrecipitates::find_ycoord(long long int index)
{
  DataContainer* m = getDataContainer();
  float y = m->getYRes()*float((index/m->getXPoints())%m->getYPoints());
  return y;
}
float PlacePrecipitates::find_zcoord(long long int index)
{
  DataContainer* m = getDataContainer();
  float z = m->getZRes()*float(index/(m->getXPoints()*m->getYPoints()));
  return z;
}<|MERGE_RESOLUTION|>--- conflicted
+++ resolved
@@ -96,7 +96,7 @@
 // -----------------------------------------------------------------------------
 //
 // -----------------------------------------------------------------------------
-<<<<<<< HEAD
+
 void PlacePrecipitates::setupFilterOptions()
 {
   std::vector<FilterOption::Pointer> options;
@@ -123,29 +123,6 @@
 // -----------------------------------------------------------------------------
 //
 // -----------------------------------------------------------------------------
-void PlacePrecipitates::dataCheck(bool preflight, size_t size)
-{
-  int err = 0;
-  std::stringstream ss;
-  DataContainer::Pointer m = DataContainer::New();
-
-  PF_CHECK_ARRAY_EXISTS(m_GrainIds, m, VoxelData, DREAM3D::VoxelData::GrainIds, ss, -300, int32_t, Int32ArrayType);
-  PF_CHECK_ARRAY_EXISTS(m_SurfaceVoxels, m, VoxelData, DREAM3D::VoxelData::SurfaceVoxels, ss, -301, int8_t, Int8ArrayType);
-  PF_MAKE_SURE_ARRAY_EXISTS(m_PhasesC, m, VoxelData, DREAM3D::VoxelData::Phases, ss, Int32ArrayType, size);
-  PF_MAKE_SURE_ARRAY_EXISTS(m_Neighbors, m, VoxelData, DREAM3D::VoxelData::Neighbors, ss, Int32ArrayType, size);
-
-  PF_CHECK_ARRAY_EXISTS(m_PhasesF, m, FieldData, DREAM3D::FieldData::Phases, ss, -303,  int32_t, Int32ArrayType);
-  PF_CHECK_ARRAY_EXISTS(m_Neighborhoods, m, FieldData, DREAM3D::FieldData::Neighborhoods, ss, -304,  int32_t, Int32ArrayType);
-  PF_CHECK_ARRAY_EXISTS(m_EquivalentDiameters, m, FieldData, DREAM3D::FieldData::EquivalentDiameters, ss, -305, float, FloatArrayType);
-  PF_CHECK_ARRAY_EXISTS(m_Omega3s, m, FieldData, DREAM3D::FieldData::Omega3s, ss, -306, float, FloatArrayType);
-  PF_CHECK_ARRAY_EXISTS(m_AxisEulerAngles, m, FieldData, DREAM3D::FieldData::AxisEulerAngles, ss, -307, float, FloatArrayType);
-  PF_CHECK_ARRAY_EXISTS(m_AxisLengths, m, FieldData, DREAM3D::FieldData::AxisLengths, ss, -308, float, FloatArrayType);
-  PF_CHECK_ARRAY_EXISTS(m_Volumes, m, FieldData, DREAM3D::FieldData::Volumes, ss, -309, float, FloatArrayType);
-  PF_CHECK_ARRAY_EXISTS(m_Centroids, m, FieldData, DREAM3D::FieldData::Centroids, ss, -310, float, FloatArrayType);
-  PF_CHECK_ARRAY_EXISTS(m_Active, m, FieldData, DREAM3D::FieldData::Active, ss, -311, bool, BoolArrayType);
-  PF_MAKE_SURE_ARRAY_EXISTS(m_NumCells, m, FieldData, DREAM3D::FieldData::NumCells, ss, Int32ArrayType, size);
-
-=======
 void PlacePrecipitates::dataCheck(bool preflight, size_t voxels, size_t fields, size_t ensembles)
 {
   int err = 0;
@@ -167,8 +144,6 @@
   PF_CHECK_ARRAY_EXISTS(m, DREAM3D, FieldData, Centroids, ss, -310, float, FloatArrayType, fields);
   PF_CHECK_ARRAY_EXISTS(m, DREAM3D, FieldData, Active, ss, -311, bool, BoolArrayType, fields);
   PF_MAKE_SURE_ARRAY_EXISTS(m, DREAM3D, FieldData, NumCells, ss, Int32ArrayType, fields);
-  
->>>>>>> 9b7bc55a
 
   setErrorCondition(err);
   setErrorMessage(ss.str());
@@ -202,31 +177,8 @@
   }
 
   int64_t totalPoints = m->totalPoints();
-<<<<<<< HEAD
-
-  // Now make sure all the arrays are either available or are created
-  dataCheck(false, totalPoints);
-
-  m_GrainIds = m->getVoxelDataSizeCheck<int32_t, Int32ArrayType, AbstractFilter>(DREAM3D::VoxelData::GrainIds, totalPoints, this);
-  if(NULL == m_GrainIds)
-  {
-    return;
-  }
-  m_Phases = m->getVoxelDataSizeCheck<int32_t, Int32ArrayType, AbstractFilter>(DREAM3D::VoxelData::Phases, totalPoints, this);
-  if(NULL == m_Phases)
-  {
-    return;
-  }
-  m_SurfaceVoxels = m->getVoxelDataSizeCheck<int8_t, Int8ArrayType, AbstractFilter>(DREAM3D::VoxelData::SurfaceVoxels, totalPoints, this);
-  if(NULL == m_SurfaceVoxels)
-  {
-    return;
-  }
-
-=======
   int totalFields = m->getTotalFields();
   dataCheck(false, totalPoints, totalFields, m->crystruct.size() );
->>>>>>> 9b7bc55a
 
   sizex = m->getXPoints() * m->getXRes();
   sizey = m->getYPoints() * m->getYRes();
@@ -248,7 +200,8 @@
 {
   DREAM3D_RANDOMNG_NEW()
   DataContainer* m = getDataContainer();
-  size_t udims[3] = {0,0,0};
+  size_t udims[3] =
+  { 0, 0, 0 };
   m->getDimensions(udims);
 #if (CMP_SIZEOF_SIZE_T == 4)
   typedef int32_t DimType;
@@ -256,29 +209,22 @@
   typedef int64_t DimType;
 #endif
 
-  DimType dims[3] = {
-      static_cast<DimType>(udims[0]),
-      static_cast<DimType>(udims[0]),
-      static_cast<DimType>(udims[0]),
-  };
+  DimType dims[3] =
+  { static_cast<DimType>(udims[0]), static_cast<DimType>(udims[0]), static_cast<DimType>(udims[0]), };
 
   float dist;
   float inside = -1;
   float coatinginside = -1;
-<<<<<<< HEAD
-  int index;
-  size_t column, row, plane;
-=======
+
   DimType index;
   DimType column, row, plane;
->>>>>>> 9b7bc55a
   DimType xmin, xmax, ymin, ymax, zmin, zmax;
   float xc, yc, zc;
   float xp, yp, zp;
   float x, y, z;
   float volcur = m_Volumes[gnum];
-  float bovera = m_AxisLengths[3*gnum+1];
-  float covera = m_AxisLengths[3*gnum+2];
+  float bovera = m_AxisLengths[3 * gnum + 1];
+  float covera = m_AxisLengths[3 * gnum + 2];
   float omega3 = m_Omega3s[gnum];
   float radcur1, radcur2, radcur3;
   float coatingradcur1, coatingradcur2, coatingradcur3;
@@ -287,7 +233,7 @@
 
   DREAM3D::SyntheticBuilder::ShapeType shapeclass = m->shapeTypes[m_PhasesF[gnum]];
   // init any values for each of the Shape Ops
-  for (std::map<DREAM3D::SyntheticBuilder::ShapeType, DREAM3D::ShapeOps*>::iterator ops = m_ShapeOps.begin(); ops != m_ShapeOps.end(); ++ops )
+  for (std::map<DREAM3D::SyntheticBuilder::ShapeType, DREAM3D::ShapeOps*>::iterator ops = m_ShapeOps.begin(); ops != m_ShapeOps.end(); ++ops)
   {
     (*ops).second->init();
   }
@@ -300,57 +246,56 @@
 
   radcur1 = m_ShapeOps[shapeclass]->radcur1(shapeArgMap);
 
-  radcur2 = (radcur1*bovera);
-  radcur3 = (radcur1*covera);
-  coatingradcur1 = radcur1+coatingthickness;
-  coatingradcur2 = radcur2+coatingthickness;
-  coatingradcur3 = radcur3+coatingthickness;
-  float phi1 = m_AxisEulerAngles[3*gnum];
-  float PHI = m_AxisEulerAngles[3*gnum+1];
-  float phi2 = m_AxisEulerAngles[3*gnum+2];
+  radcur2 = (radcur1 * bovera);
+  radcur3 = (radcur1 * covera);
+  coatingradcur1 = radcur1 + coatingthickness;
+  coatingradcur2 = radcur2 + coatingthickness;
+  coatingradcur3 = radcur3 + coatingthickness;
+  float phi1 = m_AxisEulerAngles[3 * gnum];
+  float PHI = m_AxisEulerAngles[3 * gnum + 1];
+  float phi2 = m_AxisEulerAngles[3 * gnum + 2];
   float ga[3][3];
-  ga[0][0] = cosf(phi1)*cosf(phi2)-sinf(phi1)*sinf(phi2)*cosf(PHI);
-  ga[0][1] = sinf(phi1)*cosf(phi2)+cosf(phi1)*sinf(phi2)*cosf(PHI);
-  ga[0][2] = sinf(phi2)*sinf(PHI);
-  ga[1][0] = -cosf(phi1)*sinf(phi2)-sinf(phi1)*cosf(phi2)*cosf(PHI);
-  ga[1][1] = -sinf(phi1)*sinf(phi2)+cosf(phi1)*cosf(phi2)*cosf(PHI);
-  ga[1][2] =  cosf(phi2)*sinf(PHI);
-  ga[2][0] =  sinf(phi1)*sinf(PHI);
-  ga[2][1] = -cosf(phi1)*sinf(PHI);
-  ga[2][2] =  cosf(PHI);
-  xc = m_Centroids[3*gnum];
-  yc = m_Centroids[3*gnum+1];
-  zc = m_Centroids[3*gnum+2];
-  column = (xc-(m->getXRes()/2))/m->getXRes();
-  row = (yc-(m->getYRes()/2))/m->getYRes();
-  plane = (zc-(m->getZRes()/2))/m->getZRes();
-  xmin = int(column-((radcur1/m->getXRes())+1));
-  xmax = int(column+((radcur1/m->getXRes())+1));
-  ymin = int(row-((radcur1/m->getYRes())+1));
-  ymax = int(row+((radcur1/m->getYRes())+1));
-  zmin = int(plane-((radcur1/m->getZRes())+1));
-  zmax = int(plane+((radcur1/m->getZRes())+1));
+  ga[0][0] = cosf(phi1) * cosf(phi2) - sinf(phi1) * sinf(phi2) * cosf(PHI);
+  ga[0][1] = sinf(phi1) * cosf(phi2) + cosf(phi1) * sinf(phi2) * cosf(PHI);
+  ga[0][2] = sinf(phi2) * sinf(PHI);
+  ga[1][0] = -cosf(phi1) * sinf(phi2) - sinf(phi1) * cosf(phi2) * cosf(PHI);
+  ga[1][1] = -sinf(phi1) * sinf(phi2) + cosf(phi1) * cosf(phi2) * cosf(PHI);
+  ga[1][2] = cosf(phi2) * sinf(PHI);
+  ga[2][0] = sinf(phi1) * sinf(PHI);
+  ga[2][1] = -cosf(phi1) * sinf(PHI);
+  ga[2][2] = cosf(PHI);
+  xc = m_Centroids[3 * gnum];
+  yc = m_Centroids[3 * gnum + 1];
+  zc = m_Centroids[3 * gnum + 2];
+  column = (xc - (m->getXRes() / 2)) / m->getXRes();
+  row = (yc - (m->getYRes() / 2)) / m->getYRes();
+  plane = (zc - (m->getZRes() / 2)) / m->getZRes();
+  xmin = int(column - ((radcur1 / m->getXRes()) + 1));
+  xmax = int(column + ((radcur1 / m->getXRes()) + 1));
+  ymin = int(row - ((radcur1 / m->getYRes()) + 1));
+  ymax = int(row + ((radcur1 / m->getYRes()) + 1));
+  zmin = int(plane - ((radcur1 / m->getZRes()) + 1));
+  zmax = int(plane + ((radcur1 / m->getZRes()) + 1));
   if(m_PeriodicBoundaries == true)
   {
     if(xmin < -dims[0]) xmin = -dims[0];
-    if(xmax > 2*dims[0]-1) xmax = (2*dims[0]-1);
+    if(xmax > 2 * dims[0] - 1) xmax = (2 * dims[0] - 1);
     if(ymin < -dims[1]) ymin = -dims[1];
-    if(ymax > 2*dims[1]-1) ymax = (2*dims[1]-1);
+    if(ymax > 2 * dims[1] - 1) ymax = (2 * dims[1] - 1);
     if(zmin < -dims[2]) zmin = -dims[2];
-    if(zmax > 2*dims[2]-1) zmax = (2*dims[2]-1);
+    if(zmax > 2 * dims[2] - 1) zmax = (2 * dims[2] - 1);
   }
   if(m_PeriodicBoundaries == false)
   {
     if(xmin < 0) xmin = 0;
-    if(xmax > dims[0]-1) xmax = dims[0]-1;
+    if(xmax > dims[0] - 1) xmax = dims[0] - 1;
     if(ymin < 0) ymin = 0;
-    if(ymax > dims[1]-1) ymax = dims[1]-1;
+    if(ymax > dims[1] - 1) ymax = dims[1] - 1;
     if(zmin < 0) zmin = 0;
-    if(zmax > dims[2]-1) zmax = dims[2]-1;
-  }
-  for(DimType iter1 = xmin; iter1 < xmax+1; iter1++)
-  {
-<<<<<<< HEAD
+    if(zmax > dims[2] - 1) zmax = dims[2] - 1;
+  }
+  for (DimType iter1 = xmin; iter1 < xmax + 1; iter1++)
+  {
     for (DimType iter2 = ymin; iter2 < ymax + 1; iter2++)
     {
       for (DimType iter3 = zmin; iter3 < zmax + 1; iter3++)
@@ -406,63 +351,6 @@
           }
         }
       }
-=======
-    for(DimType iter2 = ymin; iter2 < ymax+1; iter2++)
-    {
-		for(DimType iter3 = zmin; iter3 < zmax+1; iter3++)
-		{
-		  column = iter1;
-		  row = iter2;
-		  plane = iter3;
-		  if(iter1 < 0) column = iter1+dims[0];
-		  if(iter1 > dims[0]-1) column = iter1-dims[0];
-		  if(iter2 < 0) row = iter2+dims[1];
-		  if(iter2 > dims[1]-1) row = iter2-dims[1];
-		  if(iter3 < 0) plane = iter3+dims[2];
-		  if(iter3 > dims[2]-1) plane = iter3-dims[2];
-		  index = (plane*dims[0]*dims[1])+(row*dims[0])+column;
-		  inside = -1;
-		  coatinginside = -1;
-		  x = float(column)*m->getXRes();
-		  y = float(row)*m->getYRes();
-		  z = float(plane)*m->getZRes();
-		  if(iter1 < 0) x = x-sizex;
-		  if(iter1 > dims[0]-1) x = x+sizex;
-		  if(iter2 < 0) y = y-sizey;
-		  if(iter2 > dims[1]-1) y = y+sizey;
-		  if(iter3 < 0) z = z-sizez;
-		  if(iter3 > dims[2]-1) z = z+sizez;
-		  dist = ((x-xc)*(x-xc))+((y-yc)*(y-yc))+((z-zc)*(z-zc));
-		  dist = sqrt(dist);
-		  if(dist < coatingradcur1)
-		  {
-			x = x-xc;
-			y = y-yc;
-			z = z-zc;
-			xp = (x*ga[0][0])+(y*ga[0][1])+(z*ga[0][2]);
-			yp = (x*ga[1][0])+(y*ga[1][1])+(z*ga[1][2]);
-			zp = (x*ga[2][0])+(y*ga[2][1])+(z*ga[2][2]);
-			float axis1comp = xp/radcur1;
-			float axis2comp = yp/radcur2;
-			float axis3comp = zp/radcur3;
-			float coatingaxis1comp = xp/coatingradcur1;
-			float coatingaxis2comp = yp/coatingradcur2;
-			float coatingaxis3comp = zp/coatingradcur3;
-		    inside = m_ShapeOps[shapeclass]->inside(axis1comp, axis2comp, axis3comp);
-		    coatinginside = m_ShapeOps[shapeclass]->inside(coatingaxis1comp, coatingaxis2comp, coatingaxis3comp);
-			if(inside >= 0)
-			{
-				int currentpoint = index;
-				currentprecipvoxellist.push_back(currentpoint);
-			}
-			if(inside < 0 && coatinginside >= 0)
-			{
-				int currentpoint = index;
-				currentcoatingvoxellist.push_back(currentpoint);
-			}
-		  }
-		}
->>>>>>> 9b7bc55a
     }
   }
 }
@@ -495,11 +383,11 @@
   int count = 1;
   int good = 1;
   float x, y, z;
-  gsizes.resize(m->m_Grains.size(), 0);
+  gsizes.resize(m->getTotalFields(), 0);
   neighbors.resize(m->totalPoints(), 0);
   DimType neighpoint;
   DimType neighpoints[6];
-  std::vector<int> n(m->m_Grains.size());
+  std::vector<int> n(m->getTotalFields());
   neighpoints[0] = -dims[0] * dims[1];
   neighpoints[1] = -dims[0];
   neighpoints[2] = -1;
@@ -515,7 +403,7 @@
       if(grainname <= 0)
       {
         count++;
-        for (size_t c = 1; c < m->m_Grains.size(); c++)
+        for (size_t c = 1; c < m->getTotalFields(); c++)
         {
           n[c] = 0;
         }
@@ -574,14 +462,14 @@
       }
     }
   }
-  gsizes.resize(m->m_Grains.size(), 0);
+  gsizes.resize(m->getTotalFields(), 0);
 
   for (int64_t i = 0; i < totalPoints; i++)
   {
     int name = m_GrainIds[i];
     gsizes[name]++;
   }
-  for (size_t i = 1; i < m->m_Grains.size(); i++)
+  for (size_t i = 1; i < m->getTotalFields(); i++)
   {
     m_NumCells[i] = gsizes[i];
   }
@@ -596,8 +484,8 @@
   totalprecipvol = 0;
   int precipvoxelcounter = 0;
   float thickness = 0.25;
-  size_t currentnumgrains = m->m_Grains.size();
-  numprimarygrains = m->m_Grains.size();
+  size_t currentnumgrains = m->getTotalFields();
+  numprimarygrains = m->getTotalFields();
  // size_t index;
   int phase;
   float precipboundaryfraction = 0.0;
@@ -637,7 +525,7 @@
       }
     }
 
-    m->m_Grains.resize(currentnumgrains+1);
+    m->resizeFieldDataArrays(currentnumgrains+1);
     m->m_Grains[currentnumgrains] = Field::New();
     packGrains->generate_grain(currentnumgrains, phase, Seed);
     precipboundaryfraction = m->pptFractions[phase];
