--- conflicted
+++ resolved
@@ -54,7 +54,6 @@
 // -----------------------------------------------------------------------------
 GenerateMisorientationColors::GenerateMisorientationColors() :
   AbstractFilter(),
-  m_DataContainerName(DREAM3D::HDF5::VolumeDataContainerName),
   m_QuatsArrayName(DREAM3D::CellData::Quats),
   m_GoodVoxelsArrayName(DREAM3D::CellData::GoodVoxels),
   m_CellPhasesArrayName(DREAM3D::CellData::Phases),
@@ -85,7 +84,7 @@
 // -----------------------------------------------------------------------------
 void GenerateMisorientationColors::setupFilterParameters()
 {
-  QVector<FilterParameter::Pointer> parameters;
+  std::vector<FilterParameter::Pointer> parameters;
   {
     FilterParameter::Pointer option = FilterParameter::New();
 
@@ -141,16 +140,24 @@
 void GenerateMisorientationColors::dataCheck(bool preflight, size_t voxels, size_t fields, size_t ensembles)
 {
   setErrorCondition(0);
-  QString ss;
-  VolumeDataContainer* m = getDataContainerArray()->getDataContainerAs<VolumeDataContainer>(getDataContainerName());
-
-  GET_PREREQ_DATA(m, DREAM3D, CellData, CellPhases, -302, int32_t, Int32ArrayType,  voxels, 1)
-  GET_PREREQ_DATA(m, DREAM3D, CellData, Quats, -303, float, FloatArrayType, voxels, 4)
+  std::stringstream ss;
+  VolumeDataContainer* m = getVolumeDataContainer();
+  if (NULL == m)
+  {
+    ss.str("");
+    ss << getHumanLabel() << "The VolumeDataContainer was NULL and this is NOT allowed. There is an error in the programming. Please contact the developers";
+    setErrorCondition(-1);
+    addErrorMessage(getHumanLabel(), ss.str(), -1);
+    return;
+  }
+
+  GET_PREREQ_DATA(m, DREAM3D, CellData, CellPhases, ss, -302, int32_t, Int32ArrayType,  voxels, 1)
+  GET_PREREQ_DATA(m, DREAM3D, CellData, Quats, ss, -303, float, FloatArrayType, voxels, 4)
 
       typedef DataArray<unsigned int> XTalStructArrayType;
-  GET_PREREQ_DATA(m, DREAM3D, CellEnsembleData, CrystalStructures, -304, unsigned int, XTalStructArrayType, ensembles, 1)
-
-      CREATE_NON_PREREQ_DATA(m, DREAM3D, CellData, MisorientationColor, uint8_t, UInt8ArrayType, 0, voxels, 3)
+  GET_PREREQ_DATA(m, DREAM3D, EnsembleData, CrystalStructures, ss, -304, unsigned int, XTalStructArrayType, ensembles, 1)
+
+      CREATE_NON_PREREQ_DATA(m, DREAM3D, CellData, MisorientationColor, ss, uint8_t, UInt8ArrayType, 0, voxels, 3)
 }
 
 
@@ -159,35 +166,29 @@
 // -----------------------------------------------------------------------------
 void GenerateMisorientationColors::preflight()
 {
-  VolumeDataContainer* m = getDataContainerArray()->getDataContainerAs<VolumeDataContainer>(getDataContainerName());
-  if (NULL == m)
+  /* Place code here that sanity checks input arrays and input values. Look at some
+  * of the other DREAM3DLib/Filters/.cpp files for sample codes */
+  dataCheck(true, 1, 1, 1);
+}
+
+// -----------------------------------------------------------------------------
+//
+// -----------------------------------------------------------------------------
+void GenerateMisorientationColors::execute()
+{
+  int err = 0;
+  std::stringstream ss;
+  setErrorCondition(err);
+  VolumeDataContainer* m = getVolumeDataContainer();
+  if(NULL == m)
   {
     setErrorCondition(-999);
-    notifyErrorMessage(QObject::tr("VolumeDataContainer was NULL. Returning from Execute Method for filter %1").arg(getHumanLabel()), getErrorCondition());
+    notifyErrorMessage("The Voxel DataContainer Object was NULL", -999);
     return;
   }
-
-  dataCheck(true, 1, 1, 1);
-}
-
-// -----------------------------------------------------------------------------
-//
-// -----------------------------------------------------------------------------
-void GenerateMisorientationColors::execute()
-{
-  int err = 0;
-  
-  setErrorCondition(err);
-  VolumeDataContainer* m = getDataContainerArray()->getDataContainerAs<VolumeDataContainer>(getDataContainerName());
-  if (NULL == m)
-  {
-    setErrorCondition(-999);
-    notifyErrorMessage(QObject::tr("VolumeDataContainer was NULL. Returning from Execute Method for filter %1").arg(getHumanLabel()), getErrorCondition());
-    return;
-  }
   int64_t totalPoints = m->getTotalPoints();
-  size_t totalFields = m->getNumCellFieldTuples();
-  size_t totalEnsembles = m->getNumCellEnsembleTuples();
+  size_t totalFields = m->getNumFieldTuples();
+  size_t totalEnsembles = m->getNumEnsembleTuples();
   dataCheck(false, totalPoints, totalFields, totalEnsembles);
   if (getErrorCondition() < 0)
   {
@@ -206,7 +207,7 @@
   else
   {
     goodVoxels = BoolArrayType::SafePointerDownCast(gvPtr.get());
-    m_GoodVoxels = goodVoxels->getPointer(0);
+    m_GoodVoxels = goodVoxels->GetPointer(0);
   }
 
   int phase;
@@ -215,7 +216,7 @@
   // Make sure we are dealing with a unit 1 vector.
   MatrixMath::Normalize3x1(m_ReferenceAxis.x, m_ReferenceAxis.y, m_ReferenceAxis.z);
   // Create 1 of every type of Ops class. This condenses the code below
-  QVector<OrientationOps::Pointer> ops;
+  std::vector<OrientationOps::Pointer> ops;
   ops.push_back(HexagonalOps::New());
   ops.push_back(CubicOps::New());
   ops.push_back(HexagonalLowOps::New());
@@ -247,8 +248,6 @@
     m_MisorientationColor[index + 2] = 0;
     cellQuat = quats[i];
 
-<<<<<<< HEAD
-=======
     if(m_CrystalStructures[phase] != Ebsd::CrystalStructure::Cubic_High)
     {
       uint32_t idx = m_CrystalStructures[phase];
@@ -261,7 +260,6 @@
       m_MisorientationColor[index + 2] = 0;
 
     }
->>>>>>> 113efff9
     // Make sure we are using a valid Euler Angles with valid crystal symmetry
     else if( (missingGoodVoxels == true || m_GoodVoxels[i] == true)
              && m_CrystalStructures[phase] < Ebsd::CrystalStructure::LaueGroupEnd )
