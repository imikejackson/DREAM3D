--- conflicted
+++ resolved
@@ -47,9 +47,7 @@
 //
 // -----------------------------------------------------------------------------
 FindNeighbors::FindNeighbors() :
-<<<<<<< HEAD
-AbstractFilter()
-=======
+AbstractFilter(),
 m_GrainIds(NULL),
 m_SurfaceVoxels(NULL),
 m_SurfaceFields(NULL),
@@ -58,7 +56,6 @@
 m_TotalSurfaceArea(NULL),
 m_NeighborList(NULL),
 m_SharedSurfaceAreaList(NULL)
->>>>>>> 9b7bc55a
 {
 }
 
@@ -176,9 +173,9 @@
 
   notify("FindNeighbors: Working through all Grains", 0, Observable::UpdateProgressMessage);
   int nListSize = 100;
-  neighborlist.resize(m->m_Grains.size());
-  neighborsurfacearealist.resize(m->m_Grains.size());
-  for (size_t i = 1; i < m->m_Grains.size(); i++)
+  neighborlist.resize(m->getTotalFields());
+  neighborsurfacearealist.resize(m->getTotalFields());
+  for (size_t i = 1; i < m->getTotalFields(); i++)
   {
     m_NumNeighbors[i] = 0;
     neighborlist[i].resize(nListSize);
@@ -234,7 +231,7 @@
   m->addFieldData(DREAM3D::FieldData::SharedSurfaceAreaList, sharedSurfaceAreaListPtr);
 
   notify("FindNeighbors: Working through all Grains - Second Time", 0, Observable::UpdateProgressMessage);
-  for (size_t i = 1; i < m->m_Grains.size(); i++)
+  for (size_t i = 1; i < m->getTotalFields(); i++)
   {
     int phase = m_Phases[i];
 
