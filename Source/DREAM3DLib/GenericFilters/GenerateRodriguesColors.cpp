--- conflicted
+++ resolved
@@ -83,7 +83,7 @@
 // -----------------------------------------------------------------------------
 void GenerateRodriguesColors::setupFilterParameters()
 {
-  std::vector<FilterParameter::Pointer> parameters;
+  QVector<FilterParameter::Pointer> parameters;
 
   setFilterParameters(parameters);
 }
@@ -116,29 +116,21 @@
 void GenerateRodriguesColors::dataCheck(bool preflight, size_t voxels, size_t fields, size_t ensembles)
 {
   setErrorCondition(0);
-<<<<<<< HEAD
-  QString ss;
-  VoxelDataContainer* m = getVoxelDataContainer();
-=======
-  std::stringstream ss;
   VolumeDataContainer* m = getVolumeDataContainer();
->>>>>>> c8a14ed2
   if (NULL == m)
   {
-    ss.str("");
-    ss << getHumanLabel() << "The VolumeDataContainer was NULL and this is NOT allowed. There is an error in the programming. Please contact the developers";
-    setErrorCondition(-1);
-    addErrorMessage(getHumanLabel(), ss.str(), -1);
+    setErrorCondition(-999);
+    notifyErrorMessage(QObject::tr("VolumeDataContainer was NULL. Returning from Execute Method for filter %1").arg(getHumanLabel()), getErrorCondition());
     return;
   }
 
-  GET_PREREQ_DATA(m, DREAM3D, CellData, CellPhases, ss, -302, int32_t, Int32ArrayType,  voxels, 1)
-      GET_PREREQ_DATA(m, DREAM3D, CellData, CellEulerAngles, ss, -300, float, FloatArrayType, voxels, 3)
-
-      typedef DataArray<unsigned int> XTalStructArrayType;
-  GET_PREREQ_DATA(m, DREAM3D, EnsembleData, CrystalStructures, ss, -304, unsigned int, XTalStructArrayType, ensembles, 1)
-
-      CREATE_NON_PREREQ_DATA(m, DREAM3D, CellData, CellRodriguesColors, ss, uint8_t, UInt8ArrayType, 0, voxels, 3)
+  GET_PREREQ_DATA(m, DREAM3D, CellData, CellPhases, -302, int32_t, Int32ArrayType,  voxels, 1)
+  GET_PREREQ_DATA(m, DREAM3D, CellData, CellEulerAngles, -300, float, FloatArrayType, voxels, 3)
+
+  typedef DataArray<unsigned int> XTalStructArrayType;
+  GET_PREREQ_DATA(m, DREAM3D, EnsembleData, CrystalStructures, -304, unsigned int, XTalStructArrayType, ensembles, 1)
+
+  CREATE_NON_PREREQ_DATA(m, DREAM3D, CellData, CellRodriguesColors, uint8_t, UInt8ArrayType, 0, voxels, 3)
 }
 
 
@@ -161,10 +153,10 @@
   QString ss;
   setErrorCondition(err);
   VolumeDataContainer* m = getVolumeDataContainer();
-  if(NULL == m)
+  if (NULL == m)
   {
     setErrorCondition(-999);
-    notifyErrorMessage("The Voxel DataContainer Object was NULL", -999);
+    notifyErrorMessage(QObject::tr("VolumeDataContainer was NULL. Returning from Execute Method for filter %1").arg(getHumanLabel()), getErrorCondition());
     return;
   }
   int64_t totalPoints = m->getTotalPoints();
