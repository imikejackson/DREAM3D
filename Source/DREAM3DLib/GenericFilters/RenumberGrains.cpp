/* ============================================================================
 * Copyright (c) 2011 Michael A. Jackson (BlueQuartz Software)
 * Copyright (c) 2011 Dr. Michael A. Groeber (US Air Force Research Laboratories)
 * All rights reserved.
 *
 * Redistribution and use in source and binary forms, with or without modification,
 * are permitted provided that the following conditions are met:
 *
 * Redistributions of source code must retain the above copyright notice, this
 * list of conditions and the following disclaimer.
 *
 * Redistributions in binary form must reproduce the above copyright notice, this
 * list of conditions and the following disclaimer in the documentation and/or
 * other materials provided with the distribution.
 *
 * Neither the name of Michael A. Groeber, Michael A. Jackson, the US Air Force,
 * BlueQuartz Software nor the names of its contributors may be used to endorse
 * or promote products derived from this software without specific prior written
 * permission.
 *
 * THIS SOFTWARE IS PROVIDED BY THE COPYRIGHT HOLDERS AND CONTRIBUTORS "AS IS"
 * AND ANY EXPRESS OR IMPLIED WARRANTIES, INCLUDING, BUT NOT LIMITED TO, THE
 * IMPLIED WARRANTIES OF MERCHANTABILITY AND FITNESS FOR A PARTICULAR PURPOSE ARE
 * DISCLAIMED. IN NO EVENT SHALL THE COPYRIGHT HOLDER OR CONTRIBUTORS BE LIABLE
 * FOR ANY DIRECT, INDIRECT, INCIDENTAL, SPECIAL, EXEMPLARY, OR CONSEQUENTIAL
 * DAMAGES (INCLUDING, BUT NOT LIMITED TO, PROCUREMENT OF SUBSTITUTE GOODS OR
 * SERVICES; LOSS OF USE, DATA, OR PROFITS; OR BUSINESS INTERRUPTION) HOWEVER
 * CAUSED AND ON ANY THEORY OF LIABILITY, WHETHER IN CONTRACT, STRICT LIABILITY,
 * OR TORT (INCLUDING NEGLIGENCE OR OTHERWISE) ARISING IN ANY WAY OUT OF THE
 * USE OF THIS SOFTWARE, EVEN IF ADVISED OF THE POSSIBILITY OF SUCH DAMAGE.
 *
 *  This code was written under United States Air Force Contract number
 *                           FA8650-07-D-5800
 *
 * ~~~~~~~~~~~~~~~~~~~~~~~~~~~~~~~~~~~~~~~~~~~~~~~~~~~~~~~~~~~~~~~~~~~~~~~~~~ */

#include "RenumberGrains.h"

#include <sstream>

#include "DREAM3DLib/Common/Constants.h"
#include "DREAM3DLib/Common/IDataArray.h"

// -----------------------------------------------------------------------------
//
// -----------------------------------------------------------------------------
RenumberGrains::RenumberGrains() :
AbstractFilter(),
m_GrainIdsArrayName(DREAM3D::CellData::GrainIds),
m_ActiveArrayName(DREAM3D::FieldData::Active),
m_GrainIds(NULL),
m_Active(NULL)
{
//  setupFilterOptions();
}

// -----------------------------------------------------------------------------
//
// -----------------------------------------------------------------------------
RenumberGrains::~RenumberGrains()
{
}

// -----------------------------------------------------------------------------
//
// -----------------------------------------------------------------------------
void RenumberGrains::setupFilterOptions()
{
  std::vector<FilterOption::Pointer> options;
  {
    FilterOption::Pointer option = FilterOption::New();
    option->setHumanLabel("Name of Array for Active Grains");
    option->setPropertyName("ActiveArrayName");
    option->setWidgetType(FilterOption::StringWidget);
    option->setValueType("string");
    options.push_back(option);
  }
  setFilterOptions(options);
}

// -----------------------------------------------------------------------------
//
// -----------------------------------------------------------------------------
void RenumberGrains::writeFilterOptions(AbstractFilterOptionsWriter* writer)
{
}

// -----------------------------------------------------------------------------
//
// -----------------------------------------------------------------------------
void RenumberGrains::dataCheck(bool preflight, size_t voxels, size_t fields, size_t ensembles)
{

  setErrorCondition(0);
  std::stringstream ss;
  DataContainer* m = getDataContainer();

  GET_PREREQ_DATA(m, DREAM3D, CellData, GrainIds, ss, -300, int32_t, Int32ArrayType, voxels, 1);

  GET_PREREQ_DATA(m, DREAM3D, FieldData, Active, ss, -306, bool, BoolArrayType, fields, 1);
}



// -----------------------------------------------------------------------------
//
// -----------------------------------------------------------------------------
void RenumberGrains::preflight()
{
  dataCheck(true, 1, 1, 1);
}

// -----------------------------------------------------------------------------
//
// -----------------------------------------------------------------------------
void RenumberGrains::execute()
{
  setErrorCondition(0);
  DataContainer* m = getDataContainer();
  if(NULL == m)
  {
    setErrorCondition(-1);
    std::stringstream ss;
    ss << " DataContainer was NULL";
    addErrorMessage(getNameOfClass(), ss.str(), -1);
    return;
  }
  setErrorCondition(0);

  int64_t totalPoints = m->getTotalPoints();
  size_t totalFields = m->getNumFieldTuples();
  dataCheck(false, totalPoints, totalFields, m->getNumEnsembleTuples());
  if (getErrorCondition() < 0)
  {
    return;
  }

  std::stringstream ss;
  size_t goodcount = 1;
  std::vector<size_t> NewNames;
  NewNames.resize(totalFields);

  ss << getNameOfClass() << " - Generating Active Grain List";
  notifyProgress(ss.str(), 0, Observable::UpdateProgressMessage);
  std::vector<size_t> RemoveList;
  for(size_t i = 1; i < totalFields; i++)
  {
    std::stringstream ss;
    // ss << "Renumbering Grains - Identifying Active Grains - " << ((float)i/totalFields)*100 << " Percent Complete";
    // notifyProgress(ss.str(), 0, Observable::UpdateProgressMessage);
    if(m_Active[i] == false)
    {
      RemoveList.push_back(i);
      NewNames[i] = 0;
    }
    if(m_Active[i] == true)
    {
      NewNames[i] = goodcount;
      goodcount++;
    }
  }


  if(RemoveList.size() > 0)
  {
    std::list<std::string> headers = m->getFieldArrayNameList();
    for (std::list<std::string>::iterator iter = headers.begin(); iter != headers.end(); ++iter)
    {
      IDataArray::Pointer p = m->getFieldData(*iter);
      ss.str("");
      ss << getNameOfClass() << " erasing " << RemoveList.size() << " tuples from array '" << *iter << "'";
      ss << " with NumTuples: " << p->GetNumberOfTuples() << " NumComp:" << p->GetNumberOfComponents();
      //notifyProgress(ss.str(), 0, Observable::UpdateProgressMessage);
      if((*iter).compare(DREAM3D::FieldData::NeighborList) == 0) m->removeFieldData(*iter);
      else if((*iter).compare(DREAM3D::FieldData::SharedSurfaceAreaList) == 0) m->removeFieldData(*iter);
      else p->EraseTuples(RemoveList);
      //std::cout << "  Tuples Remain: " << p->GetNumberOfTuples() << " NumComp:" << p->GetNumberOfComponents() << std::endl << std::endl;
    }
    m->setNumFieldTuples(m->getNumFieldTuples() - RemoveList.size());
    totalFields = m->getNumFieldTuples();
    dataCheck(false, totalPoints, totalFields, m->getNumEnsembleTuples());

    // Loop over all the points and correct all the grain names
    for (int i = 0; i < totalPoints; i++)
    {
      std::stringstream ss;
      ss << "Renumbering Grains - Updating Cell Grain Ids - " << ((float)i / totalPoints) * 100 << " Percent Complete";
<<<<<<< HEAD
      //  notify(ss.str(), 0, Observable::UpdateProgressMessage);
      if(m_GrainIds[i] > 0)
      {
        m_GrainIds[i] = NewNames[m_GrainIds[i]];
      }
=======
      //  notifyProgress(ss.str(), 0, Observable::UpdateProgressMessage);
      if(m_GrainIds[i] > 0) m_GrainIds[i] = NewNames[m_GrainIds[i]];
>>>>>>> e6278413
    }

#if 0
    // Find the unique set of grain ids
    std::set<int32_t> grainIdSet;
    for (int64_t i = 0; i < totalPoints; ++i)
    {
      grainIdSet.insert(m_GrainIds[i]);
    }
    for (std::set<int32_t>::iterator iter = grainIdSet.begin(); iter != grainIdSet.end(); ++iter )
    {
      std::cout << "Grain ID: " << (*iter) << std::endl;
    }
#endif


  }

  ss.str("");
  ss << getNameOfClass() << " - Complete";
  notifyProgress(ss.str(), 0, Observable::UpdateProgressMessage);
}

<|MERGE_RESOLUTION|>--- conflicted
+++ resolved
@@ -140,7 +140,7 @@
   std::vector<size_t> NewNames;
   NewNames.resize(totalFields);
 
-  ss << getNameOfClass() << " - Generating Active Grain List";
+  ss << " - Generating Active Grain List";
   notifyProgress(ss.str(), 0, Observable::UpdateProgressMessage);
   std::vector<size_t> RemoveList;
   for(size_t i = 1; i < totalFields; i++)
@@ -168,7 +168,7 @@
     {
       IDataArray::Pointer p = m->getFieldData(*iter);
       ss.str("");
-      ss << getNameOfClass() << " erasing " << RemoveList.size() << " tuples from array '" << *iter << "'";
+      ss << " erasing " << RemoveList.size() << " tuples from array '" << *iter << "'";
       ss << " with NumTuples: " << p->GetNumberOfTuples() << " NumComp:" << p->GetNumberOfComponents();
       //notifyProgress(ss.str(), 0, Observable::UpdateProgressMessage);
       if((*iter).compare(DREAM3D::FieldData::NeighborList) == 0) m->removeFieldData(*iter);
@@ -185,16 +185,12 @@
     {
       std::stringstream ss;
       ss << "Renumbering Grains - Updating Cell Grain Ids - " << ((float)i / totalPoints) * 100 << " Percent Complete";
-<<<<<<< HEAD
       //  notify(ss.str(), 0, Observable::UpdateProgressMessage);
       if(m_GrainIds[i] > 0)
       {
         m_GrainIds[i] = NewNames[m_GrainIds[i]];
       }
-=======
-      //  notifyProgress(ss.str(), 0, Observable::UpdateProgressMessage);
-      if(m_GrainIds[i] > 0) m_GrainIds[i] = NewNames[m_GrainIds[i]];
->>>>>>> e6278413
+
     }
 
 #if 0
@@ -209,12 +205,10 @@
       std::cout << "Grain ID: " << (*iter) << std::endl;
     }
 #endif
-
-
   }
 
   ss.str("");
-  ss << getNameOfClass() << " - Complete";
+  ss << " - Complete";
   notifyProgress(ss.str(), 0, Observable::UpdateProgressMessage);
 }
 
