--- conflicted
+++ resolved
@@ -87,17 +87,12 @@
 {
 
   setErrorCondition(0);
-<<<<<<< HEAD
   QString ss;
-  VoxelDataContainer* m = getVoxelDataContainer();
-=======
-  std::stringstream ss;
   VolumeDataContainer* m = getVolumeDataContainer();
->>>>>>> c8a14ed2
 
-  GET_PREREQ_DATA(m, DREAM3D, CellData, GrainIds, ss, -300, int32_t, Int32ArrayType, voxels, 1)
+  GET_PREREQ_DATA(m, DREAM3D, CellData, GrainIds, -300, int32_t, Int32ArrayType, voxels, 1)
 
-  CREATE_NON_PREREQ_DATA(m, DREAM3D, CellData, SurfaceVoxels, ss, int8_t, Int8ArrayType, 0, voxels, 1)
+  CREATE_NON_PREREQ_DATA(m, DREAM3D, CellData, SurfaceVoxels, int8_t, Int8ArrayType, 0, voxels, 1)
 }
 
 
