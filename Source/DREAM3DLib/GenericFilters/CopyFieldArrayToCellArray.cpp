--- conflicted
+++ resolved
@@ -61,7 +61,7 @@
 // -----------------------------------------------------------------------------
 void CopyFieldArrayToCellArray::setupFilterParameters()
 {
-  std::vector<FilterParameter::Pointer> parameters;
+  QVector<FilterParameter::Pointer> parameters;
   {
     FilterParameter::Pointer option = FilterParameter::New();
     option->setHumanLabel("Field Array Name");
@@ -105,15 +105,10 @@
 void CopyFieldArrayToCellArray::dataCheck(bool preflight, size_t voxels, size_t fields, size_t ensembles)
 {
   setErrorCondition(0);
-<<<<<<< HEAD
   QString ss;
-  VoxelDataContainer* m = getVoxelDataContainer();
-=======
-  std::stringstream ss;
   VolumeDataContainer* m = getVolumeDataContainer();
->>>>>>> c8a14ed2
-
-  GET_PREREQ_DATA( m, DREAM3D, CellData, GrainIds, ss, -301, int32_t, Int32ArrayType, voxels, 1)
+
+  GET_PREREQ_DATA( m, DREAM3D, CellData, GrainIds, -301, int32_t, Int32ArrayType, voxels, 1)
 
   if(m_SelectedFieldArrayName.isEmpty() == true)
   {
@@ -201,8 +196,7 @@
   IDataArray::Pointer inputData = m->getFieldData(m_SelectedFieldArrayName);
   if (NULL == inputData.get())
   {
-    ss.str("");
-    ss << "Selected array '" << m_SelectedFieldArrayName << "' does not exist in the Voxel Data Container. Was it spelled correctly?";
+    ss = QObject::tr("Selected array '%1' does not exist in the Voxel Data Container. Was it spelled correctly?").arg(m_SelectedFieldArrayName);
     setErrorCondition(-11001);
     notifyErrorMessage(ss, getErrorCondition());
     return;
