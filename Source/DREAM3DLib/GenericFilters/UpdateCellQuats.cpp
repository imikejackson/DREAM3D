/* ============================================================================
 * Copyright (c) 2011 Michael A. Jackson (BlueQuartz Software)
 * Copyright (c) 2011 Dr. Michael A. Groeber (US Air Force Research Laboratories)
 * All rights reserved.
 *
 * Redistribution and use in source and binary forms, with or without modification,
 * are permitted provided that the following conditions are met:
 *
 * Redistributions of source code must retain the above copyright notice, this
 * list of conditions and the following disclaimer.
 *
 * Redistributions in binary form must reproduce the above copyright notice, this
 * list of conditions and the following disclaimer in the documentation and/or
 * other materials provided with the distribution.
 *
 * Neither the name of Michael A. Groeber, Michael A. Jackson, the US Air Force,
 * BlueQuartz Software nor the names of its contributors may be used to endorse
 * or promote products derived from this software without specific prior written
 * permission.
 *
 * THIS SOFTWARE IS PROVIDED BY THE COPYRIGHT HOLDERS AND CONTRIBUTORS "AS IS"
 * AND ANY EXPRESS OR IMPLIED WARRANTIES, INCLUDING, BUT NOT LIMITED TO, THE
 * IMPLIED WARRANTIES OF MERCHANTABILITY AND FITNESS FOR A PARTICULAR PURPOSE ARE
 * DISCLAIMED. IN NO EVENT SHALL THE COPYRIGHT HOLDER OR CONTRIBUTORS BE LIABLE
 * FOR ANY DIRECT, INDIRECT, INCIDENTAL, SPECIAL, EXEMPLARY, OR CONSEQUENTIAL
 * DAMAGES (INCLUDING, BUT NOT LIMITED TO, PROCUREMENT OF SUBSTITUTE GOODS OR
 * SERVICES; LOSS OF USE, DATA, OR PROFITS; OR BUSINESS INTERRUPTION) HOWEVER
 * CAUSED AND ON ANY THEORY OF LIABILITY, WHETHER IN CONTRACT, STRICT LIABILITY,
 * OR TORT (INCLUDING NEGLIGENCE OR OTHERWISE) ARISING IN ANY WAY OUT OF THE
 * USE OF THIS SOFTWARE, EVEN IF ADVISED OF THE POSSIBILITY OF SUCH DAMAGE.
 *
 *  This code was written under United States Air Force Contract number
 *                           FA8650-07-D-5800
 *
 * ~~~~~~~~~~~~~~~~~~~~~~~~~~~~~~~~~~~~~~~~~~~~~~~~~~~~~~~~~~~~~~~~~~~~~~~~~~ */

#include "UpdateCellQuats.h"

#include <sstream>

#include "DREAM3DLib/Common/Constants.h"
#include "DREAM3DLib/Common/IDataArray.h"


// -----------------------------------------------------------------------------
//
// -----------------------------------------------------------------------------
UpdateCellQuats::UpdateCellQuats() :
  AbstractFilter(),
  m_QuatsArrayName(DREAM3D::CellData::Quats),
  m_Quats(NULL)
{
  m_OrientationOps = OrientationOps::getOrientationOpsVector();

}

// -----------------------------------------------------------------------------
//
// -----------------------------------------------------------------------------
UpdateCellQuats::~UpdateCellQuats()
{
}

// -----------------------------------------------------------------------------
void UpdateCellQuats::readFilterParameters(AbstractFilterParametersReader* reader, int index)
{
  reader->openFilterGroup(this, index);
  /* Code to read the values goes between these statements */
/* FILTER_WIDGETCODEGEN_AUTO_GENERATED_CODE BEGIN*/
/* FILTER_WIDGETCODEGEN_AUTO_GENERATED_CODE END*/
  reader->closeFilterGroup();
}

// -----------------------------------------------------------------------------
//
// -----------------------------------------------------------------------------
int UpdateCellQuats::writeFilterParameters(AbstractFilterParametersWriter* writer, int index)
{
  writer->openFilterGroup(this, index);
  writer->closeFilterGroup();
  return ++index; // we want to return the next index that was just written to
}

// -----------------------------------------------------------------------------
//
// -----------------------------------------------------------------------------
void UpdateCellQuats::dataCheck(bool preflight, size_t voxels, size_t fields, size_t ensembles)
{

  setErrorCondition(0);
<<<<<<< HEAD
  QString ss;
  VoxelDataContainer* m = getVoxelDataContainer();
=======
  std::stringstream ss;
  VolumeDataContainer* m = getVolumeDataContainer();
>>>>>>> c8a14ed2

  GET_PREREQ_DATA(m, DREAM3D, CellData, Quats, ss, -301, float, FloatArrayType, voxels, 5)

  CREATE_NON_PREREQ_DATA(m, DREAM3D, CellData, Quats, ss, float, FloatArrayType, 0, voxels, 4)

}



// -----------------------------------------------------------------------------
//
// -----------------------------------------------------------------------------
void UpdateCellQuats::preflight()
{
  dataCheck(true, 1, 1, 1);
}

// -----------------------------------------------------------------------------
//
// -----------------------------------------------------------------------------
void UpdateCellQuats::execute()
{
  setErrorCondition(0);
  VolumeDataContainer* m = getVolumeDataContainer();
  if(NULL == m)
  {
    setErrorCondition(-999);
    notifyErrorMessage("The DataContainer Object was NULL", -999);
    return;
  }
  setErrorCondition(0);
  QString ss;

  int64_t totalPoints = m->getTotalPoints();

  //getting the 5 component quaternions from the data container and down-casting them
  IDataArray::Pointer Quats5 = m->getCellData(DREAM3D::CellData::Quats);
  if(Quats5->GetNumberOfComponents() != 5)
  {
    notifyErrorMessage("The Quats array did not contain 5 components", -999);
    return;
  }
  DataArray<float>* quats5 = DataArray<float>::SafePointerDownCast(Quats5.get());
  float* quats5ptr = quats5->GetPointer(0);
  //creating the 4 component quaternions in the data container
  CREATE_NON_PREREQ_DATA(m, DREAM3D, CellData, Quats, ss, float, FloatArrayType, 0, totalPoints, 4)

  if (getErrorCondition() < 0)
  {
    return;
  }

  //copying the 5 component quaternions into the new 4 component quaternions
  // This is a special case for dealing with this conversion. If you are dealing with
  // quaternions then DO NOT USE THIS CODE as an example. Use another filter instead.
  for (int i = 0; i < totalPoints; i++)
  {
    for(int j=0;j<4;j++)
    {
      m_Quats[4*i+j] = quats5ptr[5*i+(j+1)];
    }
  }

  notifyStatusMessage("Complete");
}

<|MERGE_RESOLUTION|>--- conflicted
+++ resolved
@@ -88,17 +88,12 @@
 {
 
   setErrorCondition(0);
-<<<<<<< HEAD
-  QString ss;
-  VoxelDataContainer* m = getVoxelDataContainer();
-=======
-  std::stringstream ss;
   VolumeDataContainer* m = getVolumeDataContainer();
->>>>>>> c8a14ed2
 
-  GET_PREREQ_DATA(m, DREAM3D, CellData, Quats, ss, -301, float, FloatArrayType, voxels, 5)
 
-  CREATE_NON_PREREQ_DATA(m, DREAM3D, CellData, Quats, ss, float, FloatArrayType, 0, voxels, 4)
+  GET_PREREQ_DATA(m, DREAM3D, CellData, Quats, -301, float, FloatArrayType, voxels, 5)
+
+  CREATE_NON_PREREQ_DATA(m, DREAM3D, CellData, Quats, float, FloatArrayType, 0, voxels, 4)
 
 }
 
@@ -140,7 +135,7 @@
   DataArray<float>* quats5 = DataArray<float>::SafePointerDownCast(Quats5.get());
   float* quats5ptr = quats5->GetPointer(0);
   //creating the 4 component quaternions in the data container
-  CREATE_NON_PREREQ_DATA(m, DREAM3D, CellData, Quats, ss, float, FloatArrayType, 0, totalPoints, 4)
+  CREATE_NON_PREREQ_DATA(m, DREAM3D, CellData, Quats, float, FloatArrayType, 0, totalPoints, 4)
 
   if (getErrorCondition() < 0)
   {
