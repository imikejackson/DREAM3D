/* ============================================================================
 * Copyright (c) 2011 Michael A. Jackson (BlueQuartz Software)
 * Copyright (c) 2011 Dr. Michael A. Groeber (US Air Force Research Laboratories)
 * All rights reserved.
 *
 * Redistribution and use in source and binary forms, with or without modification,
 * are permitted provided that the following conditions are met:
 *
 * Redistributions of source code must retain the above copyright notice, this
 * list of conditions and the following disclaimer.
 *
 * Redistributions in binary form must reproduce the above copyright notice, this
 * list of conditions and the following disclaimer in the documentation and/or
 * other materials provided with the distribution.
 *
 * Neither the name of Michael A. Groeber, Michael A. Jackson, the US Air Force,
 * BlueQuartz Software nor the names of its contributors may be used to endorse
 * or promote products derived from this software without specific prior written
 * permission.
 *
 * THIS SOFTWARE IS PROVIDED BY THE COPYRIGHT HOLDERS AND CONTRIBUTORS "AS IS"
 * AND ANY EXPRESS OR IMPLIED WARRANTIES, INCLUDING, BUT NOT LIMITED TO, THE
 * IMPLIED WARRANTIES OF MERCHANTABILITY AND FITNESS FOR A PARTICULAR PURPOSE ARE
 * DISCLAIMED. IN NO EVENT SHALL THE COPYRIGHT HOLDER OR CONTRIBUTORS BE LIABLE
 * FOR ANY DIRECT, INDIRECT, INCIDENTAL, SPECIAL, EXEMPLARY, OR CONSEQUENTIAL
 * DAMAGES (INCLUDING, BUT NOT LIMITED TO, PROCUREMENT OF SUBSTITUTE GOODS OR
 * SERVICES; LOSS OF USE, DATA, OR PROFITS; OR BUSINESS INTERRUPTION) HOWEVER
 * CAUSED AND ON ANY THEORY OF LIABILITY, WHETHER IN CONTRACT, STRICT LIABILITY,
 * OR TORT (INCLUDING NEGLIGENCE OR OTHERWISE) ARISING IN ANY WAY OUT OF THE
 * USE OF THIS SOFTWARE, EVEN IF ADVISED OF THE POSSIBILITY OF SUCH DAMAGE.
 *
 *  This code was written under United States Air Force Contract number
 *                           FA8650-07-D-5800
 *
 * ~~~~~~~~~~~~~~~~~~~~~~~~~~~~~~~~~~~~~~~~~~~~~~~~~~~~~~~~~~~~~~~~~~~~~~~~~~ */

#include "FindSurfaceGrains.h"


#include "DREAM3DLib/Common/Constants.h"

// -----------------------------------------------------------------------------
//
// -----------------------------------------------------------------------------
FindSurfaceGrains::FindSurfaceGrains() :
AbstractFilter(),
m_GrainIdsArrayName(DREAM3D::CellData::GrainIds),
m_SurfaceFieldsArrayName(DREAM3D::FieldData::SurfaceFields),
m_GrainIds(NULL),
m_SurfaceFields(NULL)
{
}

// -----------------------------------------------------------------------------
//
// -----------------------------------------------------------------------------
FindSurfaceGrains::~FindSurfaceGrains()
{
}
// -----------------------------------------------------------------------------
void FindSurfaceGrains::readFilterParameters(AbstractFilterParametersReader* reader, int index)
{
  reader->openFilterGroup(this, index);
  /* Code to read the values goes between these statements */
/* FILTER_WIDGETCODEGEN_AUTO_GENERATED_CODE BEGIN*/
/* FILTER_WIDGETCODEGEN_AUTO_GENERATED_CODE END*/
  reader->closeFilterGroup();
}

// -----------------------------------------------------------------------------
//
// -----------------------------------------------------------------------------
int FindSurfaceGrains::writeFilterParameters(AbstractFilterParametersWriter* writer, int index)
{
  writer->openFilterGroup(this, index);
  writer->closeFilterGroup();
  return ++index; // we want to return the next index that was just written to
}

// -----------------------------------------------------------------------------
//
// -----------------------------------------------------------------------------
void FindSurfaceGrains::dataCheck(bool preflight, size_t voxels, size_t fields, size_t ensembles)
{
<<<<<<< HEAD
  QString ss;
  VoxelDataContainer* m = getVoxelDataContainer();
=======
  std::stringstream ss;
  VolumeDataContainer* m = getVolumeDataContainer();
>>>>>>> c8a14ed2

  // Cell Data
  GET_PREREQ_DATA( m, DREAM3D, CellData, GrainIds, ss, -300, int32_t, Int32ArrayType, voxels, 1)

  // Field Data
  CREATE_NON_PREREQ_DATA(m, DREAM3D, FieldData, SurfaceFields, ss, bool, BoolArrayType, false, fields, 1)
}

// -----------------------------------------------------------------------------
//
// -----------------------------------------------------------------------------
void FindSurfaceGrains::preflight()
{
  dataCheck(true, 1, 1, 1);
}

// -----------------------------------------------------------------------------
//
// -----------------------------------------------------------------------------
void FindSurfaceGrains::execute()
{
<<<<<<< HEAD
  QString ss;
  VoxelDataContainer* m = getVoxelDataContainer();
=======
  std::stringstream ss;
  VolumeDataContainer* m = getVolumeDataContainer();
>>>>>>> c8a14ed2
  if (NULL == m)
  {
    setErrorCondition(-1);
    QString ss;
    ss << " DataContainer was NULL";
    notifyErrorMessage(ss, -1);
    return;
  }
  setErrorCondition(0);

  int64_t totalPoints = m->getTotalPoints();
  size_t totalFields = m->getNumFieldTuples();
  ss << "FSG Points - " << totalPoints << ", Fields - " << totalFields;
  notifyStatusMessage(ss.str());
  dataCheck(false, totalPoints, totalFields, 1);
  if (getErrorCondition() < 0)
  {
    return;
  }

  if(m->getXPoints() > 1 && m->getYPoints() > 1 && m->getZPoints() > 1) find_surfacegrains();
  if(m->getXPoints() == 1 || m->getYPoints() == 1 || m->getZPoints() == 1) find_surfacegrains2D();


 notifyStatusMessage("FindSurfaceGrains Completed");
}

// -----------------------------------------------------------------------------
//
// -----------------------------------------------------------------------------
void FindSurfaceGrains::find_surfacegrains()
{
  VolumeDataContainer* m = getVolumeDataContainer();
//  int64_t totalPoints = m->getTotalPoints();

  size_t xPoints = m->getXPoints();
  size_t yPoints = m->getYPoints();
  size_t zPoints = m->getZPoints();

  int zStride, yStride;
  for(size_t i=0;i<zPoints;i++)
  {
  zStride = i*xPoints*yPoints;
  for (size_t j=0;j<yPoints;j++)
  {
    yStride = j*xPoints;
    for(size_t k=0;k<xPoints;k++)
    {
      int gnum = m_GrainIds[zStride+yStride+k];
      if(m_SurfaceFields[gnum] == false)
      {
        if(k <= 0) m_SurfaceFields[gnum] = true;
        if(k >= xPoints - 1) m_SurfaceFields[gnum] = true;
        if(j <= 0) m_SurfaceFields[gnum] = true;
        if(j >= yPoints - 1) m_SurfaceFields[gnum] = true;
        if(i <= 0) m_SurfaceFields[gnum] = true;
        if(i >= zPoints - 1) m_SurfaceFields[gnum] = true;
        if(m_SurfaceFields[gnum] == false)
        {
        if(m_GrainIds[zStride+yStride+k - 1] == 0) m_SurfaceFields[gnum] = true;
        if(m_GrainIds[zStride+yStride+k + 1] == 0) m_SurfaceFields[gnum] = true;
        if(m_GrainIds[zStride+yStride+k - xPoints] == 0) m_SurfaceFields[gnum] = true;
        if(m_GrainIds[zStride+yStride+k + xPoints] == 0) m_SurfaceFields[gnum] = true;
        if(m_GrainIds[zStride+yStride+k - (xPoints * yPoints)] == 0) m_SurfaceFields[gnum] = true;
        if(m_GrainIds[zStride+yStride+k + (xPoints * yPoints)] == 0) m_SurfaceFields[gnum] = true;
        }
      }
    }
  }
  }
}
void FindSurfaceGrains::find_surfacegrains2D()
{
  VolumeDataContainer* m = getVolumeDataContainer();
  //int64_t totalPoints = m->getTotalPoints();

  //size_t dims[3] = {0,0,0};

  int xPoints = 0, yPoints = 0;
  float xRes= 0.0f, yRes = 0.0f;

  if(m->getXPoints() == 1)
  {
    xPoints = m->getYPoints();
    xRes = m->getYRes();
    yPoints = m->getZPoints();
    yRes = m->getZRes();
  }
  if(m->getYPoints() == 1)
  {
    xPoints = m->getXPoints();
    xRes = m->getXRes();
    yPoints = m->getZPoints();
    yRes = m->getZRes();
  }
  if(m->getZPoints() == 1)
  {
    xPoints = m->getXPoints();
    xRes = m->getXRes();
    yPoints = m->getYPoints();
    yRes = m->getYRes();
  }

  int yStride;
  for (int j=0;j<yPoints;j++)
  {
  yStride = j*xPoints;
  for(int k=0;k<xPoints;k++)
  {
    int gnum = m_GrainIds[yStride+k];
    if(m_SurfaceFields[gnum] == false)
    {
      if(k <= 0) m_SurfaceFields[gnum] = true;
      if(k >= xPoints - 1) m_SurfaceFields[gnum] = true;
      if(j <= 0) m_SurfaceFields[gnum] = true;
      if(j >= yPoints - 1) m_SurfaceFields[gnum] = true;
      if(m_SurfaceFields[gnum] == false)
      {
      if(m_GrainIds[yStride+k - 1] == 0) m_SurfaceFields[gnum] = true;
      if(m_GrainIds[yStride+k + 1] == 0) m_SurfaceFields[gnum] = true;
      if(m_GrainIds[yStride+k - m->getXPoints()] == 0) m_SurfaceFields[gnum] = true;
      if(m_GrainIds[yStride+k + m->getXPoints()] == 0) m_SurfaceFields[gnum] = true;
      }
    }
  }
  }
}<|MERGE_RESOLUTION|>--- conflicted
+++ resolved
@@ -36,7 +36,7 @@
 
 #include "FindSurfaceGrains.h"
 
-
+#include "DREAM3DLib/Common/DREAM3DMath.h"
 #include "DREAM3DLib/Common/Constants.h"
 
 // -----------------------------------------------------------------------------
@@ -82,19 +82,14 @@
 // -----------------------------------------------------------------------------
 void FindSurfaceGrains::dataCheck(bool preflight, size_t voxels, size_t fields, size_t ensembles)
 {
-<<<<<<< HEAD
   QString ss;
-  VoxelDataContainer* m = getVoxelDataContainer();
-=======
-  std::stringstream ss;
-  VolumeDataContainer* m = getVolumeDataContainer();
->>>>>>> c8a14ed2
+  VolumeDataContainer* m = getVolumeDataContainer();
 
   // Cell Data
-  GET_PREREQ_DATA( m, DREAM3D, CellData, GrainIds, ss, -300, int32_t, Int32ArrayType, voxels, 1)
+  GET_PREREQ_DATA( m, DREAM3D, CellData, GrainIds, -300, int32_t, Int32ArrayType, voxels, 1)
 
   // Field Data
-  CREATE_NON_PREREQ_DATA(m, DREAM3D, FieldData, SurfaceFields, ss, bool, BoolArrayType, false, fields, 1)
+  CREATE_NON_PREREQ_DATA(m, DREAM3D, FieldData, SurfaceFields, bool, BoolArrayType, false, fields, 1)
 }
 
 // -----------------------------------------------------------------------------
@@ -110,27 +105,20 @@
 // -----------------------------------------------------------------------------
 void FindSurfaceGrains::execute()
 {
-<<<<<<< HEAD
   QString ss;
-  VoxelDataContainer* m = getVoxelDataContainer();
-=======
-  std::stringstream ss;
-  VolumeDataContainer* m = getVolumeDataContainer();
->>>>>>> c8a14ed2
+  VolumeDataContainer* m = getVolumeDataContainer();
   if (NULL == m)
   {
-    setErrorCondition(-1);
-    QString ss;
-    ss << " DataContainer was NULL";
-    notifyErrorMessage(ss, -1);
+    setErrorCondition(-999);
+    notifyErrorMessage(QObject::tr("VolumeDataContainer was NULL. Returning from Execute Method for filter %1").arg(getHumanLabel()), getErrorCondition());
     return;
   }
   setErrorCondition(0);
 
   int64_t totalPoints = m->getTotalPoints();
   size_t totalFields = m->getNumFieldTuples();
-  ss << "FSG Points - " << totalPoints << ", Fields - " << totalFields;
-  notifyStatusMessage(ss.str());
+  ss = QObject::tr("FSG Points - %1, Fields - %2").arg(totalPoints).arg(totalFields);
+  notifyStatusMessage(ss);
   dataCheck(false, totalPoints, totalFields, 1);
   if (getErrorCondition() < 0)
   {
