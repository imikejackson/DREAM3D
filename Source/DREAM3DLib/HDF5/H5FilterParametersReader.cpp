--- conflicted
+++ resolved
@@ -492,13 +492,6 @@
 // -----------------------------------------------------------------------------
 AxisAngleInput_t H5FilterParametersReader::readValue(const std::string name, AxisAngleInput_t v, int vectorPos)
 {
-<<<<<<< HEAD
-	int err = 0;
-//	int32_t rank = 1;
-//	hsize_t dims[1] = { 4 };
-	err = H5Lite::readPointerDataset<float>(m_CurrentGroupId, name, reinterpret_cast<float*>(&v) );
-	return v;
-=======
   int err = 0;
   //  int32_t rank = 1;
   //  hsize_t dims[1] = { 4 };
@@ -509,7 +502,6 @@
   err = H5Lite::readPointerAttribute<float>(m_CurrentGroupId, name, ss.str(), reinterpret_cast<float*>(&v) );
 
   return v;
->>>>>>> f724b07f
 }
 
 // -----------------------------------------------------------------------------
