--- conflicted
+++ resolved
@@ -76,7 +76,7 @@
 // -----------------------------------------------------------------------------
 void MinSize::setupFilterParameters()
 {
-  std::vector<FilterParameter::Pointer> parameters;
+  QVector<FilterParameter::Pointer> parameters;
   {
     FilterParameter::Pointer option = FilterParameter::New();
     option->setHumanLabel("Minimum Allowed Grain Size");
@@ -120,17 +120,12 @@
 void MinSize::dataCheck(bool preflight, size_t voxels, size_t fields, size_t ensembles)
 {
   setErrorCondition(0);
-<<<<<<< HEAD
-  QString ss;
-  VoxelDataContainer* m = getVoxelDataContainer();
-=======
-  std::stringstream ss;
-  VolumeDataContainer* m = getVolumeDataContainer();
->>>>>>> c8a14ed2
-
-  GET_PREREQ_DATA(m, DREAM3D, CellData, GrainIds, ss, -301, int32_t, Int32ArrayType, voxels, 1);
-
-  CREATE_NON_PREREQ_DATA(m, DREAM3D, FieldData, Active, ss, bool, BoolArrayType, true, fields, 1);
+  VolumeDataContainer* m = getVolumeDataContainer();
+
+
+  GET_PREREQ_DATA(m, DREAM3D, CellData, GrainIds, -301, int32_t, Int32ArrayType, voxels, 1);
+
+  CREATE_NON_PREREQ_DATA(m, DREAM3D, FieldData, Active, bool, BoolArrayType, true, fields, 1);
 }
 
 // -----------------------------------------------------------------------------
