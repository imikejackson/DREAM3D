/* ============================================================================
 * Copyright (c) 2011 Michael A. Jackson (BlueQuartz Software)
 * Copyright (c) 2011 Dr. Michael A. Groeber (US Air Force Research Laboratories)
 * All rights reserved.
 *
 * Redistribution and use in source and binary forms, with or without modification,
 * are permitted provided that the following conditions are met:
 *
 * Redistributions of source code must retain the above copyright notice, this
 * list of conditions and the following disclaimer.
 *
 * Redistributions in binary form must reproduce the above copyright notice, this
 * list of conditions and the following disclaimer in the documentation and/or
 * other materials provided with the distribution.
 *
 * Neither the name of Michael A. Groeber, Michael A. Jackson, the US Air Force,
 * BlueQuartz Software nor the names of its contributors may be used to endorse
 * or promote products derived from this software without specific prior written
 * permission.
 *
 * THIS SOFTWARE IS PROVIDED BY THE COPYRIGHT HOLDERS AND CONTRIBUTORS "AS IS"
 * AND ANY EXPRESS OR IMPLIED WARRANTIES, INCLUDING, BUT NOT LIMITED TO, THE
 * IMPLIED WARRANTIES OF MERCHANTABILITY AND FITNESS FOR A PARTICULAR PURPOSE ARE
 * DISCLAIMED. IN NO EVENT SHALL THE COPYRIGHT HOLDER OR CONTRIBUTORS BE LIABLE
 * FOR ANY DIRECT, INDIRECT, INCIDENTAL, SPECIAL, EXEMPLARY, OR CONSEQUENTIAL
 * DAMAGES (INCLUDING, BUT NOT LIMITED TO, PROCUREMENT OF SUBSTITUTE GOODS OR
 * SERVICES; LOSS OF USE, DATA, OR PROFITS; OR BUSINESS INTERRUPTION) HOWEVER
 * CAUSED AND ON ANY THEORY OF LIABILITY, WHETHER IN CONTRACT, STRICT LIABILITY,
 * OR TORT (INCLUDING NEGLIGENCE OR OTHERWISE) ARISING IN ANY WAY OUT OF THE
 * USE OF THIS SOFTWARE, EVEN IF ADVISED OF THE POSSIBILITY OF SUCH DAMAGE.
 *
 *  This code was written under United States Air Force Contract number
 *                           FA8650-07-D-5800
 *
 * ~~~~~~~~~~~~~~~~~~~~~~~~~~~~~~~~~~~~~~~~~~~~~~~~~~~~~~~~~~~~~~~~~~~~~~~~~~ */

#include "MinSize.h"


#include "DREAM3DLib/Common/Constants.h"
#include "DREAM3DLib/Common/DREAM3DMath.h"
#include "DREAM3DLib/Common/DREAM3DRandom.h"

#include "DREAM3DLib/GenericFilters/FindGrainPhases.h"
#include "DREAM3DLib/GenericFilters/RenumberGrains.h"

const static float m_pi = static_cast<float>(M_PI);

#define NEW_SHARED_ARRAY(var, m_msgType, size)\
  boost::shared_array<m_msgType> var##Array(new m_msgType[size]);\
  m_msgType* var = var##Array.get();

// -----------------------------------------------------------------------------
//
// -----------------------------------------------------------------------------
MinSize::MinSize() :
AbstractFilter(),
m_GrainIdsArrayName(DREAM3D::CellData::GrainIds),
m_CellPhasesArrayName(DREAM3D::CellData::Phases),
m_FieldPhasesArrayName(DREAM3D::FieldData::Phases),
m_ActiveArrayName(DREAM3D::FieldData::Active),
m_MinAllowedGrainSize(1),
m_PhaseNumber(1),
<<<<<<< HEAD
=======
m_ApplyToAllPhases(false),
>>>>>>> ecd813c5
m_GrainIds(NULL),
m_CellPhases(NULL),
m_FieldPhases(NULL),
m_Active(NULL)
{
  setupFilterParameters();
}

// -----------------------------------------------------------------------------
//
// -----------------------------------------------------------------------------
MinSize::~MinSize()
{
}

// -----------------------------------------------------------------------------
//
// -----------------------------------------------------------------------------
void MinSize::setupFilterParameters()
{
  std::vector<FilterParameter::Pointer> parameters;
  {
    FilterParameter::Pointer option = FilterParameter::New();
    option->setHumanLabel("Minimum Allowed Grain Size");
    option->setPropertyName("MinAllowedGrainSize");
    option->setWidgetType(FilterParameter::IntWidget);
    option->setValueType("int");
    option->setUnits("Pixels");
    parameters.push_back(option);
  }
  {
    FilterParameter::Pointer option = FilterParameter::New();
<<<<<<< HEAD
=======
    option->setHumanLabel("Apply To All Phases");
    option->setPropertyName("ApplyToAllPhases");
    option->setWidgetType(FilterParameter::BooleanWidget);
    option->setValueType("bool");
    parameters.push_back(option);
  }
  {
    FilterParameter::Pointer option = FilterParameter::New();
>>>>>>> ecd813c5
    option->setHumanLabel("Phase Number to Run Min Size Filter on");
    option->setPropertyName("PhaseNumber");
    option->setWidgetType(FilterParameter::IntWidget);
    option->setValueType("int");
    parameters.push_back(option);
  }
  setFilterParameters(parameters);
}

// -----------------------------------------------------------------------------
//
// -----------------------------------------------------------------------------
void MinSize::writeFilterParameters(AbstractFilterParametersWriter* writer)
{
  writer->writeValue("MinAllowedGrainSize", getMinAllowedGrainSize() );
<<<<<<< HEAD

  writer->writeValue("PhaseNumber", getPhaseNumber() );
=======
  writer->writeValue("PhaseNumber", getPhaseNumber() );
  writer->writeValue("ApplyToAllPhases", getApplyToAllPhases() );
>>>>>>> ecd813c5

}

// -----------------------------------------------------------------------------
//
// -----------------------------------------------------------------------------
void MinSize::dataCheck(bool preflight, size_t voxels, size_t fields, size_t ensembles)
{
  setErrorCondition(0);
  std::stringstream ss;
  VoxelDataContainer* m = getVoxelDataContainer();
  int err = 0;

  GET_PREREQ_DATA(m, DREAM3D, CellData, GrainIds, ss, -301, int32_t, Int32ArrayType, voxels, 1)
  GET_PREREQ_DATA(m, DREAM3D, CellData, CellPhases, ss, -302, int32_t, Int32ArrayType, voxels, 1)

  TEST_PREREQ_DATA(m, DREAM3D, FieldData, FieldPhases, err, -302, int32_t, Int32ArrayType, fields, 1)
  if(err == -302)
  {
    setErrorCondition(0);
    FindGrainPhases::Pointer find_grainphases = FindGrainPhases::New();
    find_grainphases->setObservers(this->getObservers());
    find_grainphases->setVoxelDataContainer(getVoxelDataContainer());
    if(preflight == true) find_grainphases->preflight();
    if(preflight == false) find_grainphases->execute();
  }
  GET_PREREQ_DATA(m, DREAM3D, FieldData, FieldPhases, ss, -302, int32_t, Int32ArrayType, fields, 1)

  CREATE_NON_PREREQ_DATA(m, DREAM3D, FieldData, Active, ss, bool, BoolArrayType, true, fields, 1)
}

// -----------------------------------------------------------------------------
//
// -----------------------------------------------------------------------------
void MinSize::preflight()
{
  dataCheck(true, 1, 1, 1);
}

// -----------------------------------------------------------------------------
//
// -----------------------------------------------------------------------------
void MinSize::execute()
{
  setErrorCondition(0);
 // int err = 0;
  VoxelDataContainer* m = getVoxelDataContainer();
  if(NULL == m)
  {
    setErrorCondition(-999);
    notifyErrorMessage("The DataContainer Object was NULL", -999);
    return;
  }


  int64_t totalPoints = m->getTotalPoints();
  dataCheck(false, totalPoints, m->getNumFieldTuples(), m->getNumEnsembleTuples());
  if (getErrorCondition() < 0 && getErrorCondition() != -305)
  {
    return;
  }
  setErrorCondition(0);

  remove_smallgrains();
  assign_badpoints();

  RenumberGrains::Pointer renumber_grains = RenumberGrains::New();
  renumber_grains->setObservers(this->getObservers());
  renumber_grains->setVoxelDataContainer(m);
  renumber_grains->setMessagePrefix(getMessagePrefix());
  renumber_grains->execute();
  int err = renumber_grains->getErrorCondition();
  if (err < 0)
  {
    setErrorCondition(renumber_grains->getErrorCondition());
    addErrorMessages(renumber_grains->getPipelineMessages());
    return;
  }

  // If there is an error set this to something negative and also set a message
 notifyStatusMessage("Minimum Size Filter Complete");
}

// -----------------------------------------------------------------------------
//
// -----------------------------------------------------------------------------
void MinSize::assign_badpoints()
{
  VoxelDataContainer* m = getVoxelDataContainer();
  int64_t totalPoints = m->getTotalPoints();
  size_t udims[3] = {0,0,0};
  m->getDimensions(udims);
#if (CMP_SIZEOF_SIZE_T == 4)
  typedef int32_t DimType;
#else
  typedef int64_t DimType;
#endif
  DimType dims[3] = {
    static_cast<DimType>(udims[0]),
    static_cast<DimType>(udims[1]),
    static_cast<DimType>(udims[2]),
  };

  Int32ArrayType::Pointer neighborsPtr = Int32ArrayType::CreateArray(totalPoints, "Neighbors");
  m_Neighbors = neighborsPtr->GetPointer(0);
  neighborsPtr->initializeWithValues(-1);

  std::vector<int > remove;
  int good = 1;
//  int neighbor;
//  int index = 0;
//  float x, y, z;
  int current = 0;
  int most = 0;
//  int curgrain = 0;
 // DimType row, plane;
  int neighpoint;
  size_t numgrains = m->getNumFieldTuples();

  int neighpoints[6];
  neighpoints[0] = static_cast<int>(-dims[0] * dims[1]);
  neighpoints[1] = static_cast<int>(-dims[0]);
  neighpoints[2] = static_cast<int>(-1);
  neighpoints[3] = static_cast<int>(1);
  neighpoints[4] = static_cast<int>(dims[0]);
  neighpoints[5] = static_cast<int>(dims[0] * dims[1]);
  std::vector<int> currentvlist;

  size_t counter = 1;
  size_t count = 0;
  int kstride, jstride;
  int grainname, grain;
  int neighbor;
  std::vector<int > n(numgrains + 1,0);
  while (counter != 0)
  {
    counter = 0;
    for (int k = 0; k < dims[2]; k++)
    {
        kstride = static_cast<int>( dims[0]*dims[1]*k );
        for (int j = 0; j < dims[1]; j++)
        {
            jstride = static_cast<int>( dims[0]*j );
            for (int i = 0; i < dims[0]; i++)
            {
              count = kstride+jstride+i;
              std::stringstream ss;
        //	  ss << "Cleaning Up Grains - Removing Bad Points - Cycle " << count << " - " << ((float)i/totalPoints)*100 << "Percent Complete";
        //	  notify(ss.str(), 0, Observable::UpdateProgressMessage);
              grainname = m_GrainIds[count];
              if (grainname < 0)
              {
                counter++;
                current = 0;
                most = 0;
                for (int l = 0; l < 6; l++)
                {
                  good = 1;
                  neighpoint = static_cast<int>( count + neighpoints[l] );
                  if (l == 0 && k == 0) good = 0;
                  if (l == 5 && k == (dims[2] - 1)) good = 0;
                  if (l == 1 && j == 0) good = 0;
                  if (l == 4 && j == (dims[1] - 1)) good = 0;
                  if (l == 2 && i == 0) good = 0;
                  if (l == 3 && i == (dims[0] - 1)) good = 0;
                  if (good == 1)
                  {
                    grain = m_GrainIds[neighpoint];
                    if (grain >= 0)
                    {
                      n[grain]++;
                      current = n[grain];
                      if (current > most)
                      {
                        most = current;
                        m_Neighbors[count] = neighpoint;
                      }
                    }
                  }
                }
                for (int l = 0; l < 6; l++)
                {
                  good = 1;
                  neighpoint = static_cast<int>( count + neighpoints[l] );
                  if (l == 0 && k == 0) good = 0;
                  if (l == 5 && k == (dims[2] - 1)) good = 0;
                  if (l == 1 && j == 0) good = 0;
                  if (l == 4 && j == (dims[1] - 1)) good = 0;
                  if (l == 2 && i == 0) good = 0;
                  if (l == 3 && i == (dims[0] - 1)) good = 0;
                  if (good == 1)
                  {
                    grain = m_GrainIds[neighpoint];
                    if(grain >= 0) n[grain] = 0;
                  }
                }
            }
          }
        }
    }
    std::list<std::string> voxelArrayNames = m->getCellArrayNameList();
    for (int j = 0; j < totalPoints; j++)
    {
      grainname = m_GrainIds[j];
      neighbor = m_Neighbors[j];
      if (neighbor >= 0)
      {
        if (grainname < 0 && m_GrainIds[neighbor] >= 0)
        {

            for(std::list<std::string>::iterator iter = voxelArrayNames.begin(); iter != voxelArrayNames.end(); ++iter)
            {
              std::string name = *iter;
              IDataArray::Pointer p = m->getCellData(*iter);
              p->CopyTuple(neighbor, j);
            }
        }
      }
    }
//    std::stringstream ss;
//     ss << "Assigning Bad Voxels count = " << count;
//    notify(ss.str().c_str(), 0, Observable::UpdateProgressMessage);
  }
}

// -----------------------------------------------------------------------------
//
// -----------------------------------------------------------------------------
void MinSize::remove_smallgrains()
{
  VoxelDataContainer* m = getVoxelDataContainer();
  int64_t totalPoints = m->getTotalPoints();

  int gnum;

  int numgrains = m->getNumFieldTuples();

  std::vector<int> voxcounts;
  voxcounts.resize(numgrains,0);
  for (int64_t i = 0; i < totalPoints; i++)
  {
    gnum = m_GrainIds[i];
    if(gnum >= 0) voxcounts[gnum]++;
  }
  for (size_t i = 1; i <  static_cast<size_t>(numgrains); i++)
  {
      std::stringstream ss;
//	  ss << "Cleaning Up Grains - Removing Small Fields" << ((float)i/totalPoints)*100 << "Percent Complete";
//	  notifyStatusMessage(ss.str());

<<<<<<< HEAD

    if(voxcounts[i] >= m_MinAllowedGrainSize )
    {
    m_Active[i] = true;
    }
    else if(voxcounts[i] < m_MinAllowedGrainSize && m_FieldPhases[i] == m_PhaseNumber)
    {
    m_Active[i] = false;
    }
    else
    {
    m_Active[i] = true;
    }

=======
    if(voxcounts[i] >= m_MinAllowedGrainSize )
    {
      m_Active[i] = true;
    }
    else if (m_ApplyToAllPhases == true)
    {
      m_Active[i] = false;
    }
    else if(voxcounts[i] < m_MinAllowedGrainSize && m_FieldPhases[i] == m_PhaseNumber)
    {
      m_Active[i] = false;
    }
    else
    {
      m_Active[i] = true;
    }
>>>>>>> ecd813c5
  }

  for (int64_t i = 0; i < totalPoints; i++)
  {
    gnum = m_GrainIds[i];
    if(m_Active[gnum] == false) m_GrainIds[i] = -1;
  }
}<|MERGE_RESOLUTION|>--- conflicted
+++ resolved
@@ -61,10 +61,7 @@
 m_ActiveArrayName(DREAM3D::FieldData::Active),
 m_MinAllowedGrainSize(1),
 m_PhaseNumber(1),
-<<<<<<< HEAD
-=======
 m_ApplyToAllPhases(false),
->>>>>>> ecd813c5
 m_GrainIds(NULL),
 m_CellPhases(NULL),
 m_FieldPhases(NULL),
@@ -97,8 +94,6 @@
   }
   {
     FilterParameter::Pointer option = FilterParameter::New();
-<<<<<<< HEAD
-=======
     option->setHumanLabel("Apply To All Phases");
     option->setPropertyName("ApplyToAllPhases");
     option->setWidgetType(FilterParameter::BooleanWidget);
@@ -107,7 +102,6 @@
   }
   {
     FilterParameter::Pointer option = FilterParameter::New();
->>>>>>> ecd813c5
     option->setHumanLabel("Phase Number to Run Min Size Filter on");
     option->setPropertyName("PhaseNumber");
     option->setWidgetType(FilterParameter::IntWidget);
@@ -123,13 +117,8 @@
 void MinSize::writeFilterParameters(AbstractFilterParametersWriter* writer)
 {
   writer->writeValue("MinAllowedGrainSize", getMinAllowedGrainSize() );
-<<<<<<< HEAD
-
-  writer->writeValue("PhaseNumber", getPhaseNumber() );
-=======
   writer->writeValue("PhaseNumber", getPhaseNumber() );
   writer->writeValue("ApplyToAllPhases", getApplyToAllPhases() );
->>>>>>> ecd813c5
 
 }
 
@@ -379,40 +368,22 @@
       std::stringstream ss;
 //	  ss << "Cleaning Up Grains - Removing Small Fields" << ((float)i/totalPoints)*100 << "Percent Complete";
 //	  notifyStatusMessage(ss.str());
-
-<<<<<<< HEAD
-
     if(voxcounts[i] >= m_MinAllowedGrainSize )
     {
-    m_Active[i] = true;
+      m_Active[i] = true;
+    }
+    else if (m_ApplyToAllPhases == true)
+    {
+      m_Active[i] = false;
     }
     else if(voxcounts[i] < m_MinAllowedGrainSize && m_FieldPhases[i] == m_PhaseNumber)
     {
-    m_Active[i] = false;
+      m_Active[i] = false;
     }
     else
     {
-    m_Active[i] = true;
-    }
-
-=======
-    if(voxcounts[i] >= m_MinAllowedGrainSize )
-    {
       m_Active[i] = true;
     }
-    else if (m_ApplyToAllPhases == true)
-    {
-      m_Active[i] = false;
-    }
-    else if(voxcounts[i] < m_MinAllowedGrainSize && m_FieldPhases[i] == m_PhaseNumber)
-    {
-      m_Active[i] = false;
-    }
-    else
-    {
-      m_Active[i] = true;
-    }
->>>>>>> ecd813c5
   }
 
   for (int64_t i = 0; i < totalPoints; i++)
