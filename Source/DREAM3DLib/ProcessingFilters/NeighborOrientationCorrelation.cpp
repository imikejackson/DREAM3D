/* ============================================================================
 * Copyright (c) 2011 Michael A. Jackson (BlueQuartz Software)
 * Copyright (c) 2011 Dr. Michael A. Groeber (US Air Force Research Laboratories)
 * All rights reserved.
 *
 * Redistribution and use in source and binary forms, with or without modification,
 * are permitted provided that the following conditions are met:
 *
 * Redistributions of source code must retain the above copyright notice, this
 * list of conditions and the following disclaimer.
 *
 * Redistributions in binary form must reproduce the above copyright notice, this
 * list of conditions and the following disclaimer in the documentation and/or
 * other materials provided with the distribution.
 *
 * Neither the name of Michael A. Groeber, Michael A. Jackson, the US Air Force,
 * BlueQuartz Software nor the names of its contributors may be used to endorse
 * or promote products derived from this software without specific prior written
 * permission.
 *
 * THIS SOFTWARE IS PROVIDED BY THE COPYRIGHT HOLDERS AND CONTRIBUTORS "AS IS"
 * AND ANY EXPRESS OR IMPLIED WARRANTIES, INCLUDING, BUT NOT LIMITED TO, THE
 * IMPLIED WARRANTIES OF MERCHANTABILITY AND FITNESS FOR A PARTICULAR PURPOSE ARE
 * DISCLAIMED. IN NO EVENT SHALL THE COPYRIGHT HOLDER OR CONTRIBUTORS BE LIABLE
 * FOR ANY DIRECT, INDIRECT, INCIDENTAL, SPECIAL, EXEMPLARY, OR CONSEQUENTIAL
 * DAMAGES (INCLUDING, BUT NOT LIMITED TO, PROCUREMENT OF SUBSTITUTE GOODS OR
 * SERVICES; LOSS OF USE, DATA, OR PROFITS; OR BUSINESS INTERRUPTION) HOWEVER
 * CAUSED AND ON ANY THEORY OF LIABILITY, WHETHER IN CONTRACT, STRICT LIABILITY,
 * OR TORT (INCLUDING NEGLIGENCE OR OTHERWISE) ARISING IN ANY WAY OUT OF THE
 * USE OF THIS SOFTWARE, EVEN IF ADVISED OF THE POSSIBILITY OF SUCH DAMAGE.
 *
 *  This code was written under United States Air Force Contract number
 *                           FA8650-07-D-5800
 *
 * ~~~~~~~~~~~~~~~~~~~~~~~~~~~~~~~~~~~~~~~~~~~~~~~~~~~~~~~~~~~~~~~~~~~~~~~~~~ */

#include "NeighborOrientationCorrelation.h"


#include "DREAM3DLib/Common/Constants.h"

#include "DREAM3DLib/Common/DREAM3DRandom.h"
#include "DREAM3DLib/Math/OrientationMath.h"



#define NEW_SHARED_ARRAY(var, m_msgType, size)\
  boost::shared_array<m_msgType> var##Array(new m_msgType[size]);\
  m_msgType* var = var##Array.get();

// -----------------------------------------------------------------------------
//
// -----------------------------------------------------------------------------
NeighborOrientationCorrelation::NeighborOrientationCorrelation() :
AbstractFilter(),
m_QuatsArrayName(DREAM3D::CellData::Quats),
m_ConfidenceIndexArrayName(DREAM3D::CellData::ConfidenceIndex),
m_CellPhasesArrayName(DREAM3D::CellData::Phases),
m_CrystalStructuresArrayName(DREAM3D::EnsembleData::CrystalStructures),
m_MisorientationTolerance(5),
m_MinConfidence(0.1),
m_Level(6),
m_ConfidenceIndex(NULL),
m_Quats(NULL),
m_CellPhases(NULL),
m_CrystalStructures(NULL)
{
  m_OrientationOps = OrientationOps::getOrientationOpsVector();
  setupFilterParameters();
}

// -----------------------------------------------------------------------------
//
// -----------------------------------------------------------------------------
NeighborOrientationCorrelation::~NeighborOrientationCorrelation()
{
}

// -----------------------------------------------------------------------------
//
// -----------------------------------------------------------------------------
void NeighborOrientationCorrelation::setupFilterParameters()
{
  std::vector<FilterParameter::Pointer> parameters;
  {
    FilterParameter::Pointer option = FilterParameter::New();
    option->setPropertyName("MinConfidence");
    option->setHumanLabel("Minimum Confidence Index");
    option->setWidgetType(FilterParameter::DoubleWidget);
    option->setValueType("float");
    option->setCastableValueType("double");
    option->setUnits("");
    parameters.push_back(option);
  }
  {
    FilterParameter::Pointer option = FilterParameter::New();
    option->setPropertyName("MisorientationTolerance");
    option->setHumanLabel("Misorientation Tolerance");
    option->setWidgetType(FilterParameter::DoubleWidget);
    option->setValueType("float");
    option->setCastableValueType("double");
  option->setUnits("Degrees");
    parameters.push_back(option);
  }
  {
    FilterParameter::Pointer option = FilterParameter::New();
    option->setHumanLabel("Cleanup Level");
    option->setPropertyName("Level");
    option->setWidgetType(FilterParameter::IntWidget);
    option->setValueType("int");
  option->setUnits("");
    parameters.push_back(option);
  }

  setFilterParameters(parameters);
}
// -----------------------------------------------------------------------------
void NeighborOrientationCorrelation::readFilterParameters(AbstractFilterParametersReader* reader, int index)
{
  reader->openFilterGroup(this, index);
  /* Code to read the values goes between these statements */
/* FILTER_WIDGETCODEGEN_AUTO_GENERATED_CODE BEGIN*/
  setMinConfidence( reader->readValue("MinConfidence", getMinConfidence()) );
  setMisorientationTolerance( reader->readValue("MisorientationTolerance", getMisorientationTolerance()) );
  setLevel( reader->readValue("Level", getLevel()) );
/* FILTER_WIDGETCODEGEN_AUTO_GENERATED_CODE END*/
  reader->closeFilterGroup();
}

// -----------------------------------------------------------------------------
//
// -----------------------------------------------------------------------------
int NeighborOrientationCorrelation::writeFilterParameters(AbstractFilterParametersWriter* writer, int index)
{
  writer->openFilterGroup(this, index);
  writer->writeValue("MisorientationTolerance", getMisorientationTolerance() );
  writer->writeValue("MinConfidence", getMinConfidence() );
  writer->writeValue("Level", getLevel() );
  writer->closeFilterGroup();
  return ++index; // we want to return the next index that was just written to
}

// -----------------------------------------------------------------------------
//
// -----------------------------------------------------------------------------
void NeighborOrientationCorrelation::dataCheck(bool preflight, size_t voxels, size_t fields, size_t ensembles)
{
  setErrorCondition(0);
<<<<<<< HEAD
  QString ss;
  VoxelDataContainer* m = getVoxelDataContainer();
=======
  std::stringstream ss;
  VolumeDataContainer* m = getVolumeDataContainer();
>>>>>>> c8a14ed2

  GET_PREREQ_DATA(m, DREAM3D, CellData, ConfidenceIndex, ss, -301, float, FloatArrayType, voxels, 1)
  GET_PREREQ_DATA(m, DREAM3D, CellData, Quats, ss, -301, float, FloatArrayType, voxels, 4)
  GET_PREREQ_DATA(m, DREAM3D, CellData, CellPhases, ss, -302, int32_t, Int32ArrayType,  voxels, 1)
  typedef DataArray<unsigned int> XTalStructArrayType;
  GET_PREREQ_DATA(m, DREAM3D, EnsembleData, CrystalStructures, ss, -304, unsigned int, XTalStructArrayType, ensembles, 1)
}


// -----------------------------------------------------------------------------
//
// -----------------------------------------------------------------------------
void NeighborOrientationCorrelation::preflight()
{
  dataCheck(true, 1, 1, 1);
}

// -----------------------------------------------------------------------------
//
// -----------------------------------------------------------------------------
void NeighborOrientationCorrelation::execute()
{
  setErrorCondition(0);
 // int err = 0;
  VolumeDataContainer* m = getVolumeDataContainer();
  if(NULL == m)
  {
    setErrorCondition(-999);
    notifyErrorMessage("The DataContainer Object was NULL", -999);
    return;
  }


  int64_t totalPoints = m->getTotalPoints();
  dataCheck(false, totalPoints, m->getNumFieldTuples(), m->getNumEnsembleTuples());
  if (getErrorCondition() < 0 && getErrorCondition() != -305)
  {
    return;
  }
  setErrorCondition(0);

  m_MisorientationTolerance = m_MisorientationTolerance*DREAM3D::Constants::k_Pi/180.0;

  size_t udims[3] = {0,0,0};
  m->getDimensions(udims);
#if (CMP_SIZEOF_SIZE_T == 4)
  typedef int32_t DimType;
#else
  typedef int64_t DimType;
#endif
  DimType dims[3] = {
    static_cast<DimType>(udims[0]),
    static_cast<DimType>(udims[1]),
    static_cast<DimType>(udims[2]),
  };

  int currentLevel = 6;

  size_t count = 1;
  int best;
  int good = 1;
  int good2 = 1;
  int neighbor;
  int neighbor2;
  DimType column, row, plane;


  int neighpoints[6];
  neighpoints[0] = static_cast<int>(-dims[0] * dims[1]);
  neighpoints[1] = static_cast<int>(-dims[0]);
  neighpoints[2] = static_cast<int>(-1);
  neighpoints[3] = static_cast<int>(1);
  neighpoints[4] = static_cast<int>(dims[0]);
  neighpoints[5] = static_cast<int>(dims[0] * dims[1]);

  float w = 10000.0;
  QuatF q1;
  QuatF q2;
  float n1, n2, n3;
  unsigned int phase1, phase2;

  std::vector<int> neighborDiffCount(totalPoints,0);
  std::vector<int> neighborSimCount(6,0);
  std::vector<int> bestNeighbor(totalPoints,-1);
  QuatF* quats = reinterpret_cast<QuatF*>(m_Quats);

  while(currentLevel > m_Level)
  {
    for (int64_t i = 0; i < totalPoints; i++)
    {
      if(m_ConfidenceIndex[i] < m_MinConfidence)
      {
        count = 0;
        column = i % dims[0];
        row = (i / dims[0]) % dims[1];
        plane = i / (dims[0] * dims[1]);
        for (DimType j = 0; j < 6; j++)
        {
          good = 1;
          neighbor = i + neighpoints[j];
          if (j == 0 && plane == 0) good = 0;
          if (j == 5 && plane == (dims[2] - 1)) good = 0;
          if (j == 1 && row == 0) good = 0;
          if (j == 4 && row == (dims[1] - 1)) good = 0;
          if (j == 2 && column == 0) good = 0;
          if (j == 3 && column == (dims[0] - 1)) good = 0;
          if (good == 1)
          {
            phase1 = m_CrystalStructures[m_CellPhases[i]];
            QuaternionMathF::Copy(quats[i], q1);
//            q1.x = m_Quats[i * 4 + 0];
//            q1.y = m_Quats[i * 4 + 1];
//            q1.z = m_Quats[i * 4 + 2];
//            q1.w = m_Quats[i * 4 + 3];

            phase2 = m_CrystalStructures[m_CellPhases[neighbor]];
            QuaternionMathF::Copy(quats[neighbor], q2);
//            q2.x = m_Quats[neighbor * 4 + 0];
//            q2.y = m_Quats[neighbor * 4 + 1];
//            q2.z = m_Quats[neighbor * 4 + 2];
//            q2.w = m_Quats[neighbor * 4 + 3];

            if (m_CellPhases[i] == m_CellPhases[neighbor] && m_CellPhases[i] > 0) w = m_OrientationOps[phase1]->getMisoQuat( q1, q2, n1, n2, n3);
            if (w > m_MisorientationTolerance)
            {
              neighborDiffCount[i]++;
            }
            for (DimType k = j+1; k < 6; k++)
            {
              good2 = 1;
              neighbor2 = i + neighpoints[k];
              if (k == 0 && plane == 0) good2 = 0;
              if (k == 5 && plane == (dims[2] - 1)) good2 = 0;
              if (k == 1 && row == 0) good2 = 0;
              if (k == 4 && row == (dims[1] - 1)) good2 = 0;
              if (k == 2 && column == 0) good2 = 0;
              if (k == 3 && column == (dims[0] - 1)) good2 = 0;
              if (good2 == 1)
              {
                phase1 = m_CrystalStructures[m_CellPhases[neighbor2]];
                QuaternionMathF::Copy(quats[neighbor2], q1);
//                q1[0] = 1;
//                q1[1] = m_Quats[neighbor2 * 4 + 0];
//                q1[2] = m_Quats[neighbor2 * 4 + 1];
//                q1[3] = m_Quats[neighbor2 * 4 + 2];
//                q1[4] = m_Quats[neighbor2 * 4 + 3];

                phase2 = m_CrystalStructures[m_CellPhases[neighbor]];
                QuaternionMathF::Copy(quats[neighbor], q2);
//                q2[0] = 1;
//                q2[1] = m_Quats[neighbor * 4 + 0];
//                q2[2] = m_Quats[neighbor * 4 + 1];
//                q2[3] = m_Quats[neighbor * 4 + 2];
//                q2[4] = m_Quats[neighbor * 4 + 3];
                if (m_CellPhases[neighbor2] == m_CellPhases[neighbor] && m_CellPhases[neighbor2] > 0) w = m_OrientationOps[phase1]->getMisoQuat( q1, q2, n1, n2, n3);
                if (w < m_MisorientationTolerance)
                {
                  neighborSimCount[j]++;
                  neighborSimCount[k]++;
                }
              }
            }
          }
        }
        for (DimType j = 0; j < 6; j++)
        {
          best = 0;
          good = 1;
          neighbor = i + neighpoints[j];
          if (j == 0 && plane == 0) good = 0;
          if (j == 5 && plane == (dims[2] - 1)) good = 0;
          if (j == 1 && row == 0) good = 0;
          if (j == 4 && row == (dims[1] - 1)) good = 0;
          if (j == 2 && column == 0) good = 0;
          if (j == 3 && column == (dims[0] - 1)) good = 0;
          if (good == 1)
          {
            if(neighborSimCount[j] > best)
            {
              best = neighborSimCount[j];
              bestNeighbor[i] = neighbor;
            }
            neighborSimCount[j] = 0;
          }
        }
      }
    }
    QList<QString> voxelArrayNames = m->getCellArrayNameList();
    for (size_t j = 0; j < totalPoints; j++)
    {
    neighbor = bestNeighbor[j];
    if (neighbor != -1)
    {
      for(QList<QString>::iterator iter = voxelArrayNames.begin(); iter != voxelArrayNames.end(); ++iter)
      {
        QString name = *iter;
        IDataArray::Pointer p = m->getCellData(*iter);
        p->CopyTuple(neighbor, j);
      }
    }
    }
    currentLevel = currentLevel-1;
  }

// If there is an error set this to something negative and also set a message
 notifyStatusMessage("Filling Bad Data Complete");
}<|MERGE_RESOLUTION|>--- conflicted
+++ resolved
@@ -81,7 +81,7 @@
 // -----------------------------------------------------------------------------
 void NeighborOrientationCorrelation::setupFilterParameters()
 {
-  std::vector<FilterParameter::Pointer> parameters;
+  QVector<FilterParameter::Pointer> parameters;
   {
     FilterParameter::Pointer option = FilterParameter::New();
     option->setPropertyName("MinConfidence");
@@ -146,19 +146,14 @@
 void NeighborOrientationCorrelation::dataCheck(bool preflight, size_t voxels, size_t fields, size_t ensembles)
 {
   setErrorCondition(0);
-<<<<<<< HEAD
-  QString ss;
-  VoxelDataContainer* m = getVoxelDataContainer();
-=======
-  std::stringstream ss;
   VolumeDataContainer* m = getVolumeDataContainer();
->>>>>>> c8a14ed2
-
-  GET_PREREQ_DATA(m, DREAM3D, CellData, ConfidenceIndex, ss, -301, float, FloatArrayType, voxels, 1)
-  GET_PREREQ_DATA(m, DREAM3D, CellData, Quats, ss, -301, float, FloatArrayType, voxels, 4)
-  GET_PREREQ_DATA(m, DREAM3D, CellData, CellPhases, ss, -302, int32_t, Int32ArrayType,  voxels, 1)
+
+
+  GET_PREREQ_DATA(m, DREAM3D, CellData, ConfidenceIndex, -301, float, FloatArrayType, voxels, 1)
+  GET_PREREQ_DATA(m, DREAM3D, CellData, Quats, -301, float, FloatArrayType, voxels, 4)
+  GET_PREREQ_DATA(m, DREAM3D, CellData, CellPhases, -302, int32_t, Int32ArrayType,  voxels, 1)
   typedef DataArray<unsigned int> XTalStructArrayType;
-  GET_PREREQ_DATA(m, DREAM3D, EnsembleData, CrystalStructures, ss, -304, unsigned int, XTalStructArrayType, ensembles, 1)
+  GET_PREREQ_DATA(m, DREAM3D, EnsembleData, CrystalStructures, -304, unsigned int, XTalStructArrayType, ensembles, 1)
 }
 
 
