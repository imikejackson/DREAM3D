/* ============================================================================
 * Copyright (c) 2011 Michael A. Jackson (BlueQuartz Software)
 * Copyright (c) 2011 Dr. Michael A. Groeber (US Air Force Research Laboratories)
 * All rights reserved.
 *
 * Redistribution and use in source and binary forms, with or without modification,
 * are permitted provided that the following conditions are met:
 *
 * Redistributions of source code must retain the above copyright notice, this
 * list of conditions and the following disclaimer.
 *
 * Redistributions in binary form must reproduce the above copyright notice, this
 * list of conditions and the following disclaimer in the documentation and/or
 * other materials provided with the distribution.
 *
 * Neither the name of Michael A. Groeber, Michael A. Jackson, the US Air Force,
 * BlueQuartz Software nor the names of its contributors may be used to endorse
 * or promote products derived from this software without specific prior written
 * permission.
 *
 * THIS SOFTWARE IS PROVIDED BY THE COPYRIGHT HOLDERS AND CONTRIBUTORS "AS IS"
 * AND ANY EXPRESS OR IMPLIED WARRANTIES, INCLUDING, BUT NOT LIMITED TO, THE
 * IMPLIED WARRANTIES OF MERCHANTABILITY AND FITNESS FOR A PARTICULAR PURPOSE ARE
 * DISCLAIMED. IN NO EVENT SHALL THE COPYRIGHT HOLDER OR CONTRIBUTORS BE LIABLE
 * FOR ANY DIRECT, INDIRECT, INCIDENTAL, SPECIAL, EXEMPLARY, OR CONSEQUENTIAL
 * DAMAGES (INCLUDING, BUT NOT LIMITED TO, PROCUREMENT OF SUBSTITUTE GOODS OR
 * SERVICES; LOSS OF USE, DATA, OR PROFITS; OR BUSINESS INTERRUPTION) HOWEVER
 * CAUSED AND ON ANY THEORY OF LIABILITY, WHETHER IN CONTRACT, STRICT LIABILITY,
 * OR TORT (INCLUDING NEGLIGENCE OR OTHERWISE) ARISING IN ANY WAY OUT OF THE
 * USE OF THIS SOFTWARE, EVEN IF ADVISED OF THE POSSIBILITY OF SUCH DAMAGE.
 *
 *  This code was written under United States Air Force Contract number
 *                           FA8650-07-D-5800
 *
 * ~~~~~~~~~~~~~~~~~~~~~~~~~~~~~~~~~~~~~~~~~~~~~~~~~~~~~~~~~~~~~~~~~~~~~~~~~~ */

#ifndef _PerPhaseMinSize_H_
#define _PerPhaseMinSize_H_

#include <vector>
#include <string>


#include "DREAM3DLib/DREAM3DLib.h"
#include "DREAM3DLib/Common/DREAM3DSetGetMacros.h"
<<<<<<< HEAD
=======
// #include "DREAM3DLib/Common/IDataArray.h"

//#include "DREAM3DLib/Common/AbstractFilter.h"
//#include "DREAM3DLib/Common/VoxelDataContainer.h"
//#include "DREAM3DLib/OrientationOps/OrientationOps.h"
//#include "DREAM3DLib/Common/NeighborList.hpp"

>>>>>>> 4355193f
#include "DREAM3DLib/ProcessingFilters/MinSize.h"


/**
 * @class PerPhaseMinSize PerPhaseMinSize.h DREAM3DLib/ProcessingFilters/PerPhaseMinSize.h
 * @brief This filter ensures each Grain or Region has a minimum number of voxels for a specific phase
 * @author
 * @date Nov 19, 2011
 * @version 1.0
 */
class DREAM3DLib_EXPORT PerPhaseMinSize : public MinSize
{
  public:
    DREAM3D_SHARED_POINTERS(PerPhaseMinSize)
    DREAM3D_STATIC_NEW_MACRO(PerPhaseMinSize)
    DREAM3D_TYPE_MACRO_SUPER(PerPhaseMinSize, AbstractFilter)

    virtual ~PerPhaseMinSize();

    DREAM3D_INSTANCE_STRING_PROPERTY(GrainIdsArrayName)
    DREAM3D_INSTANCE_STRING_PROPERTY(ActiveArrayName)
    DREAM3D_INSTANCE_STRING_PROPERTY(CellPhasesArrayName)
    DREAM3D_INSTANCE_STRING_PROPERTY(FieldPhasesArrayName)


    DREAM3D_INSTANCE_PROPERTY(int, PhaseNumber)

    virtual const std::string getGroupName() { return DREAM3D::FilterGroups::ProcessingFilters; }
    virtual const std::string getSubGroupName()  { return DREAM3D::FilterSubGroups::CleanupFilters; }
    virtual const std::string getHumanLabel() { return "Minimum Size Filter (Per Phase)"; }

    virtual void setupFilterParameters();
    /**
    * @brief This method will write the options to a file
    * @param writer The writer that is used to write the options to a file
    */
<<<<<<< HEAD
    virtual void writeFilterParameters(AbstractFilterParametersWriter* writer);

=======
    virtual int writeFilterParameters(AbstractFilterParametersWriter* writer, int index);
    
>>>>>>> 4355193f
    /**
    * @brief This method will read the options from a file
    * @param reader The reader that is used to read the options from a file
    */
    virtual void readFilterParameters(AbstractFilterParametersReader* reader, int index);

    virtual void preflight();

    virtual void dataCheck(bool preflight, size_t voxels, size_t fields, size_t ensembles);

  protected:
    PerPhaseMinSize();

    // We over ride this method because we need to change the functionality
    virtual void remove_smallgrains();

  private:
    int32_t* m_CellPhases;
    int32_t* m_FieldPhases;

    PerPhaseMinSize(const PerPhaseMinSize&); // Copy Constructor Not Implemented
    void operator=(const PerPhaseMinSize&); // Operator '=' Not Implemented
};

#endif /* _PerPhaseMinSize_H_ */<|MERGE_RESOLUTION|>--- conflicted
+++ resolved
@@ -43,16 +43,6 @@
 
 #include "DREAM3DLib/DREAM3DLib.h"
 #include "DREAM3DLib/Common/DREAM3DSetGetMacros.h"
-<<<<<<< HEAD
-=======
-// #include "DREAM3DLib/Common/IDataArray.h"
-
-//#include "DREAM3DLib/Common/AbstractFilter.h"
-//#include "DREAM3DLib/Common/VoxelDataContainer.h"
-//#include "DREAM3DLib/OrientationOps/OrientationOps.h"
-//#include "DREAM3DLib/Common/NeighborList.hpp"
-
->>>>>>> 4355193f
 #include "DREAM3DLib/ProcessingFilters/MinSize.h"
 
 
@@ -89,13 +79,8 @@
     * @brief This method will write the options to a file
     * @param writer The writer that is used to write the options to a file
     */
-<<<<<<< HEAD
-    virtual void writeFilterParameters(AbstractFilterParametersWriter* writer);
+    virtual int writeFilterParameters(AbstractFilterParametersWriter* writer, int index);
 
-=======
-    virtual int writeFilterParameters(AbstractFilterParametersWriter* writer, int index);
-    
->>>>>>> 4355193f
     /**
     * @brief This method will read the options from a file
     * @param reader The reader that is used to read the options from a file
