--- conflicted
+++ resolved
@@ -181,36 +181,7 @@
             else if (iter3 > dims[2] - 1) plane = iter3 - dims[2];
 
             index = static_cast<int>( (plane * dim0_dim_1) + (row_dim) + column );
-<<<<<<< HEAD
-            inside = -1;
-            coords[0] = float(column) * res[0];
-            coords[1] = float(row) * res[1];
-            coords[2] = float(plane) * res[2];
-            if (iter1 < 0) coords[0] = coords[0] - size[0];
-            else if (iter1 > dims[0] - 1) coords[0] = coords[0] + size[0];
-      if (iter2 < 0) coords[1] = coords[1] - size[1];
-            else if (iter2 > dims[1] - 1) coords[1] = coords[1] + size[1];
-            if (iter3 < 0) coords[2] = coords[2] - size[2];
-            else if (iter3 > dims[2] - 1) coords[2] = coords[2] + size[2];
-
-            dist = ((coords[0] - xc) * (coords[0] - xc)) + ((coords[1] - yc) * (coords[1] - yc)) + ((coords[2] - zc) * (coords[2] - zc));
-            if (dist < radcur1squared)
-            {
-                coords[0] = coords[0] - xc;
-                coords[1] = coords[1] - yc;
-                coords[2] = coords[2] - zc;
-                MatrixMath::multiply3x3with3x1(ga, coords, coordsRotated);
-                float axis1comp = coordsRotated[0] / radcur[0];
-                float axis2comp = coordsRotated[1] / radcur[1];
-                float axis3comp = coordsRotated[2] / radcur[2];
-                inside = shapeOps[shapeclass]->inside(axis1comp, axis2comp, axis3comp);
-                if (inside >= 0 && inside > ellipfuncs[index])
-                {
-                  newowners[index] = curGrain;
-                  ellipfuncs[index] = inside;
-                }
-            }
-=======
+
 			if(m_GrainIds[index] <= 0)
 			{
 				inside = -1;
@@ -258,7 +229,7 @@
 					}
 				}
 			}
->>>>>>> 37baca52
+
           }
         }
       }
@@ -1517,13 +1488,9 @@
   };
 
 
-<<<<<<< HEAD
- // int index;
-  int timestep = 100;
-=======
   int index;
   int timestep = 50;
->>>>>>> 37baca52
+
   int unassignedcount = 1;
   DimType column, row, plane;
 //  float inside;
@@ -1915,4 +1882,3 @@
     if(m_GrainIds[i] > 0) { m_CellPhases[i] = m_FieldPhases[m_GrainIds[i]]; }
   }
 }
-
