/* ============================================================================
 * Copyright (c) 2011 Michael A. Jackson (BlueQuartz Software)
 * Copyright (c) 2011 Dr. Michael A. Groeber (US Air Force Research Laboratories)
 * All rights reserved.
 *
 * Redistribution and use in source and binary forms, with or without modification,
 * are permitted provided that the following conditions are met:
 *
 * Redistributions of source code must retain the above copyright notice, this
 * list of conditions and the following disclaimer.
 *
 * Redistributions in binary form must reproduce the above copyright notice, this
 * list of conditions and the following disclaimer in the documentation and/or
 * other materials provided with the distribution.
 *
 * Neither the name of Michael A. Groeber, Michael A. Jackson, the US Air Force,
 * BlueQuartz Software nor the names of its contributors may be used to endorse
 * or promote products derived from this software without specific prior written
 * permission.
 *
 * THIS SOFTWARE IS PROVIDED BY THE COPYRIGHT HOLDERS AND CONTRIBUTORS "AS IS"
 * AND ANY EXPRESS OR IMPLIED WARRANTIES, INCLUDING, BUT NOT LIMITED TO, THE
 * IMPLIED WARRANTIES OF MERCHANTABILITY AND FITNESS FOR A PARTICULAR PURPOSE ARE
 * DISCLAIMED. IN NO EVENT SHALL THE COPYRIGHT HOLDER OR CONTRIBUTORS BE LIABLE
 * FOR ANY DIRECT, INDIRECT, INCIDENTAL, SPECIAL, EXEMPLARY, OR CONSEQUENTIAL
 * DAMAGES (INCLUDING, BUT NOT LIMITED TO, PROCUREMENT OF SUBSTITUTE GOODS OR
 * SERVICES; LOSS OF USE, DATA, OR PROFITS; OR BUSINESS INTERRUPTION) HOWEVER
 * CAUSED AND ON ANY THEORY OF LIABILITY, WHETHER IN CONTRACT, STRICT LIABILITY,
 * OR TORT (INCLUDING NEGLIGENCE OR OTHERWISE) ARISING IN ANY WAY OUT OF THE
 * USE OF THIS SOFTWARE, EVEN IF ADVISED OF THE POSSIBILITY OF SUCH DAMAGE.
 *
 *  This code was written under United States Air Force Contract number
 *                           FA8650-07-D-5800
 *
 * ~~~~~~~~~~~~~~~~~~~~~~~~~~~~~~~~~~~~~~~~~~~~~~~~~~~~~~~~~~~~~~~~~~~~~~~~~~ */

#include "MatchCrystallography.h"


#include "DREAM3DLib/Common/Constants.h"
#include "DREAM3DLib/Common/DataContainerMacros.h"
#include "DREAM3DLib/Common/DREAM3DRandom.h"
#include "DREAM3DLib/Common/Texture.hpp"
#include "DREAM3DLib/Common/PrimaryStatsData.h"
#include "DREAM3DLib/Common/PrecipitateStatsData.h"

#include "DREAM3DLib/OrientationOps/OrientationOps.h"
#include "DREAM3DLib/OrientationOps/CubicOps.h"
#include "DREAM3DLib/OrientationOps/HexagonalOps.h"
#include "DREAM3DLib/OrientationOps/OrthoRhombicOps.h"

#include "DREAM3DLib/StatisticsFilters/FindNeighbors.h"
#include "DREAM3DLib/StatisticsFilters/FindNumFields.h"

#include "DREAM3DLib/GenericFilters/FindSurfaceGrains.h"
#include "DREAM3DLib/GenericFilters/FindGrainPhases.h"



// -----------------------------------------------------------------------------
//
// -----------------------------------------------------------------------------

MatchCrystallography::MatchCrystallography() :
  AbstractFilter(),
  m_GrainIdsArrayName(DREAM3D::CellData::GrainIds),
  m_CellEulerAnglesArrayName(DREAM3D::CellData::EulerAngles),
  m_FieldPhasesArrayName(DREAM3D::FieldData::Phases),
  m_SurfaceFieldsArrayName(DREAM3D::FieldData::SurfaceFields),
  m_AvgQuatsArrayName(DREAM3D::FieldData::AvgQuats),
  m_FieldEulerAnglesArrayName(DREAM3D::FieldData::EulerAngles),
  m_VolumesArrayName(DREAM3D::FieldData::Volumes),
  m_CrystalStructuresArrayName(DREAM3D::EnsembleData::CrystalStructures),
  m_PhaseTypesArrayName(DREAM3D::EnsembleData::PhaseTypes),
  m_NumFieldsArrayName(DREAM3D::EnsembleData::NumFields),
  m_NeighborListArrayName(DREAM3D::FieldData::NeighborList),
  m_SharedSurfaceAreaListArrayName(DREAM3D::FieldData::SharedSurfaceAreaList),
  m_StatsDataArrayName(DREAM3D::EnsembleData::Statistics),
  m_MaxIterations(1),
  m_GrainIds(NULL),
  m_CellEulerAngles(NULL),
  m_SurfaceFields(NULL),
  m_FieldPhases(NULL),
  m_Volumes(NULL),
  m_FieldEulerAngles(NULL),
  m_AvgQuats(NULL),
  m_NeighborList(NULL),
  m_SharedSurfaceAreaList(NULL),
  m_CrystalStructures(NULL),
  m_PhaseTypes(NULL),
  m_NumFields(NULL)
{
  m_OrientationOps = OrientationOps::getOrientationOpsVector();
  setupFilterParameters();
}

// -----------------------------------------------------------------------------
//
// -----------------------------------------------------------------------------
MatchCrystallography::~MatchCrystallography()
{
}
// -----------------------------------------------------------------------------
//
// -----------------------------------------------------------------------------
void MatchCrystallography::setupFilterParameters()
{
  std::vector<FilterParameter::Pointer> parameters;
  {
    FilterParameter::Pointer option = FilterParameter::New();
    option->setHumanLabel("Maximum Number of Iterations (Swaps)");
    option->setPropertyName("MaxIterations");
    option->setWidgetType(FilterParameter::IntWidget);
    option->setValueType("int");
    option->setUnits("");
    parameters.push_back(option);
  }
  setFilterParameters(parameters);
}
// -----------------------------------------------------------------------------
//
// -----------------------------------------------------------------------------
void MatchCrystallography::readFilterParameters(AbstractFilterParametersReader* reader, int index)
{
  reader->openFilterGroup(this, index);
  /* Code to read the values goes between these statements */
/* FILTER_WIDGETCODEGEN_AUTO_GENERATED_CODE BEGIN*/
  setMaxIterations( reader->readValue("MaxIterations", getMaxIterations()) );
/* FILTER_WIDGETCODEGEN_AUTO_GENERATED_CODE END*/
  reader->closeFilterGroup();
}

// -----------------------------------------------------------------------------
//
// -----------------------------------------------------------------------------
int MatchCrystallography::writeFilterParameters(AbstractFilterParametersWriter* writer, int index)
{
  writer->openFilterGroup(this, index);
  writer->writeValue("MaxIterations", getMaxIterations() );
  writer->closeFilterGroup();
  return ++index; // we want to return the next index that was just written to
}

// -----------------------------------------------------------------------------
//
// -----------------------------------------------------------------------------
void MatchCrystallography::dataCheck(bool preflight, size_t voxels, size_t fields, size_t ensembles)
{
  setErrorCondition(0);
<<<<<<< HEAD
  QString ss;
  VoxelDataContainer* m = getVoxelDataContainer();
=======
  std::stringstream ss;
  VolumeDataContainer* m = getVolumeDataContainer();
>>>>>>> c8a14ed2
  //int err = 0;
  // Cell Data
  GET_PREREQ_DATA( m, DREAM3D, CellData, GrainIds, ss, -301, int32_t, Int32ArrayType, voxels, 1)
      CREATE_NON_PREREQ_DATA( m, DREAM3D, CellData, CellEulerAngles, ss, float, FloatArrayType, 0, voxels, 3)

      // Field Data
      GET_PREREQ_DATA(m, DREAM3D, FieldData, SurfaceFields, ss, -302, bool, BoolArrayType, fields, 1)

      GET_PREREQ_DATA(m, DREAM3D, FieldData, FieldPhases, ss, -303, int32_t, Int32ArrayType, fields, 1)


      CREATE_NON_PREREQ_DATA(m, DREAM3D, FieldData, Volumes, ss, float, FloatArrayType, 0, fields, 1)
      CREATE_NON_PREREQ_DATA(m, DREAM3D, FieldData, FieldEulerAngles, ss, float, FloatArrayType, 0, fields, 3)
      CREATE_NON_PREREQ_DATA(m, DREAM3D, FieldData, AvgQuats, ss, float, FloatArrayType, 0, fields, 4)



      // Now we are going to get a "Pointer" to the NeighborList object out of the DataContainer
      if (NULL == m->getFieldData(m_NeighborListArrayName).get())
  {
    ss.str("");
    ss << "'NeighborLists' are not available and are required for this filter to run. A filter that generates NeighborLists needs to be placed before this filter in the pipeline." ;
    setErrorCondition(-305);
    addErrorMessage(getHumanLabel(), ss.str(), getErrorCondition());
  }
  else
  {
    m_NeighborList = NeighborList<int>::SafeObjectDownCast<IDataArray*, NeighborList<int>*>(m->getFieldData(DREAM3D::FieldData::NeighborList).get());
  }

  if(NULL == m->getFieldData(m_SharedSurfaceAreaListArrayName).get())
  {
    ss.str("");
    ss << "'SharedSurfaceAreaLists' are not available and are required for this filter to run. A filter that generates 'Shared SurfaceArea Lists' needs to be placed before this filter in the pipeline." ;
    setErrorCondition(-306);
    addErrorMessage(getHumanLabel(), ss.str(), getErrorCondition());
  }
  else
  {
    m_SharedSurfaceAreaList = NeighborList<float>::SafeObjectDownCast<IDataArray*, NeighborList<float>*>(m->getFieldData(DREAM3D::FieldData::SharedSurfaceAreaList).get());
  }

  if(NULL == m->getEnsembleData(m_StatsDataArrayName).get())
  {
    ss.str("");
    ss << "'Ensemble Statistics' are not available and are required for this filter to run. A filter that generates 'Shared SurfaceArea Lists' needs to be placed before this filter in the pipeline." ;
    setErrorCondition(-310);
    addErrorMessage(getHumanLabel(), ss.str(), getErrorCondition());
  }
  else
  {
    m_StatsDataArray = StatsDataArray::SafeObjectDownCast<IDataArray*, StatsDataArray*>(m->getEnsembleData(m_StatsDataArrayName).get());
  }
  // Ensemble Data
  typedef DataArray<unsigned int> XTalStructArrayType;
  typedef DataArray<unsigned int> PhaseTypeArrayType;
  GET_PREREQ_DATA(m, DREAM3D, EnsembleData, CrystalStructures, ss, -307, unsigned int, XTalStructArrayType, ensembles, 1)
      GET_PREREQ_DATA(m, DREAM3D, EnsembleData, PhaseTypes, ss, -307, unsigned int, PhaseTypeArrayType, ensembles, 1)
      GET_PREREQ_DATA(m, DREAM3D, EnsembleData, NumFields, ss, -308, int32_t, Int32ArrayType, ensembles, 1)
}

// -----------------------------------------------------------------------------
//
// -----------------------------------------------------------------------------
void MatchCrystallography::preflight()
{
  dataCheck(true, 1, 1, 1);
}

// -----------------------------------------------------------------------------
//
// -----------------------------------------------------------------------------
void MatchCrystallography::execute()
{
  int err = 0;
  setErrorCondition(err);
  VolumeDataContainer* m = getVolumeDataContainer();
  if(NULL == m)
  {
    setErrorCondition(-999);
    notifyErrorMessage("The DataContainer Object was NULL", -999);
    return;
  }

  int64_t totalPoints = m->getTotalPoints();
  int totalFields = m->getNumFieldTuples();
  int numEnsembleTuples = m->getNumEnsembleTuples();
  dataCheck(false, totalPoints, totalFields, numEnsembleTuples);
  if (getErrorCondition() < 0)
  {
    return;
  }


  QString ss;
  ss << "Determining Volumes";
  notifyStatusMessage(ss.str());
  determine_volumes();
  ss.str("");

  ss << "Determining Boundary Areas";
  notifyStatusMessage(ss.str());
  determine_boundary_areas();
  ss.str("");

  size_t size = m->getNumEnsembleTuples();
  for (size_t i = 1; i < size; ++i)
  {
    if(m_PhaseTypes[i] == DREAM3D::PhaseType::PrimaryPhase ||  m_PhaseTypes[i] == DREAM3D::PhaseType::PrecipitatePhase)
    {
      ss << "Initializing Arrays of Phase " << i;
      notifyStatusMessage("Initializing Arrays");
      initializeArrays(i);
      ss.str("");

      ss << "Assigning Eulers to Phase " << i;
      notifyStatusMessage(ss.str());
      assign_eulers(i);
      ss.str("");

      ss << "Measuring Misorientations of Phase " << i;
      notifyStatusMessage(ss.str());
      measure_misorientations(i);
      ss.str("");

      ss << "Matching Crystallography of Phase " << i;
      notifyStatusMessage(ss.str());
      matchCrystallography(i);
      ss.str("");
    }
  }

  // If there is an error set this to something negative and also set a message
  notifyStatusMessage("Complete");
}

// -----------------------------------------------------------------------------
//
// -----------------------------------------------------------------------------
void MatchCrystallography::initializeArrays(int ensem)
{
  // VolumeDataContainer* m = getVolumeDataContainer();

  StatsDataArray& statsDataArray = *m_StatsDataArray;

  // size_t size = m->getNumEnsembleTuples();

  if(m_PhaseTypes[ensem] == DREAM3D::PhaseType::PrecipitatePhase)
  {
    PrecipitateStatsData* pp = PrecipitateStatsData::SafePointerDownCast(statsDataArray[ensem].get());
    actualodf = pp->getODF();
    actualmdf = pp->getMisorientationBins();
  }
  else if(m_PhaseTypes[ensem] == DREAM3D::PhaseType::PrimaryPhase)
  {
    PrimaryStatsData* pp = PrimaryStatsData::SafePointerDownCast(statsDataArray[ensem].get());
    actualodf = pp->getODF();
    actualmdf = pp->getMisorientationBins();
  }
  else
  {
    setErrorCondition(-55000);
    QString ss;
    ss << "Improper PhaseType for MatchCrystallography";
    addErrorMessage(getHumanLabel(), ss.str(), getErrorCondition());
    return;
  }

  simodf = FloatArrayType::CreateArray(actualodf->GetSize(), DREAM3D::HDF5::ODF);
  simmdf = FloatArrayType::CreateArray(actualmdf->GetSize(), DREAM3D::HDF5::MisorientationBins);
  for (size_t j = 0; j < simodf->GetSize(); j++)
  {
    simodf->SetValue(j, 0.0);
  }
  for (size_t j = 0; j < simmdf->GetSize(); j++)
  {
    simmdf->SetValue(j, 0.0);
  }
}

// -----------------------------------------------------------------------------
//
// -----------------------------------------------------------------------------
void MatchCrystallography::determine_volumes()
{
  VolumeDataContainer* m = getVolumeDataContainer();

  size_t totalPoints = m->getNumCellTuples();
  size_t totalFields = m->getNumFieldTuples();
  size_t totalEnsembles = m->getNumEnsembleTuples();

  unbiasedvol.resize(totalEnsembles);
  for (size_t i = 1; i < totalFields; i++)
  {
    m_Volumes[i] = 0.0;
  }
  for (size_t i = 0; i < totalPoints; i++)
  {
    m_Volumes[m_GrainIds[i]]++;
  }
  float res_scalar = m->getXRes() * m->getYRes() * m->getZRes();
  for (size_t i = 1; i < totalFields; i++)
  {
    m_Volumes[i] = m_Volumes[i] * res_scalar;
    if(m_SurfaceFields[i] == false)
    {
      unbiasedvol[m_FieldPhases[i]] = unbiasedvol[m_FieldPhases[i]] + m_Volumes[i];
    }
  }
}

// -----------------------------------------------------------------------------
//
// -----------------------------------------------------------------------------
void MatchCrystallography::determine_boundary_areas()
{
  VolumeDataContainer* m = getVolumeDataContainer();

  NeighborList<int>& neighborlist = *m_NeighborList;
  NeighborList<float>& neighborsurfacearealist = *m_SharedSurfaceAreaList;

  size_t totalFields = m->getNumFieldTuples();
  size_t totalEnsembles = m->getNumEnsembleTuples();

  totalSurfaceArea.resize(totalEnsembles,0.0);

  int phase1, phase2;
  for (size_t i = 1; i < totalFields; i++)
  {
    phase1 = m_FieldPhases[i];
    size_t size = 0;
    if(neighborlist[i].size() != 0 && neighborsurfacearealist[i].size() == neighborlist[i].size())
    {
      size = neighborlist[i].size();
    }

    for (size_t j = 0; j < size; j++)
    {
      int nname = neighborlist[i][j];
      float neighsurfarea = neighborsurfacearealist[i][j];
      phase2 = m_FieldPhases[nname];
      if(phase1 == phase2)
      {
        totalSurfaceArea[phase1] = totalSurfaceArea[phase1] + neighsurfarea;
      }
    }
  }
}

// -----------------------------------------------------------------------------
//
// -----------------------------------------------------------------------------
void MatchCrystallography::assign_eulers(int ensem)
{
  DREAM3D_RANDOMNG_NEW()
      VolumeDataContainer* m = getVolumeDataContainer();
  int numbins = 0;
  float totaldensity = 0;
  float synea1 = 0, synea2 = 0, synea3 = 0;
  QuatF q;
  QuatF* avgQuats = reinterpret_cast<QuatF*>(m_AvgQuats);
  float random;
  int choose, phase;

  int totalFields = m->getNumFieldTuples();

  QString ss;
  for (int i = 1; i < totalFields; i++)
  {
    phase = m_FieldPhases[i];
    if(phase == ensem)
    {
      random = static_cast<float>( rg.genrand_res53() );
      choose = 0;
      totaldensity = 0;

      if( Ebsd::CrystalStructure::Cubic_High == m_CrystalStructures[phase] ) { numbins = CubicOps::k_OdfSize; };
      if( Ebsd::CrystalStructure::Hexagonal_High == m_CrystalStructures[phase] ) { numbins = HexagonalOps::k_OdfSize; }

      for (int j = 0; j < numbins; j++)
      {
        float density = actualodf->GetValue(j);
        float td1 = totaldensity;
        totaldensity = totaldensity + density;
        if (random < totaldensity && random >= td1) { choose = static_cast<int> (j); break; }
      }

      m_OrientationOps[m_CrystalStructures[ensem]]->determineEulerAngles(choose, synea1, synea2, synea3);
      m_FieldEulerAngles[3 * i] = synea1;
      m_FieldEulerAngles[3 * i + 1] = synea2;
      m_FieldEulerAngles[3 * i + 2] = synea3;
      OrientationMath::EulertoQuat(q, synea1, synea2, synea3);
      QuaternionMathF::Copy(q, avgQuats[i]);
      //    m_AvgQuats[4 * i] = q[0];
      //    m_AvgQuats[4 * i + 1] = q[1];
      //    m_AvgQuats[4 * i + 2] = q[2];
      //    m_AvgQuats[4 * i + 3] = q[3];
      //    m_AvgQuats[4 * i + 4] = q[4];
      if(m_SurfaceFields[i] == false)
      {
        simodf->SetValue(choose, (simodf->GetValue(choose) + m_Volumes[i]/unbiasedvol[ensem]));
      }
    }
  }
}

// -----------------------------------------------------------------------------
//
// -----------------------------------------------------------------------------
void MatchCrystallography::MC_LoopBody1(int grain, int ensem, int j, float neighsurfarea, unsigned int sym, QuatF &q1, QuatF &q2)
{
  float w;
  float n1, n2, n3;
  float r1, r2, r3;
  float curmiso1, curmiso2, curmiso3;
  size_t curmisobin, newmisobin;

  curmiso1 = misorientationlists[grain][3 * j];
  curmiso2 = misorientationlists[grain][3 * j + 1];
  curmiso3 = misorientationlists[grain][3 * j + 2];
  curmisobin = m_OrientationOps[sym]->getMisoBin(curmiso1, curmiso2, curmiso3);
  w = m_OrientationOps[sym]->getMisoQuat(q1, q2, n1, n2, n3);
  OrientationMath::AxisAngletoRod(w, n1, n2, n3, r1, r2, r3);
  newmisobin = m_OrientationOps[sym]->getMisoBin(n1, n2, n3);
  mdfchange = mdfchange
      + (((actualmdf->GetValue(curmisobin) - simmdf->GetValue(curmisobin)) * (actualmdf->GetValue(curmisobin) - simmdf->GetValue(curmisobin)))
         - ((actualmdf->GetValue(curmisobin) - (simmdf->GetValue(curmisobin) - (neighsurfarea / totalSurfaceArea[ensem])))
            * (actualmdf->GetValue(curmisobin) - (simmdf->GetValue(curmisobin) - (neighsurfarea / totalSurfaceArea[ensem])))));
  mdfchange = mdfchange
      + (((actualmdf->GetValue(newmisobin) - simmdf->GetValue(newmisobin)) * (actualmdf->GetValue(newmisobin) - simmdf->GetValue(newmisobin)))
         - ((actualmdf->GetValue(newmisobin) - (simmdf->GetValue(newmisobin) + (neighsurfarea / totalSurfaceArea[ensem])))
            * (actualmdf->GetValue(newmisobin) - (simmdf->GetValue(newmisobin) + (neighsurfarea / totalSurfaceArea[ensem])))));
}

// -----------------------------------------------------------------------------
//
// -----------------------------------------------------------------------------
void MatchCrystallography::MC_LoopBody2(int grain, int ensem, int j, float neighsurfarea, unsigned int sym, QuatF &q1, QuatF &q2)
{
  float w;
  float n1, n2, n3;
  float r1, r2, r3;
  float curmiso1, curmiso2, curmiso3;
  size_t curmisobin, newmisobin;
  float miso1 = 0.0f, miso2 = 0.0f, miso3 = 0.0f;

  curmiso1 = misorientationlists[grain][3 * j];
  curmiso2 = misorientationlists[grain][3 * j + 1];
  curmiso3 = misorientationlists[grain][3 * j + 2];
  curmisobin = m_OrientationOps[sym]->getMisoBin(curmiso1, curmiso2, curmiso3);
  w = m_OrientationOps[sym]->getMisoQuat(q1, q2, n1, n2, n3);
  OrientationMath::AxisAngletoRod(w, n1, n2, n3, r1, r2, r3);
  newmisobin = m_OrientationOps[sym]->getMisoBin(n1, n2, n3);
  misorientationlists[grain][3 * j] = miso1;
  misorientationlists[grain][3 * j + 1] = miso2;
  misorientationlists[grain][3 * j + 2] = miso3;
  simmdf->SetValue(curmisobin, (simmdf->GetValue(curmisobin) - (neighsurfarea / totalSurfaceArea[ensem])));
  simmdf->SetValue(newmisobin, (simmdf->GetValue(newmisobin) + (neighsurfarea / totalSurfaceArea[ensem])));
}

// -----------------------------------------------------------------------------
//
// -----------------------------------------------------------------------------
void MatchCrystallography::matchCrystallography(int ensem)
{
  VolumeDataContainer* m = getVolumeDataContainer();
  // But since a pointer is difficult to use operators with we will now create a
  // reference variable to the pointer with the correct variable name that allows
  // us to use the same syntax as the "vector of vectors"
  NeighborList<int>& neighborlist = *m_NeighborList;
  NeighborList<float>& neighborsurfacearealist = *m_SharedSurfaceAreaList;

  int64_t totalPoints = m->getTotalPoints();
  size_t totalFields = m->getNumFieldTuples();

  //  float xRes = m->getXRes();
  //  float yRes = m->getYRes();
  //  float zRes = m->getZRes();
  //  float volResConst = xRes * yRes * zRes;
  DREAM3D_RANDOMNG_NEW()
      int numbins = 0;
  int iterations = 0, badtrycount = 0;
  float random = 0;
  size_t counter = 0;

  QuatF q1;
  QuatF q2;
  QuatF* avgQuats = reinterpret_cast<QuatF*>(m_AvgQuats);


  float ea1 = 0, ea2 = 0, ea3 = 0;
  float r1 = 0, r2 = 0, r3 = 0;
  float g1ea1 = 0, g1ea2 = 0, g1ea3 = 0, g2ea1 = 0, g2ea2 = 0, g2ea3 = 0;
  int g1odfbin = 0, g2odfbin = 0;
  float totaldensity = 0, deltaerror = 0;
  float currentodferror = 0, currentmdferror = 0;
  size_t selectedgrain1 = 0, selectedgrain2 = 0;
  //size_t numensembles = m->getNumEnsembleTuples();
  size_t numfields = m->getNumFieldTuples();
  iterations = 0;
  badtrycount = 0;
  if( Ebsd::CrystalStructure::Cubic_High == m_CrystalStructures[ensem]) { numbins = 18 * 18 * 18; }
  if( Ebsd::CrystalStructure::Hexagonal_High == m_CrystalStructures[ensem]) { numbins = 36 * 36 * 12; }
  while (badtrycount < (m_MaxIterations/10) && iterations < m_MaxIterations)
  {
    QString ss;
    ss << "Matching Crystallography - Swapping/Switching Orientations - " << ((float)iterations/float(1000*totalFields))*100 << "% Complete";
    //      notifyStatusMessage(ss.str());
    currentodferror = 0;
    currentmdferror = 0;
    for (int i = 0; i < numbins; i++)
    {
      currentodferror = currentodferror + ((actualodf->GetValue(i) - simodf->GetValue(i)) * (actualodf->GetValue(i) - simodf->GetValue(i)));
    }
    for (int i = 0; i < (numbins); i++)
    {
      currentmdferror = currentmdferror + ((actualmdf->GetValue(i) - simmdf->GetValue(i)) * (actualmdf->GetValue(i) - simmdf->GetValue(i)));
    }
    iterations++;
    badtrycount++;
    random = static_cast<float>( rg.genrand_res53() );

    if(random < 0.5) // SwapOutOrientation
    {
      counter = 0;
      selectedgrain1 = int(rg.genrand_res53() * numfields);
      while ((m_SurfaceFields[selectedgrain1] == true || m_FieldPhases[selectedgrain1] != static_cast<int32_t>(ensem)) && counter < numfields)
      {
        if(selectedgrain1 >= numfields) selectedgrain1 = selectedgrain1 - numfields;
        selectedgrain1++;
        counter++;
      }
      if(counter == numfields)
      {
        badtrycount = 10*m_NumFields[ensem];
      }
      else
      {
        ea1 = m_FieldEulerAngles[3 * selectedgrain1];
        ea2 = m_FieldEulerAngles[3 * selectedgrain1 + 1];
        ea3 = m_FieldEulerAngles[3 * selectedgrain1 + 2];
        OrientationMath::EulertoRod(r1, r2, r3, ea1, ea2, ea3);
        g1odfbin = m_OrientationOps[m_CrystalStructures[ensem]]->getOdfBin(r1, r2, r3);
        random = static_cast<float>( rg.genrand_res53() );
        int choose = 0;
        totaldensity = 0;
        for (int i = 0; i < numbins; i++)
        {
          float density = actualodf->GetValue(i);
          totaldensity = totaldensity + density;
          if(random >= totaldensity) choose = i;
        }

        m_OrientationOps[m_CrystalStructures[ensem]]->determineEulerAngles(choose, g1ea1, g1ea2, g1ea3);
        OrientationMath::EulertoQuat(q1, g1ea1, g1ea2, g1ea3);

        odfchange = ((actualodf->GetValue(choose) - simodf->GetValue(choose)) * (actualodf->GetValue(choose) - simodf->GetValue(choose)))
            - ((actualodf->GetValue(choose) - (simodf->GetValue(choose) + (m_Volumes[selectedgrain1] / unbiasedvol[ensem])))
               * (actualodf->GetValue(choose) - (simodf->GetValue(choose) + (m_Volumes[selectedgrain1] / unbiasedvol[ensem]))));
        odfchange = odfchange
            + (((actualodf->GetValue(g1odfbin) - simodf->GetValue(g1odfbin)) * (actualodf->GetValue(g1odfbin) - simodf->GetValue(g1odfbin)))
               - ((actualodf->GetValue(g1odfbin) - (simodf->GetValue(g1odfbin) - (m_Volumes[selectedgrain1] / unbiasedvol[ensem])))
                  * (actualodf->GetValue(g1odfbin) - (simodf->GetValue(g1odfbin) - (m_Volumes[selectedgrain1] / unbiasedvol[ensem])))));

        mdfchange = 0;
        size_t size = 0;
        if(neighborlist[selectedgrain1].size() != 0) size = neighborlist[selectedgrain1].size();
        for (size_t j = 0; j < size; j++)
        {
          int neighbor = neighborlist[selectedgrain1][j];
          ea1 = m_FieldEulerAngles[3 * neighbor];
          ea2 = m_FieldEulerAngles[3 * neighbor + 1];
          ea3 = m_FieldEulerAngles[3 * neighbor + 2];
          OrientationMath::EulertoQuat(q2, ea1, ea2, ea3);
          float neighsurfarea = neighborsurfacearealist[selectedgrain1][j];
          MC_LoopBody1(selectedgrain1, ensem, j, neighsurfarea, m_CrystalStructures[ensem], q1, q2);
        }

        deltaerror = (odfchange / currentodferror) + (mdfchange / currentmdferror);
        if(deltaerror > 0)
        {
          badtrycount = 0;
          m_FieldEulerAngles[3 * selectedgrain1] = g1ea1;
          m_FieldEulerAngles[3 * selectedgrain1 + 1] = g1ea2;
          m_FieldEulerAngles[3 * selectedgrain1 + 2] = g1ea3;
          QuaternionMathF::Copy(q1, avgQuats[selectedgrain1]);
          //          m_AvgQuats[4 * selectedgrain1 + 1] = q1[1];
          //          m_AvgQuats[4 * selectedgrain1 + 2] = q1[2];
          //          m_AvgQuats[4 * selectedgrain1 + 3] = q1[3];
          //          m_AvgQuats[4 * selectedgrain1 + 4] = q1[4];
          simodf->SetValue(choose, (simodf->GetValue(choose) + (m_Volumes[selectedgrain1] / unbiasedvol[ensem])));
          simodf->SetValue(g1odfbin, (simodf->GetValue(g1odfbin) - (m_Volumes[selectedgrain1] / unbiasedvol[ensem])));
          size_t size = 0;
          if(neighborlist[selectedgrain1].size() != 0) size = neighborlist[selectedgrain1].size();
          for (size_t j = 0; j < size; j++)
          {
            int neighbor = neighborlist[selectedgrain1][j];
            ea1 = m_FieldEulerAngles[3 * neighbor];
            ea2 = m_FieldEulerAngles[3 * neighbor + 1];
            ea3 = m_FieldEulerAngles[3 * neighbor + 2];
            OrientationMath::EulertoQuat(q2, ea1, ea2, ea3);
            float neighsurfarea = neighborsurfacearealist[selectedgrain1][j];
            MC_LoopBody2(selectedgrain1, ensem, j, neighsurfarea, m_CrystalStructures[ensem], q1, q2);
          }
        }
      }
    }
    else // SwitchOrientation
    {
      counter = 0;
      selectedgrain1 = int(rg.genrand_res53() * numfields);
      while ((m_SurfaceFields[selectedgrain1] == true || m_FieldPhases[selectedgrain1] != static_cast<int32_t>(ensem)) && counter < numfields)
      {
        if(selectedgrain1 >= numfields) selectedgrain1 = selectedgrain1 - numfields;
        selectedgrain1++;
        counter++;
      }
      if(counter == numfields)
      {
        badtrycount = 10*m_NumFields[ensem];
      }
      else
      {
        counter = 0;
        selectedgrain2 = int(rg.genrand_res53() * numfields);
        while ((m_SurfaceFields[selectedgrain2] == true || m_FieldPhases[selectedgrain2] != static_cast<int32_t>(ensem) || selectedgrain2 == selectedgrain1) && counter < numfields)
        {
          if(selectedgrain2 >= numfields) selectedgrain2 = selectedgrain2 - numfields;
          selectedgrain2++;
          counter++;
        }
        if(counter == numfields)
        {
          badtrycount = 10*m_NumFields[ensem];
        }
        else
        {
          g1ea1 = m_FieldEulerAngles[3 * selectedgrain1];
          g1ea2 = m_FieldEulerAngles[3 * selectedgrain1 + 1];
          g1ea3 = m_FieldEulerAngles[3 * selectedgrain1 + 2];
          g2ea1 = m_FieldEulerAngles[3 * selectedgrain2];
          g2ea2 = m_FieldEulerAngles[3 * selectedgrain2 + 1];
          g2ea3 = m_FieldEulerAngles[3 * selectedgrain2 + 2];
          QuaternionMathF::Copy(q1, avgQuats[selectedgrain1]);
          //          q1[1] = m_AvgQuats[4 * selectedgrain1 + 1];
          //          q1[2] = m_AvgQuats[4 * selectedgrain1 + 2];
          //          q1[3] = m_AvgQuats[4 * selectedgrain1 + 3];
          //          q1[4] = m_AvgQuats[4 * selectedgrain1 + 4];
          OrientationMath::EulertoRod(r1, r2, r3, g1ea1, g1ea2, g1ea3);
          g1odfbin = m_OrientationOps[m_CrystalStructures[ensem]]->getOdfBin(r1, r2, r3);
          QuaternionMathF::Copy(q1, avgQuats[selectedgrain2]);
          //          q1[1] = m_AvgQuats[4 * selectedgrain2 + 1];
          //          q1[2] = m_AvgQuats[4 * selectedgrain2 + 2];
          //          q1[3] = m_AvgQuats[4 * selectedgrain2 + 3];
          //          q1[4] = m_AvgQuats[4 * selectedgrain2 + 4];
          OrientationMath::EulertoRod(r1, r2, r3, g2ea1, g2ea2, g2ea3);
          g2odfbin = m_OrientationOps[m_CrystalStructures[ensem]]->getOdfBin(r1, r2, r3);

          odfchange = ((actualodf->GetValue(g1odfbin) - simodf->GetValue(g1odfbin)) * (actualodf->GetValue(g1odfbin) - simodf->GetValue(g1odfbin)))
              - ((actualodf->GetValue(g1odfbin)
                  - (simodf->GetValue(g1odfbin) - (m_Volumes[selectedgrain1] / unbiasedvol[ensem])
                     + (m_Volumes[selectedgrain2] / unbiasedvol[ensem])))
                 * (actualodf->GetValue(g1odfbin)
                    - (simodf->GetValue(g1odfbin) - (m_Volumes[selectedgrain1] / unbiasedvol[ensem])
                       + (m_Volumes[selectedgrain2] / unbiasedvol[ensem]))));
          odfchange = odfchange
              + (((actualodf->GetValue(g2odfbin) - simodf->GetValue(g2odfbin)) * (actualodf->GetValue(g2odfbin) - simodf->GetValue(g2odfbin)))
                 - ((actualodf->GetValue(g2odfbin)
                     - (simodf->GetValue(g2odfbin) - (m_Volumes[selectedgrain2] / unbiasedvol[ensem])
                        + (m_Volumes[selectedgrain1] / unbiasedvol[ensem])))
                    * (actualodf->GetValue(g2odfbin)
                       - (simodf->GetValue(g2odfbin) - (m_Volumes[selectedgrain2] / unbiasedvol[ensem])
                          + (m_Volumes[selectedgrain1] / unbiasedvol[ensem])))));

          mdfchange = 0;
          OrientationMath::EulertoQuat(q1, g2ea1, g2ea2, g2ea3);
          size_t size = 0;
          if(neighborlist[selectedgrain1].size() != 0) size = neighborlist[selectedgrain1].size();
          for (size_t j = 0; j < size; j++)
          {
            int neighbor = neighborlist[selectedgrain1][j];
            ea1 = m_FieldEulerAngles[3 * neighbor];
            ea2 = m_FieldEulerAngles[3 * neighbor + 1];
            ea3 = m_FieldEulerAngles[3 * neighbor + 2];
            OrientationMath::EulertoQuat(q2, ea1, ea2, ea3);
            float neighsurfarea = neighborsurfacearealist[selectedgrain1][j];
            if(neighbor != static_cast<int>(selectedgrain2) )
            {
              MC_LoopBody1(selectedgrain1, ensem, j, neighsurfarea, m_CrystalStructures[ensem], q1, q2);
            }
          }

          OrientationMath::EulertoQuat(q1, g1ea1, g1ea2, g1ea3);
          size = 0;
          if(neighborlist[selectedgrain2].size() != 0) size = neighborlist[selectedgrain2].size();
          for (size_t j = 0; j < size; j++)
          {
            size_t neighbor = neighborlist[selectedgrain2][j];
            ea1 = m_FieldEulerAngles[3 * neighbor];
            ea2 = m_FieldEulerAngles[3 * neighbor + 1];
            ea3 = m_FieldEulerAngles[3 * neighbor + 2];
            OrientationMath::EulertoQuat(q2, ea1, ea2, ea3);
            float neighsurfarea = neighborsurfacearealist[selectedgrain2][j];
            if(neighbor != selectedgrain1)
            {
              MC_LoopBody1(selectedgrain2, ensem, j, neighsurfarea, m_CrystalStructures[ensem], q1, q2);
            }
          }

          deltaerror = (odfchange / currentodferror) + (mdfchange / currentmdferror);
          if(deltaerror > 0)
          {

            badtrycount = 0;
            m_FieldEulerAngles[3 * selectedgrain1] = g2ea1;
            m_FieldEulerAngles[3 * selectedgrain1 + 1] = g2ea2;
            m_FieldEulerAngles[3 * selectedgrain1 + 2] = g2ea3;
            m_FieldEulerAngles[3 * selectedgrain2] = g1ea1;
            m_FieldEulerAngles[3 * selectedgrain2 + 1] = g1ea2;
            m_FieldEulerAngles[3 * selectedgrain2 + 2] = g1ea3;
            simodf->SetValue(g1odfbin, (simodf->GetValue(g1odfbin) + (m_Volumes[selectedgrain2] / unbiasedvol[ensem])
                                        - (m_Volumes[selectedgrain1] / unbiasedvol[ensem])));
            simodf->SetValue(g2odfbin, (simodf->GetValue(g2odfbin) + (m_Volumes[selectedgrain1] / unbiasedvol[ensem])
                                        - (m_Volumes[selectedgrain2] / unbiasedvol[ensem])));

            OrientationMath::EulertoQuat(q1, g2ea1, g2ea2, g2ea3);
            QuaternionMathF::Copy(avgQuats[selectedgrain1], q1);
            //            m_AvgQuats[4 * selectedgrain1 + 1] = q1[1];
            //            m_AvgQuats[4 * selectedgrain1 + 2] = q1[2];
            //            m_AvgQuats[4 * selectedgrain1 + 3] = q1[3];
            //            m_AvgQuats[4 * selectedgrain1 + 4] = q1[4];
            size = 0;
            if(neighborlist[selectedgrain1].size() != 0) size = neighborlist[selectedgrain1].size();
            for (size_t j = 0; j < size; j++)
            {
              size_t neighbor = neighborlist[selectedgrain1][j];
              ea1 = m_FieldEulerAngles[3 * neighbor];
              ea2 = m_FieldEulerAngles[3 * neighbor + 1];
              ea3 = m_FieldEulerAngles[3 * neighbor + 2];
              OrientationMath::EulertoQuat(q2, ea1, ea2, ea3);
              float neighsurfarea = neighborsurfacearealist[selectedgrain1][j];
              if(neighbor != selectedgrain2)
              {
                MC_LoopBody2(selectedgrain1, ensem, j, neighsurfarea, m_CrystalStructures[ensem], q1, q2);
              }
            }

            OrientationMath::EulertoQuat(q1, g1ea1, g1ea2, g1ea3);
            QuaternionMathF::Copy(q1, avgQuats[selectedgrain2]);
//            m_AvgQuats[4 * selectedgrain2 + 1] = q1[1];
//            m_AvgQuats[4 * selectedgrain2 + 2] = q1[2];
//            m_AvgQuats[4 * selectedgrain2 + 3] = q1[3];
//            m_AvgQuats[4 * selectedgrain2 + 4] = q1[4];
            size = 0;
            if(neighborlist[selectedgrain2].size() != 0) size = neighborlist[selectedgrain2].size();
            for (size_t j = 0; j < size; j++)
            {
              size_t neighbor = neighborlist[selectedgrain2][j];
              ea1 = m_FieldEulerAngles[3 * neighbor];
              ea2 = m_FieldEulerAngles[3 * neighbor + 1];
              ea3 = m_FieldEulerAngles[3 * neighbor + 2];
              OrientationMath::EulertoQuat(q2, ea1, ea2, ea3);
              float neighsurfarea = neighborsurfacearealist[selectedgrain2][j];
              if(neighbor != selectedgrain1)
              {
                MC_LoopBody2(selectedgrain2, ensem, j, neighsurfarea, m_CrystalStructures[ensem], q1, q2);
              }
            }
          }
        }
      }
    }
  }
  for (int i = 0; i < totalPoints; i++)
  {
    m_CellEulerAngles[3 * i] = m_FieldEulerAngles[3 * m_GrainIds[i]];
    m_CellEulerAngles[3 * i + 1] = m_FieldEulerAngles[3 * m_GrainIds[i] + 1];
    m_CellEulerAngles[3 * i + 2] = m_FieldEulerAngles[3 * m_GrainIds[i] + 2];
  }
}

// -----------------------------------------------------------------------------
//
// -----------------------------------------------------------------------------
void MatchCrystallography::measure_misorientations(int ensem)
{
  VolumeDataContainer* m = getVolumeDataContainer();
  // But since a pointer is difficult to use operators with we will now create a
  // reference variable to the pointer with the correct variable name that allows
  // us to use the same syntax as the "vector of vectors"
  NeighborList<int>& neighborlist = *m_NeighborList;
  NeighborList<float>& neighborsurfacearealist = *m_SharedSurfaceAreaList;

  float w;
  float n1 = 0.0f, n2 = 0.0f, n3 = 0.0f;
  float r1 = 0.0f, r2 = 0.0f, r3 = 0.0f;
  QuatF q1;
  QuatF q2;
  QuatF* avgQuats = reinterpret_cast<QuatF*>(m_AvgQuats);

  unsigned int crys1;
  int mbin = 0;
  size_t totalFields = m->getNumFieldTuples();
  //float threshold = 0.0f;

  misorientationlists.resize(totalFields);
  QString ss;
  for (size_t i = 1; i < totalFields; i++)
  {
    if(m_FieldPhases[i] == ensem)
    {
      if(misorientationlists[i].size() != 0)
      {
        misorientationlists[i].clear();
      }
      if(neighborlist[i].size() != 0)
      {
        misorientationlists[i].resize(neighborlist[i].size() * 3, 0.0);
      }
      QuaternionMathF::Copy(avgQuats[i], q1);
//      q1[1] = m_AvgQuats[4 * i + 1];
//      q1[2] = m_AvgQuats[4 * i + 2];
//      q1[3] = m_AvgQuats[4 * i + 3];
//      q1[4] = m_AvgQuats[4 * i + 4];
      crys1 = m_CrystalStructures[ensem];
      size_t size = 0;
      if(neighborlist[i].size() != 0 && neighborsurfacearealist[i].size() == neighborlist[i].size())
      {
        size = neighborlist[i].size();
      }

      for (size_t j = 0; j < size; j++)
      {
        int nname = neighborlist[i][j];
        if(m_FieldPhases[nname] == ensem)
        {
          w = 10000.0;
          float neighsurfarea = neighborsurfacearealist[i][j];
          QuaternionMathF::Copy(avgQuats[nname], q2);
//          q2[1] = m_AvgQuats[4 * nname + 1];
//          q2[2] = m_AvgQuats[4 * nname + 2];
//          q2[3] = m_AvgQuats[4 * nname + 3];
//          q2[4] = m_AvgQuats[4 * nname + 4];
          w = m_OrientationOps[crys1]->getMisoQuat(q1, q2, n1, n2, n3);
          OrientationMath::AxisAngletoRod(w, n1, n2, n3, r1, r2, r3);
          misorientationlists[i][3 * j] = r1;
          misorientationlists[i][3 * j + 1] = r2;
          misorientationlists[i][3 * j + 2] = r3;
          mbin = m_OrientationOps[crys1]->getMisoBin(misorientationlists[i][3 * j], misorientationlists[i][3 * j + 1], misorientationlists[i][3 * j + 2]);
          if(m_SurfaceFields[i] == false && (nname > static_cast<int>(i) || m_SurfaceFields[nname] == true))
          {
            simmdf->SetValue(mbin, (simmdf->GetValue(mbin)+(neighsurfarea/totalSurfaceArea[m_FieldPhases[i]])));
          }
        }
        else
        {
          misorientationlists[i][3 * j] = -100;
          misorientationlists[i][3 * j + 1] = -100;
          misorientationlists[i][3 * j + 2] = -100;
        }
      }
    }
  }
}<|MERGE_RESOLUTION|>--- conflicted
+++ resolved
@@ -105,7 +105,7 @@
 // -----------------------------------------------------------------------------
 void MatchCrystallography::setupFilterParameters()
 {
-  std::vector<FilterParameter::Pointer> parameters;
+  QVector<FilterParameter::Pointer> parameters;
   {
     FilterParameter::Pointer option = FilterParameter::New();
     option->setHumanLabel("Maximum Number of Iterations (Swaps)");
@@ -147,37 +147,32 @@
 void MatchCrystallography::dataCheck(bool preflight, size_t voxels, size_t fields, size_t ensembles)
 {
   setErrorCondition(0);
-<<<<<<< HEAD
+  VolumeDataContainer* m = getVolumeDataContainer();
   QString ss;
-  VoxelDataContainer* m = getVoxelDataContainer();
-=======
-  std::stringstream ss;
-  VolumeDataContainer* m = getVolumeDataContainer();
->>>>>>> c8a14ed2
   //int err = 0;
   // Cell Data
-  GET_PREREQ_DATA( m, DREAM3D, CellData, GrainIds, ss, -301, int32_t, Int32ArrayType, voxels, 1)
-      CREATE_NON_PREREQ_DATA( m, DREAM3D, CellData, CellEulerAngles, ss, float, FloatArrayType, 0, voxels, 3)
+  GET_PREREQ_DATA( m, DREAM3D, CellData, GrainIds, -301, int32_t, Int32ArrayType, voxels, 1)
+      CREATE_NON_PREREQ_DATA( m, DREAM3D, CellData, CellEulerAngles, float, FloatArrayType, 0, voxels, 3)
 
       // Field Data
-      GET_PREREQ_DATA(m, DREAM3D, FieldData, SurfaceFields, ss, -302, bool, BoolArrayType, fields, 1)
-
-      GET_PREREQ_DATA(m, DREAM3D, FieldData, FieldPhases, ss, -303, int32_t, Int32ArrayType, fields, 1)
-
-
-      CREATE_NON_PREREQ_DATA(m, DREAM3D, FieldData, Volumes, ss, float, FloatArrayType, 0, fields, 1)
-      CREATE_NON_PREREQ_DATA(m, DREAM3D, FieldData, FieldEulerAngles, ss, float, FloatArrayType, 0, fields, 3)
-      CREATE_NON_PREREQ_DATA(m, DREAM3D, FieldData, AvgQuats, ss, float, FloatArrayType, 0, fields, 4)
+      GET_PREREQ_DATA(m, DREAM3D, FieldData, SurfaceFields, -302, bool, BoolArrayType, fields, 1)
+
+      GET_PREREQ_DATA(m, DREAM3D, FieldData, FieldPhases, -303, int32_t, Int32ArrayType, fields, 1)
+
+
+      CREATE_NON_PREREQ_DATA(m, DREAM3D, FieldData, Volumes, float, FloatArrayType, 0, fields, 1)
+      CREATE_NON_PREREQ_DATA(m, DREAM3D, FieldData, FieldEulerAngles, float, FloatArrayType, 0, fields, 3)
+      CREATE_NON_PREREQ_DATA(m, DREAM3D, FieldData, AvgQuats, float, FloatArrayType, 0, fields, 4)
 
 
 
       // Now we are going to get a "Pointer" to the NeighborList object out of the DataContainer
       if (NULL == m->getFieldData(m_NeighborListArrayName).get())
   {
-    ss.str("");
-    ss << "'NeighborLists' are not available and are required for this filter to run. A filter that generates NeighborLists needs to be placed before this filter in the pipeline." ;
+
+    ss = QObject::tr("'NeighborLists' are not available and are required for this filter to run. A filter that generates NeighborLists needs to be placed before this filter in the pipeline.");
     setErrorCondition(-305);
-    addErrorMessage(getHumanLabel(), ss.str(), getErrorCondition());
+    addErrorMessage(getHumanLabel(), ss, getErrorCondition());
   }
   else
   {
@@ -186,10 +181,10 @@
 
   if(NULL == m->getFieldData(m_SharedSurfaceAreaListArrayName).get())
   {
-    ss.str("");
-    ss << "'SharedSurfaceAreaLists' are not available and are required for this filter to run. A filter that generates 'Shared SurfaceArea Lists' needs to be placed before this filter in the pipeline." ;
+
+    ss = QObject::tr("'SharedSurfaceAreaLists' are not available and are required for this filter to run. A filter that generates 'Shared SurfaceArea Lists' needs to be placed before this filter in the pipeline.");
     setErrorCondition(-306);
-    addErrorMessage(getHumanLabel(), ss.str(), getErrorCondition());
+    addErrorMessage(getHumanLabel(), ss, getErrorCondition());
   }
   else
   {
@@ -198,10 +193,10 @@
 
   if(NULL == m->getEnsembleData(m_StatsDataArrayName).get())
   {
-    ss.str("");
-    ss << "'Ensemble Statistics' are not available and are required for this filter to run. A filter that generates 'Shared SurfaceArea Lists' needs to be placed before this filter in the pipeline." ;
+
+    ss = QObject::tr("'Ensemble Statistics' are not available and are required for this filter to run. A filter that generates 'Shared SurfaceArea Lists' needs to be placed before this filter in the pipeline.");
     setErrorCondition(-310);
-    addErrorMessage(getHumanLabel(), ss.str(), getErrorCondition());
+    addErrorMessage(getHumanLabel(), ss, getErrorCondition());
   }
   else
   {
@@ -210,9 +205,9 @@
   // Ensemble Data
   typedef DataArray<unsigned int> XTalStructArrayType;
   typedef DataArray<unsigned int> PhaseTypeArrayType;
-  GET_PREREQ_DATA(m, DREAM3D, EnsembleData, CrystalStructures, ss, -307, unsigned int, XTalStructArrayType, ensembles, 1)
-      GET_PREREQ_DATA(m, DREAM3D, EnsembleData, PhaseTypes, ss, -307, unsigned int, PhaseTypeArrayType, ensembles, 1)
-      GET_PREREQ_DATA(m, DREAM3D, EnsembleData, NumFields, ss, -308, int32_t, Int32ArrayType, ensembles, 1)
+  GET_PREREQ_DATA(m, DREAM3D, EnsembleData, CrystalStructures, -307, unsigned int, XTalStructArrayType, ensembles, 1)
+      GET_PREREQ_DATA(m, DREAM3D, EnsembleData, PhaseTypes, -307, unsigned int, PhaseTypeArrayType, ensembles, 1)
+      GET_PREREQ_DATA(m, DREAM3D, EnsembleData, NumFields, -308, int32_t, Int32ArrayType, ensembles, 1)
 }
 
 // -----------------------------------------------------------------------------
@@ -249,40 +244,40 @@
 
 
   QString ss;
-  ss << "Determining Volumes";
-  notifyStatusMessage(ss.str());
+  ss = QObject::tr("Determining Volumes");
+  notifyStatusMessage(ss);
   determine_volumes();
-  ss.str("");
-
-  ss << "Determining Boundary Areas";
-  notifyStatusMessage(ss.str());
+
+
+  ss = QObject::tr("Determining Boundary Areas");
+  notifyStatusMessage(ss);
   determine_boundary_areas();
-  ss.str("");
+
 
   size_t size = m->getNumEnsembleTuples();
   for (size_t i = 1; i < size; ++i)
   {
     if(m_PhaseTypes[i] == DREAM3D::PhaseType::PrimaryPhase ||  m_PhaseTypes[i] == DREAM3D::PhaseType::PrecipitatePhase)
     {
-      ss << "Initializing Arrays of Phase " << i;
+      ss = QObject::tr("Initializing Arrays of Phase ").arg(i);
       notifyStatusMessage("Initializing Arrays");
       initializeArrays(i);
-      ss.str("");
-
-      ss << "Assigning Eulers to Phase " << i;
-      notifyStatusMessage(ss.str());
+
+
+      ss = QObject::tr("Assigning Eulers to Phase ").arg(i);
+      notifyStatusMessage(ss);
       assign_eulers(i);
-      ss.str("");
-
-      ss << "Measuring Misorientations of Phase " << i;
-      notifyStatusMessage(ss.str());
+
+
+      ss = QObject::tr("Measuring Misorientations of Phase ").arg(i);
+      notifyStatusMessage(ss);
       measure_misorientations(i);
-      ss.str("");
-
-      ss << "Matching Crystallography of Phase " << i;
-      notifyStatusMessage(ss.str());
+
+
+      ss = QObject::tr("Matching Crystallography of Phase ").arg(i);
+      notifyStatusMessage(ss);
       matchCrystallography(i);
-      ss.str("");
+
     }
   }
 
@@ -317,8 +312,8 @@
   {
     setErrorCondition(-55000);
     QString ss;
-    ss << "Improper PhaseType for MatchCrystallography";
-    addErrorMessage(getHumanLabel(), ss.str(), getErrorCondition());
+    ss = QObject::tr("Improper PhaseType for MatchCrystallography");
+    addErrorMessage(getHumanLabel(), ss, getErrorCondition());
     return;
   }
 
@@ -559,9 +554,8 @@
   if( Ebsd::CrystalStructure::Hexagonal_High == m_CrystalStructures[ensem]) { numbins = 36 * 36 * 12; }
   while (badtrycount < (m_MaxIterations/10) && iterations < m_MaxIterations)
   {
-    QString ss;
-    ss << "Matching Crystallography - Swapping/Switching Orientations - " << ((float)iterations/float(1000*totalFields))*100 << "% Complete";
-    //      notifyStatusMessage(ss.str());
+    QString ss = QObject::tr("Matching Crystallography - Swapping/Switching Orientations - %1% Complete").arg(((float)iterations/float(1000*totalFields))*100);
+    //      notifyStatusMessage(ss);
     currentodferror = 0;
     currentmdferror = 0;
     for (int i = 0; i < numbins; i++)
