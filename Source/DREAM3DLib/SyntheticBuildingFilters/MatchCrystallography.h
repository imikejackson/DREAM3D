/* ============================================================================
 * Copyright (c) 2011 Michael A. Jackson (BlueQuartz Software)
 * Copyright (c) 2011 Dr. Michael A. Groeber (US Air Force Research Laboratories)
 * All rights reserved.
 *
 * Redistribution and use in source and binary forms, with or without modification,
 * are permitted provided that the following conditions are met:
 *
 * Redistributions of source code must retain the above copyright notice, this
 * list of conditions and the following disclaimer.
 *
 * Redistributions in binary form must reproduce the above copyright notice, this
 * list of conditions and the following disclaimer in the documentation and/or
 * other materials provided with the distribution.
 *
 * Neither the name of Michael A. Groeber, Michael A. Jackson, the US Air Force,
 * BlueQuartz Software nor the names of its contributors may be used to endorse
 * or promote products derived from this software without specific prior written
 * permission.
 *
 * THIS SOFTWARE IS PROVIDED BY THE COPYRIGHT HOLDERS AND CONTRIBUTORS "AS IS"
 * AND ANY EXPRESS OR IMPLIED WARRANTIES, INCLUDING, BUT NOT LIMITED TO, THE
 * IMPLIED WARRANTIES OF MERCHANTABILITY AND FITNESS FOR A PARTICULAR PURPOSE ARE
 * DISCLAIMED. IN NO EVENT SHALL THE COPYRIGHT HOLDER OR CONTRIBUTORS BE LIABLE
 * FOR ANY DIRECT, INDIRECT, INCIDENTAL, SPECIAL, EXEMPLARY, OR CONSEQUENTIAL
 * DAMAGES (INCLUDING, BUT NOT LIMITED TO, PROCUREMENT OF SUBSTITUTE GOODS OR
 * SERVICES; LOSS OF USE, DATA, OR PROFITS; OR BUSINESS INTERRUPTION) HOWEVER
 * CAUSED AND ON ANY THEORY OF LIABILITY, WHETHER IN CONTRACT, STRICT LIABILITY,
 * OR TORT (INCLUDING NEGLIGENCE OR OTHERWISE) ARISING IN ANY WAY OUT OF THE
 * USE OF THIS SOFTWARE, EVEN IF ADVISED OF THE POSSIBILITY OF SUCH DAMAGE.
 *
 *  This code was written under United States Air Force Contract number
 *                           FA8650-07-D-5800
 *
 * ~~~~~~~~~~~~~~~~~~~~~~~~~~~~~~~~~~~~~~~~~~~~~~~~~~~~~~~~~~~~~~~~~~~~~~~~~~ */

#ifndef MATCHCRYSTALLOGRAPHY_H_
#define MATCHCRYSTALLOGRAPHY_H_

#include <string>
#include <numeric>
#include <limits>

#include <boost/shared_array.hpp>

#include "EbsdLib/EbsdConstants.h"

#include "DREAM3DLib/DREAM3DLib.h"
#include "DREAM3DLib/Common/DREAM3DSetGetMacros.h"
#include "DREAM3DLib/DataArrays/IDataArray.h"
#include "DREAM3DLib/DataArrays/StatsDataArray.h"
#include "DREAM3DLib/StatsData/StatsData.h"

#include "DREAM3DLib/Common/AbstractFilter.h"
<<<<<<< HEAD
#include "DREAM3DLib/DataContainers/VoxelDataContainer.h"
#include "DREAM3DLib/OrientationOps/OrientationOps.h"
#include "DREAM3DLib/DataArrays/NeighborList.hpp"
=======
#include "DREAM3DLib/Common/VoxelDataContainer.h"
#include "DREAM3DLib/OrientationOps/OrientationOps.h"
#include "DREAM3DLib/Common/NeighborList.hpp"
>>>>>>> 4355193f

/**
 * @class MatchCrystallography MatchCrystallography.h DREAM3DLib/SyntheticBuilderFilters/MatchCrystallography.h
 * @brief
 * @author
 * @date Nov 19, 2011
 * @version 1.0
 */
class DREAM3DLib_EXPORT MatchCrystallography : public AbstractFilter
{
  public:
    DREAM3D_SHARED_POINTERS(MatchCrystallography)
    DREAM3D_STATIC_NEW_MACRO(MatchCrystallography)
    DREAM3D_TYPE_MACRO_SUPER(MatchCrystallography, AbstractFilter)


    virtual ~MatchCrystallography();

    //------ Required Cell Data
    DREAM3D_INSTANCE_STRING_PROPERTY(GrainIdsArrayName)
    //------ Created Cell Data
    DREAM3D_INSTANCE_STRING_PROPERTY(CellEulerAnglesArrayName)
    //------ Required Field Data
    DREAM3D_INSTANCE_STRING_PROPERTY(FieldPhasesArrayName)
    DREAM3D_INSTANCE_STRING_PROPERTY(SurfaceFieldsArrayName)
    //------ Created Field Data
    DREAM3D_INSTANCE_STRING_PROPERTY(AvgQuatsArrayName)
    DREAM3D_INSTANCE_STRING_PROPERTY(FieldEulerAnglesArrayName)
    DREAM3D_INSTANCE_STRING_PROPERTY(VolumesArrayName)
    //------ Required Ensemble Data
    DREAM3D_INSTANCE_STRING_PROPERTY(CrystalStructuresArrayName)
    DREAM3D_INSTANCE_STRING_PROPERTY(PhaseTypesArrayName)
    DREAM3D_INSTANCE_STRING_PROPERTY(NumFieldsArrayName)
    DREAM3D_INSTANCE_STRING_PROPERTY(NeighborListArrayName)
    DREAM3D_INSTANCE_STRING_PROPERTY(SharedSurfaceAreaListArrayName)
    DREAM3D_INSTANCE_STRING_PROPERTY(StatsDataArrayName)

    typedef boost::shared_array<float> SharedFloatArray;
    typedef boost::shared_array<int> SharedIntArray;

    DREAM3D_INSTANCE_PROPERTY(int, MaxIterations)

    virtual const std::string getGroupName() {return DREAM3D::FilterGroups::SyntheticBuildingFilters;}
    virtual const std::string getSubGroupName() { return DREAM3D::FilterSubGroups::CrystallographyFilters; }
    virtual const std::string getHumanLabel() {return "Match Crystallography";}

    virtual void setupFilterParameters();
    /**
    * @brief This method will write the options to a file
    * @param writer The writer that is used to write the options to a file
    */
<<<<<<< HEAD
    virtual void writeFilterParameters(AbstractFilterParametersWriter* writer);
=======
    virtual int writeFilterParameters(AbstractFilterParametersWriter* writer, int index);
>>>>>>> 4355193f

    /**
    * @brief This method will read the options from a file
    * @param reader The reader that is used to read the options from a file
    */
    virtual void readFilterParameters(AbstractFilterParametersReader* reader, int index);


    /**
     * @brief Reimplemented from @see AbstractFilter class
     */
    virtual void execute();
    virtual void preflight();

  protected:
    MatchCrystallography();

    void initializeArrays(int ensem);

    void determine_volumes();
    void determine_boundary_areas();
    void assign_eulers(int ensem);
<<<<<<< HEAD
    int pick_euler(float random, int numbins);
    void MC_LoopBody1(int grain, int ensem, int j, float neighsurfarea, unsigned int sym, QuatF &q1, QuatF &q2);
=======
    void MC_LoopBody1(int grain, int phase, int j, float neighsurfarea, unsigned int sym, QuatF &q1, QuatF &q2);
>>>>>>> 4355193f
    void MC_LoopBody2(int grain, int phase, int j, float neighsurfarea, unsigned int sym, QuatF &q1, QuatF &q2);
    void matchCrystallography(int ensem);
    void measure_misorientations(int ensem);

  private:

    // Cell Data
    int32_t* m_GrainIds;
    float*   m_CellEulerAngles;

    // Field Data
    bool* m_SurfaceFields;
    int32_t* m_FieldPhases;
    float* m_Volumes;
    float* m_FieldEulerAngles;
    float* m_AvgQuats;
    NeighborList<int>* m_NeighborList;
    NeighborList<float>* m_SharedSurfaceAreaList;

    //Ensemble Data
    unsigned int* m_CrystalStructures;
    unsigned int* m_PhaseTypes;
    int32_t* m_NumFields;
    StatsDataArray* m_StatsDataArray;

    // All other private instance variables
    float mdfchange;
    float odfchange;

    std::vector<float> unbiasedvol;
    std::vector<float> totalSurfaceArea;


    FloatArrayType::Pointer actualodf;
    FloatArrayType::Pointer simodf;
    FloatArrayType::Pointer actualmdf;
    FloatArrayType::Pointer simmdf;


    std::vector<std::vector<float> > misorientationlists;

<<<<<<< HEAD
    OrientationMath::Pointer m_CubicOps;
    OrientationMath::Pointer m_HexOps;
    OrientationMath::Pointer m_OrthoOps;
=======
    OrientationOps::Pointer m_CubicOps;
    OrientationOps::Pointer m_HexOps;
    OrientationOps::Pointer m_OrthoOps;
>>>>>>> 4355193f
    std::vector<OrientationOps::Pointer> m_OrientationOps;

    void dataCheck(bool preflight, size_t voxels, size_t fields, size_t ensembles);

    MatchCrystallography(const MatchCrystallography&); // Copy Constructor Not Implemented
    void operator=(const MatchCrystallography&); // Operator '=' Not Implemented
};

#endif /* MATCHCRYSTALLOGRAPHY_H_ */<|MERGE_RESOLUTION|>--- conflicted
+++ resolved
@@ -52,15 +52,9 @@
 #include "DREAM3DLib/StatsData/StatsData.h"
 
 #include "DREAM3DLib/Common/AbstractFilter.h"
-<<<<<<< HEAD
 #include "DREAM3DLib/DataContainers/VoxelDataContainer.h"
 #include "DREAM3DLib/OrientationOps/OrientationOps.h"
 #include "DREAM3DLib/DataArrays/NeighborList.hpp"
-=======
-#include "DREAM3DLib/Common/VoxelDataContainer.h"
-#include "DREAM3DLib/OrientationOps/OrientationOps.h"
-#include "DREAM3DLib/Common/NeighborList.hpp"
->>>>>>> 4355193f
 
 /**
  * @class MatchCrystallography MatchCrystallography.h DREAM3DLib/SyntheticBuilderFilters/MatchCrystallography.h
@@ -112,11 +106,7 @@
     * @brief This method will write the options to a file
     * @param writer The writer that is used to write the options to a file
     */
-<<<<<<< HEAD
-    virtual void writeFilterParameters(AbstractFilterParametersWriter* writer);
-=======
     virtual int writeFilterParameters(AbstractFilterParametersWriter* writer, int index);
->>>>>>> 4355193f
 
     /**
     * @brief This method will read the options from a file
@@ -139,12 +129,8 @@
     void determine_volumes();
     void determine_boundary_areas();
     void assign_eulers(int ensem);
-<<<<<<< HEAD
     int pick_euler(float random, int numbins);
     void MC_LoopBody1(int grain, int ensem, int j, float neighsurfarea, unsigned int sym, QuatF &q1, QuatF &q2);
-=======
-    void MC_LoopBody1(int grain, int phase, int j, float neighsurfarea, unsigned int sym, QuatF &q1, QuatF &q2);
->>>>>>> 4355193f
     void MC_LoopBody2(int grain, int phase, int j, float neighsurfarea, unsigned int sym, QuatF &q1, QuatF &q2);
     void matchCrystallography(int ensem);
     void measure_misorientations(int ensem);
@@ -186,15 +172,9 @@
 
     std::vector<std::vector<float> > misorientationlists;
 
-<<<<<<< HEAD
     OrientationMath::Pointer m_CubicOps;
     OrientationMath::Pointer m_HexOps;
     OrientationMath::Pointer m_OrthoOps;
-=======
-    OrientationOps::Pointer m_CubicOps;
-    OrientationOps::Pointer m_HexOps;
-    OrientationOps::Pointer m_OrthoOps;
->>>>>>> 4355193f
     std::vector<OrientationOps::Pointer> m_OrientationOps;
 
     void dataCheck(bool preflight, size_t voxels, size_t fields, size_t ensembles);
