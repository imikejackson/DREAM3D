--- conflicted
+++ resolved
@@ -166,36 +166,6 @@
 // -----------------------------------------------------------------------------
 void InitializeSyntheticVolume::preflight()
 {
-<<<<<<< HEAD
-  QTextStream ss;
-  UInt32ArrayType::Pointer shapeTypes = UInt32ArrayType::CreateArray(1, DREAM3D::EnsembleData::ShapeTypes);
-  getVolumeDataContainer()->addEnsembleData(DREAM3D::EnsembleData::ShapeTypes, shapeTypes);
-
-  dataCheck(true, 1, 1, 1);
-
-  hid_t fileId = QH5Utilities::openFile(m_InputFile, true); // Open the file Read Only
-  if(fileId < 0)
-  {
-
-    QString ss = QObject::tr(": Error opening input file '%1'").arg(m_InputFile);
-    setErrorCondition(-150);
-    addErrorMessage(getHumanLabel(), ss, getErrorCondition());
-    return;
-  }
-  // This will make sure if we return early from this method that the HDF5 File is properly closed.
-  HDF5ScopedFileSentinel scopedFileSentinel(&fileId, true);
-
-  VolumeDataContainerReader::Pointer read_data = VolumeDataContainerReader::New();
-  read_data->setHdfFileId(fileId);
-  read_data->setReadCellData(false);
-  read_data->setReadFieldData(false);
-  read_data->setReadEnsembleData(true);
-  read_data->setVolumeDataContainer(getVolumeDataContainer());
-  read_data->preflight();
-  if (read_data->getErrorCondition() < 0)
-=======
-  std::stringstream ss;
-
   VolumeDataContainer* m = getVolumeDataContainer();
 
   dataCheck(true, 1, 1, 1);
@@ -217,9 +187,10 @@
   reader->preflight();
   int err = reader->getErrorCondition();
   if(err < 0)
->>>>>>> a8f0fd66
-  {
-    setErrorCondition(err);
+  {
+    QString ss = QObject::tr(": Error reading DREAM3D file '%1'").arg(m_InputFile);
+    setErrorCondition(-150);
+    addErrorMessage(getHumanLabel(), ss, getErrorCondition());
   }
 
   UInt32ArrayType::Pointer shapeTypes = UInt32ArrayType::CreateArray(1, DREAM3D::EnsembleData::ShapeTypes);
@@ -231,7 +202,6 @@
 // -----------------------------------------------------------------------------
 void InitializeSyntheticVolume::execute()
 {
-  QTextStream ss;
   setErrorCondition(0);
   VolumeDataContainer* m = getVolumeDataContainer();
   if(NULL == m)
@@ -241,28 +211,7 @@
     return;
   }
 
-<<<<<<< HEAD
-  hid_t fileId = QH5Utilities::openFile(m_InputFile, true); // Open the file Read Only
-  if(fileId < 0)
-  {
-
-    QString ss = QObject::tr(": Error opening input file '%1'").arg(m_InputFile);
-    setErrorCondition(-150);
-    addErrorMessage(getHumanLabel(), ss, getErrorCondition());
-    return;
-  }
-  // This will make sure if we return early from this method that the HDF5 File is properly closed.
-  HDF5ScopedFileSentinel scopedFileSentinel(&fileId, true);
-
-  VolumeDataContainerReader::Pointer read_data = VolumeDataContainerReader::New();
-  read_data->setHdfFileId(fileId);
-  read_data->setReadCellData(false);
-  read_data->setReadFieldData(false);
-  read_data->setReadEnsembleData(true);
-  read_data->setReadAllArrays(true);
-  read_data->setVolumeDataContainer(getVolumeDataContainer());
-  read_data->execute();
-=======
+
   std::set<std::string> selectedArrays;
   selectedArrays.insert(DREAM3D::EnsembleData::Statistics);
   selectedArrays.insert(DREAM3D::EnsembleData::PhaseTypes);
@@ -278,7 +227,14 @@
   reader->setSelectedVolumeEnsembleArrays(selectedArrays);
   reader->setReadAllArrays(false);
   reader->execute();
->>>>>>> a8f0fd66
+  int err = reader->getErrorCondition();
+  if(err < 0)
+  {
+    QString ss = QObject::tr(": Error reading DREAM3D file '%1'").arg(getInputFile());
+    setErrorCondition(-150);
+    addErrorMessage(getHumanLabel(), ss, getErrorCondition());
+    return;
+  }
 
   m->setDimensions(m_XVoxels, m_YVoxels, m_ZVoxels);
   m->setResolution(m_XRes, m_YRes, m_ZRes);
