--- conflicted
+++ resolved
@@ -36,13 +36,9 @@
 
 #include "InsertPrecipitatePhases.h"
 
-#include <QtCore/QMap>
-#include <QtCore/QFileInfo>
-#include <QtCore/QDir>
-
+#include <map>
 
 #include "DREAM3DLib/Common/Constants.h"
-#include "DREAM3DLib/Math/OrientationMath.h"
 #include "DREAM3DLib/Math/MatrixMath.h"
 #include "DREAM3DLib/Common/DREAM3DMath.h"
 #include "DREAM3DLib/Common/DREAM3DRandom.h"
@@ -152,8 +148,8 @@
     option->setHumanLabel("Goal Attribute CSV File");
     option->setPropertyName("CsvOutputFile");
     option->setWidgetType(FilterParameter::OutputFileWidget);
-    option->setFileExtension("*.csv");
-    option->setFileType("Comma Separated Data");
+  option->setFileExtension("*.csv");
+  option->setFileType("Comma Separated Data");
     option->setValueType("string");
     parameters.push_back(option);
   }
@@ -164,11 +160,11 @@
 {
   reader->openFilterGroup(this, index);
   /* Code to read the values goes between these statements */
-  /* FILTER_WIDGETCODEGEN_AUTO_GENERATED_CODE BEGIN*/
+/* FILTER_WIDGETCODEGEN_AUTO_GENERATED_CODE BEGIN*/
   setPeriodicBoundaries( reader->readValue("PeriodicBoundaries", false) );
   setWriteGoalAttributes( reader->readValue("WriteGoalAttributes", false) );
   setCsvOutputFile( reader->readValue( "CsvOutputFile", getCsvOutputFile() ) );
-  /* FILTER_WIDGETCODEGEN_AUTO_GENERATED_CODE END*/
+/* FILTER_WIDGETCODEGEN_AUTO_GENERATED_CODE END*/
   reader->closeFilterGroup();
 }
 
@@ -189,41 +185,40 @@
 void InsertPrecipitatePhases::dataCheck(bool preflight, size_t voxels, size_t fields, size_t ensembles)
 {
   setErrorCondition(0);
-  QString ss;
+  
   VolumeDataContainer* m = getVolumeDataContainer();
   // Cell Data
   GET_PREREQ_DATA(m, DREAM3D, CellData, GrainIds, -300, int32_t, Int32ArrayType, voxels, 1)
 
-      GET_PREREQ_DATA(m, DREAM3D, CellData, SurfaceVoxels, -301, int8_t, Int8ArrayType, voxels, 1)
-
-
-      GET_PREREQ_DATA(m, DREAM3D, CellData, CellPhases, -302, int32_t, Int32ArrayType, voxels, 1)
-
-      // Field Data
-      CREATE_NON_PREREQ_DATA(m, DREAM3D, CellFieldData, FieldPhases, int32_t, Int32ArrayType, 0, fields, 1)
-      CREATE_NON_PREREQ_DATA(m, DREAM3D, CellFieldData, EquivalentDiameters, float, FloatArrayType, 0, fields, 1)
-      CREATE_NON_PREREQ_DATA(m, DREAM3D, CellFieldData, Omega3s, float, FloatArrayType, 0, fields, 1)
-      CREATE_NON_PREREQ_DATA(m, DREAM3D, CellFieldData, AxisEulerAngles, float, FloatArrayType, 0, fields, 3)
-      CREATE_NON_PREREQ_DATA(m, DREAM3D, CellFieldData, AxisLengths, float, FloatArrayType, 0, fields, 3)
-      CREATE_NON_PREREQ_DATA(m, DREAM3D, CellFieldData, Volumes, float, FloatArrayType, 0, fields, 1)
-      CREATE_NON_PREREQ_DATA(m, DREAM3D, CellFieldData, Centroids, float, FloatArrayType, 0, fields, 3)
-      CREATE_NON_PREREQ_DATA(m, DREAM3D, CellFieldData, Active, bool, BoolArrayType, false, fields, 1)
-      CREATE_NON_PREREQ_DATA(m, DREAM3D, CellFieldData, NumCells, int32_t, Int32ArrayType, 0, fields, 1)
-      CREATE_NON_PREREQ_DATA(m, DREAM3D, CellFieldData, Neighborhoods, int32_t, Int32ArrayType, 0, fields, 1)
-
-      //Ensemble Data
-      typedef DataArray<unsigned int> PhaseTypeArrayType;
+  GET_PREREQ_DATA(m, DREAM3D, CellData, SurfaceVoxels, -301, int8_t, Int8ArrayType, voxels, 1)
+
+
+  GET_PREREQ_DATA(m, DREAM3D, CellData, CellPhases, -302, int32_t, Int32ArrayType, voxels, 1)
+
+  // Field Data
+  CREATE_NON_PREREQ_DATA(m, DREAM3D, CellFieldData, FieldPhases, int32_t, Int32ArrayType, 0, fields, 1)
+  CREATE_NON_PREREQ_DATA(m, DREAM3D, CellFieldData, EquivalentDiameters, float, FloatArrayType, 0, fields, 1)
+  CREATE_NON_PREREQ_DATA(m, DREAM3D, CellFieldData, Omega3s, float, FloatArrayType, 0, fields, 1)
+  CREATE_NON_PREREQ_DATA(m, DREAM3D, CellFieldData, AxisEulerAngles, float, FloatArrayType, 0, fields, 3)
+  CREATE_NON_PREREQ_DATA(m, DREAM3D, CellFieldData, AxisLengths, float, FloatArrayType, 0, fields, 3)
+  CREATE_NON_PREREQ_DATA(m, DREAM3D, CellFieldData, Volumes, float, FloatArrayType, 0, fields, 1)
+  CREATE_NON_PREREQ_DATA(m, DREAM3D, CellFieldData, Centroids, float, FloatArrayType, 0, fields, 3)
+  CREATE_NON_PREREQ_DATA(m, DREAM3D, CellFieldData, Active, bool, BoolArrayType, false, fields, 1)
+  CREATE_NON_PREREQ_DATA(m, DREAM3D, CellFieldData, NumCells, int32_t, Int32ArrayType, 0, fields, 1)
+  CREATE_NON_PREREQ_DATA(m, DREAM3D, CellFieldData, Neighborhoods, int32_t, Int32ArrayType, 0, fields, 1)
+
+  //Ensemble Data
+  typedef DataArray<unsigned int> PhaseTypeArrayType;
   typedef DataArray<unsigned int> ShapeTypeArrayType;
   GET_PREREQ_DATA(m, DREAM3D, CellEnsembleData, PhaseTypes, -301, unsigned int, PhaseTypeArrayType, ensembles, 1)
-      GET_PREREQ_DATA(m, DREAM3D, CellEnsembleData, ShapeTypes, -304, unsigned int, ShapeTypeArrayType, ensembles, 1)
-      CREATE_NON_PREREQ_DATA(m, DREAM3D, CellEnsembleData, NumFields, int32_t, Int32ArrayType, 0, ensembles, 1)
-      m_StatsDataArray = StatsDataArray::SafeObjectDownCast<IDataArray*, StatsDataArray*>(m->getCellEnsembleData(DREAM3D::EnsembleData::Statistics).get());
-
+  GET_PREREQ_DATA(m, DREAM3D, CellEnsembleData, ShapeTypes, -304, unsigned int, ShapeTypeArrayType, ensembles, 1)
+  CREATE_NON_PREREQ_DATA(m, DREAM3D, CellEnsembleData, NumFields, int32_t, Int32ArrayType, 0, ensembles, 1)
+  m_StatsDataArray = StatsDataArray::SafeObjectDownCast<IDataArray*, StatsDataArray*>(m->getCellEnsembleData(DREAM3D::EnsembleData::Statistics).get());
   if(m_StatsDataArray == NULL)
   {
-    QString ss = QObject::tr("Stats Array Not Initialized At Beginning Correctly");
+    ss << "Stats Array Not Initialized At Beginning Correctly" << "\n";
     setErrorCondition(-308);
-    addErrorMessage(getHumanLabel(), ss, -308);
+    addErrorMessage(getHumanLabel(), ss.str(), -308);
   }
 }
 
@@ -236,8 +231,9 @@
 
   if (m_WriteGoalAttributes == true && getCsvOutputFile().isEmpty() == true)
   {
-    QString ss = QObject::tr("%1 needs the Csv Output File Set and it was not.").arg(ClassName());
-    addErrorMessage(getHumanLabel(), ss, -1);
+    
+    ss << ClassName() << " needs the Csv Output File Set and it was not.";
+    addErrorMessage(getHumanLabel(), ss.str(), -1);
     setErrorCondition(-387);
   }
 }
@@ -276,16 +272,11 @@
   totalvol = sizex * sizey * sizez;
 
   notifyStatusMessage("Packing Precipitates - Generating and Placing Precipitates");
-  // this initializes the arrays to hold the details of the locations of all of the grains during packing
+// this initializes the arrays to hold the details of the locations of all of the grains during packing
   Int32ArrayType::Pointer grainOwnersPtr = initialize_packinggrid();
   // Get a pointer to the Grain Owners that was just initialized in the initialize_packinggrid() method
-<<<<<<< HEAD
-  //  int32_t* grainOwners = grainOwnersPtr->GetPointer(0);
-  //  size_t grainOwnersIdx = 0;
-=======
 //  int32_t* grainOwners = grainOwnersPtr->getPointer(0);
 //  size_t grainOwnersIdx = 0;
->>>>>>> e82d22db
 
 
   place_precipitates(grainOwnersPtr);
@@ -353,7 +344,7 @@
   notifyStatusMessage("Placing Precipitates");
   DREAM3D_RANDOMNG_NEW()
 
-      VolumeDataContainer* m = getVolumeDataContainer();
+  VolumeDataContainer* m = getVolumeDataContainer();
 
   StatsDataArray& statsDataArray = *m_StatsDataArray;
 
@@ -463,8 +454,9 @@
       change = (currentsizedisterror) - (oldsizedisterror);
       if(change > 0 || currentsizedisterror > (1.0 - (float(iter) * 0.001)) || curphasevol[j] < (0.75 * factor * curphasetotalvol))
       {
-        QString ss = QObject::tr("Packing Precipitates - Generating Grain #%1").arg(currentnumgrains);
-        notifyStatusMessage(ss);
+        
+        ss << "Packing Precipitates - Generating Grain #" << currentnumgrains;
+        notifyStatusMessage(ss.str());
 
         m->resizeCellFieldDataArrays(currentnumgrains + 1);
         dataCheck(false, totalPoints, currentnumgrains + 1, m->getNumCellEnsembleTuples());
@@ -537,8 +529,9 @@
   fillingerror = 1;
   for (size_t i = firstPrecipitateField; i < numgrains; i++)
   {
-    QString ss = QObject::tr("Packing Grains - Placing Grain #%1").arg(i);
-    notifyStatusMessage(ss);
+    
+    ss << "Packing Grains - Placing Grain #" << i;
+    notifyStatusMessage(ss.str());
 
     PrecipitateStatsData* pp = PrecipitateStatsData::SafePointerDownCast(statsDataArray[m_FieldPhases[i]].get());
     precipboundaryfraction = pp->getPrecipBoundaryFraction();
@@ -617,9 +610,9 @@
   int totalAdjustments = static_cast<int>(10 * ((numgrains-firstPrecipitateField) - 1));
   for (int iteration = 0; iteration < totalAdjustments; ++iteration)
   {
-    QString ss;
-    ss = QObject::tr("Packing Grains - Swapping/Moving/Adding/Removing Grains Iteration %1/%2").arg(iteration).arg(totalAdjustments);
-    if(iteration % 100 == 0) notifyStatusMessage(ss);
+    
+    ss << "Packing Grains - Swapping/Moving/Adding/Removing Grains Iteration " << iteration << "/" << totalAdjustments;
+    if(iteration % 100 == 0) notifyStatusMessage(ss.str());
 
     //    change1 = 0;
     //    change2 = 0;
@@ -736,7 +729,7 @@
 {
   DREAM3D_RANDOMNG_NEW_SEEDED(Seed)
 
-      StatsDataArray& statsDataArray = *m_StatsDataArray;
+  StatsDataArray& statsDataArray = *m_StatsDataArray;
 
   float r1 = 1;
   float a2 = 0, a3 = 0;
@@ -912,6 +905,7 @@
   size_t diabin = 0;
   size_t nnumbin = 0;
   int index = 0;
+  QVector<int> count;
   int counter = 0;
   int phase;
   typedef QVector<QVector<float> > VectOfVectFloat_t;
@@ -923,7 +917,7 @@
     size_t curSImNeighborDist_Size = curSimNeighborDist.size();
     float oneOverNeighborDistStep = 1.0f/neighbordiststep[iter];
 
-    QVector<int> count(curSImNeighborDist_Size, 0);
+    count.resize(curSImNeighborDist_Size, 0);
     for (size_t i = 0; i < curSImNeighborDist_Size; i++)
     {
       curSimNeighborDist[i].resize(40);
@@ -1011,7 +1005,7 @@
   neighborerror = bhattdist;
   return neighborerror;
 }
-void InsertPrecipitatePhases::compare_1Ddistributions(std::vector<float> array1,QVector<float> array2, float &bhattdist)
+void InsertPrecipitatePhases::compare_1Ddistributions(QVector<float> array1, QVector<float> array2, float &bhattdist)
 {
   bhattdist = 0;
   for (size_t i = 0; i < array1.size(); i++)
@@ -1233,7 +1227,7 @@
   // init any values for each of the Shape Ops
   for (QMap<unsigned int, ShapeOps*>::iterator ops = m_ShapeOps.begin(); ops != m_ShapeOps.end(); ++ops)
   {
-    ops.value()->init();
+    (*ops).second->init();
   }
   // Create our Argument Map
   QMap<ShapeOps::ArgName, float> shapeArgMap;
@@ -1364,7 +1358,7 @@
     // init any values for each of the Shape Ops
     for (QMap<unsigned int, ShapeOps*>::iterator ops = m_ShapeOps.begin(); ops != m_ShapeOps.end(); ++ops )
     {
-      ops.value()->init();
+      (*ops).second->init();
     }
     // Create our Argument Map
     QMap<ShapeOps::ArgName, float> shapeArgMap;
@@ -1435,32 +1429,32 @@
           if (iter2 > dims[1] - 1) coords[1] = coords[1] + sizey;
           if (iter3 < 0) coords[2] = coords[2] - sizez;
           if (iter3 > dims[2] - 1) coords[2] = coords[2] + sizez;
-          //          dist = ((coords[0] - xc) * (coords[0] - xc)) + ((coords[1] - yc) * (coords[1] - yc)) + ((coords[2] - zc) * (coords[2] - zc));
-          //          dist = sqrtf(dist);
-          //          if (dist < radcur1)
-          //          {
-          coords[0] = coords[0] - xc;
-          coords[1] = coords[1] - yc;
-          coords[2] = coords[2] - zc;
-          MatrixMath::Multiply3x3with3x1(ga, coords, coordsRotated);
-          float axis1comp = coordsRotated[0] / radcur1;
-          float axis2comp = coordsRotated[1] / radcur2;
-          float axis3comp = coordsRotated[2] / radcur3;
-          inside = m_ShapeOps[shapeclass]->inside(axis1comp, axis2comp, axis3comp);
-          if (inside >= 0)
-          {
-            int currentpoint = index;
-            if (m_GrainIds[currentpoint] > firstPrecipitateField)
+//          dist = ((coords[0] - xc) * (coords[0] - xc)) + ((coords[1] - yc) * (coords[1] - yc)) + ((coords[2] - zc) * (coords[2] - zc));
+//          dist = sqrtf(dist);
+//          if (dist < radcur1)
+//          {
+            coords[0] = coords[0] - xc;
+            coords[1] = coords[1] - yc;
+            coords[2] = coords[2] - zc;
+            MatrixMath::Multiply3x3with3x1(ga, coords, coordsRotated);
+            float axis1comp = coordsRotated[0] / radcur1;
+            float axis2comp = coordsRotated[1] / radcur2;
+            float axis3comp = coordsRotated[2] / radcur3;
+            inside = m_ShapeOps[shapeclass]->inside(axis1comp, axis2comp, axis3comp);
+            if (inside >= 0)
             {
-              oldname = m_GrainIds[currentpoint];
-              m_GrainIds[currentpoint] = -2;
+              int currentpoint = index;
+              if (m_GrainIds[currentpoint] > firstPrecipitateField)
+              {
+                oldname = m_GrainIds[currentpoint];
+                m_GrainIds[currentpoint] = -2;
+              }
+              if (m_GrainIds[currentpoint] < firstPrecipitateField && m_GrainIds[currentpoint] != -2)
+              {
+                m_GrainIds[currentpoint] = static_cast<int32_t>(i);
+              }
             }
-            if (m_GrainIds[currentpoint] < firstPrecipitateField && m_GrainIds[currentpoint] != -2)
-            {
-              m_GrainIds[currentpoint] = static_cast<int32_t>(i);
-            }
-          }
-          //          }
+//          }
         }
       }
     }
@@ -1542,7 +1536,7 @@
       // init any values for each of the Shape Ops
       for (QMap<unsigned int, ShapeOps*>::iterator ops = m_ShapeOps.begin(); ops != m_ShapeOps.end(); ++ops )
       {
-        ops.value()->init();
+        (*ops).second->init();
       }
       // Create our Argument Map
       QMap<ShapeOps::ArgName, float> shapeArgMap;
@@ -1687,7 +1681,7 @@
   neighpoints[3] = 1;
   neighpoints[4] = xp;
   neighpoints[5] = (xp * yp);
-  QVector<std::vector<int> > vlists;
+  QVector<QVector<int> > vlists;
   vlists.resize(m->getNumCellFieldTuples());
   QVector<int> currentvlist;
   QVector<bool> checked;
@@ -1876,36 +1870,25 @@
 
   // Make sure any directory path is also available as the user may have just typed
   // in a path without actually creating the full path
-  // Make sure any directory path is also available as the user may have just typed
-  // in a path without actually creating the full path
-  QFileInfo fi(m_CsvOutputFile);
-  QString parentPath = fi.path();
-  QDir dir;
-  if(!dir.mkpath(parentPath))
-  {
-    QString ss = QObject::tr("Error creating parent path '%1'").arg(parentPath);
-    notifyErrorMessage(ss, -1);
-    setErrorCondition(-1);
-    return;
-  }
-
-
-  QFile outFile(getCsvOutputFile());
-  if (!outFile.open(QIODevice::WriteOnly))
-  {
-    QString msg = QObject::tr("CSV Output file could not be opened: %1").arg(getCsvOutputFile());
-    setErrorCondition(-200);
-    notifyErrorMessage(msg, getErrorCondition());
-    return;
-  }
-
-  QTextStream dStream(&outFile);
-
+  QString parentPath = QFileInfo::parentPath(m_CsvOutputFile);
+  if(!MXADir::mkdir(parentPath, true))
+  {
+      
+      ss << "Error creating parent path '" << parentPath << "'";
+      notifyErrorMessage(ss.str(), -1);
+      setErrorCondition(-1);
+      return;
+  }
+
+  QString filename = getCsvOutputFile();
+
+  std::ofstream outFile;
+  outFile.open(filename.toLatin1().data(), std::ios_base::binary);
   char space = DREAM3D::GrainData::Delimiter;
   // Write the total number of grains
-  dStream << static_cast<qint32>(m->getNumCellFieldTuples() - firstPrecipitateField);
+  outFile << m->getNumCellFieldTuples()-firstPrecipitateField << "\n";
   // Get all the names of the arrays from the Data Container
-  QList<QString> headers = m->getFieldArrayNameList();
+  QList<QString> headers = m->getCellFieldArrayNameList();
 
   QVector<IDataArray::Pointer> data;
 
@@ -1913,40 +1896,42 @@
   NeighborList<int>::Pointer neighborlistPtr = NeighborList<int>::New();
 
   // Print the GrainIds Header before the rest of the headers
-  dStream << DREAM3D::GrainData::GrainID;
+  outFile << DREAM3D::GrainData::GrainID;
   // Loop throught the list and print the rest of the headers, ignoring those we don't want
   for(QList<QString>::iterator iter = headers.begin(); iter != headers.end(); ++iter)
   {
     // Only get the array if the name does NOT match those listed
     IDataArray::Pointer p = m->getCellFieldData(*iter);
-    if(p->getNameOfClass().compare(neighborlistPtr->getNameOfClass()) != 0)
-    {
+  if(p->getNameOfClass().compare(neighborlistPtr->getNameOfClass()) != 0)
+  {
       if (p->GetNumberOfComponents() == 1) {
-        dStream << space << (*iter);
+        outFile << space << (*iter);
       }
       else // There are more than a single component so we need to add multiple header values
       {
         for(int k = 0; k < p->GetNumberOfComponents(); ++k)
         {
-          dStream << space << (*iter) << "_" << k;
+          outFile << space << (*iter) << "_" << k;
         }
       }
       // Get the IDataArray from the DataContainer
       data.push_back(p);
     }
   }
-  dStream << "\n";
+  outFile << "\n";
 
   // Get the number of tuples in the arrays
-  size_t numTuples = data[0]->GetNumberOfTuples();
+  size_t numTuples = data[0]->getNumberOfTuples();
+  
   float threshold = 0.0f;
 
   // Skip the first grain
-  for(qint32 i = firstPrecipitateField; i < numTuples; ++i)
+  for(size_t i = firstPrecipitateField; i < numTuples; ++i)
   {
     if (((float)i / numTuples) * 100.0f > threshold) {
-      QString ss = QObject::tr("Writing Field Data - %1% Complete").arg(((float)i / numTuples) * 100);
-      notifyStatusMessage(ss);
+      ss.str("");
+      ss << "Writing Field Data - " << ((float)i / numTuples) * 100 << "% Complete";
+      notifyStatusMessage(ss.str());
       threshold = threshold + 5.0f;
       if (threshold < ((float)i / numTuples) * 100.0f) {
         threshold = ((float)i / numTuples) * 100.0f;
@@ -1954,13 +1939,13 @@
     }
 
     // Print the grain id
-    dStream << i;
+    outFile << i;
     // Print a row of data
-    for(qint32 p = 0; p < data.size(); ++p)
-    {
-      dStream << space;
-      data[p]->printTuple(dStream, i, space);
-    }
-    dStream << "\n";
+    for( QVector<IDataArray::Pointer>::iterator p = data.begin(); p != data.end(); ++p)
+    {
+      outFile << space;
+      (*p)->printTuple(outFile, i, space);
+    }
+    outFile << "\n";
   }
 }