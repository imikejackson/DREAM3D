/* ============================================================================
 * Copyright (c) 2011 Michael A. Jackson (BlueQuartz Software)
 * Copyright (c) 2011 Dr. Michael A. Groeber (US Air Force Research Laboratories)
 * All rights reserved.
 *
 * Redistribution and use in source and binary forms, with or without modification,
 * are permitted provided that the following conditions are met:
 *
 * Redistributions of source code must retain the above copyright notice, this
 * list of conditions and the following disclaimer.
 *
 * Redistributions in binary form must reproduce the above copyright notice, this
 * list of conditions and the following disclaimer in the documentation and/or
 * other materials provided with the distribution.
 *
 * Neither the name of Michael A. Groeber, Michael A. Jackson, the US Air Force,
 * BlueQuartz Software nor the names of its contributors may be used to endorse
 * or promote products derived from this software without specific prior written
 * permission.
 *
 * THIS SOFTWARE IS PROVIDED BY THE COPYRIGHT HOLDERS AND CONTRIBUTORS "AS IS"
 * AND ANY EXPRESS OR IMPLIED WARRANTIES, INCLUDING, BUT NOT LIMITED TO, THE
 * IMPLIED WARRANTIES OF MERCHANTABILITY AND FITNESS FOR A PARTICULAR PURPOSE ARE
 * DISCLAIMED. IN NO EVENT SHALL THE COPYRIGHT HOLDER OR CONTRIBUTORS BE LIABLE
 * FOR ANY DIRECT, INDIRECT, INCIDENTAL, SPECIAL, EXEMPLARY, OR CONSEQUENTIAL
 * DAMAGES (INCLUDING, BUT NOT LIMITED TO, PROCUREMENT OF SUBSTITUTE GOODS OR
 * SERVICES; LOSS OF USE, DATA, OR PROFITS; OR BUSINESS INTERRUPTION) HOWEVER
 * CAUSED AND ON ANY THEORY OF LIABILITY, WHETHER IN CONTRACT, STRICT LIABILITY,
 * OR TORT (INCLUDING NEGLIGENCE OR OTHERWISE) ARISING IN ANY WAY OUT OF THE
 * USE OF THIS SOFTWARE, EVEN IF ADVISED OF THE POSSIBILITY OF SUCH DAMAGE.
 *
 *  This code was written under United States Air Force Contract number
 *                           FA8650-07-D-5800
 *
 * ~~~~~~~~~~~~~~~~~~~~~~~~~~~~~~~~~~~~~~~~~~~~~~~~~~~~~~~~~~~~~~~~~~~~~~~~~~ */

#include "InsertPrecipitatePhases.h"

#include <QtCore/QFileInfo>
#include <QtCore/QFile>
#include <QtCore/QDir>

#include "DREAM3DLib/Common/Constants.h"
#include "DREAM3DLib/Math/MatrixMath.h"
#include "DREAM3DLib/Math/DREAM3DMath.h"
#include "DREAM3DLib/Utilities/DREAM3DRandom.h"
#include "DREAM3DLib/DataContainers/DataContainerMacros.h"

#include "DREAM3DLib/ShapeOps/CubeOctohedronOps.h"
#include "DREAM3DLib/ShapeOps/CylinderOps.h"
#include "DREAM3DLib/ShapeOps/EllipsoidOps.h"
#include "DREAM3DLib/ShapeOps/SuperEllipsoidOps.h"

#include "DREAM3DLib/GenericFilters/FindSurfaceCells.h"
#include "DREAM3DLib/StatisticsFilters/FindNeighbors.h"
#include "DREAM3DLib/GenericFilters/RenumberGrains.h"

#include "DREAM3DLib/StatsData/PrecipitateStatsData.h"



// -----------------------------------------------------------------------------
//
// -----------------------------------------------------------------------------
InsertPrecipitatePhases::InsertPrecipitatePhases() :
  AbstractFilter(),
  m_DataContainerName(DREAM3D::HDF5::VolumeDataContainerName),
  m_GrainIdsArrayName(DREAM3D::CellData::GrainIds),
  m_CellPhasesArrayName(DREAM3D::CellData::Phases),
  m_SurfaceVoxelsArrayName(DREAM3D::CellData::SurfaceVoxels),
  m_ActiveArrayName(DREAM3D::FieldData::Active),
  m_AxisEulerAnglesArrayName(DREAM3D::FieldData::AxisEulerAngles),
  m_AxisLengthsArrayName(DREAM3D::FieldData::AxisLengths),
  m_CentroidsArrayName(DREAM3D::FieldData::Centroids),
  m_EquivalentDiametersArrayName(DREAM3D::FieldData::EquivalentDiameters),
  m_ClusteringListArrayName(DREAM3D::FieldData::ClusteringList),
  m_NumCellsArrayName(DREAM3D::FieldData::NumCells),
  m_Omega3sArrayName(DREAM3D::FieldData::Omega3s),
  m_FieldPhasesArrayName(DREAM3D::FieldData::Phases),
  m_VolumesArrayName(DREAM3D::FieldData::Volumes),
  m_PhaseTypesArrayName(DREAM3D::EnsembleData::PhaseTypes),
  m_ShapeTypesArrayName(DREAM3D::EnsembleData::ShapeTypes),
  m_NumFieldsArrayName(DREAM3D::EnsembleData::NumFields),
  m_ErrorOutputFile("/Users/joetuck/Desktop/Microtexture/StatsGen/error.txt"),
  m_CsvOutputFile(""),
  m_PeriodicBoundaries(false),
  m_WriteGoalAttributes(false),
  m_GrainIds(NULL),
  m_CellPhases(NULL),
  m_SurfaceVoxels(NULL),
  m_AxisEulerAngles(NULL),
  m_Centroids(NULL),
  m_AxisLengths(NULL),
  m_Volumes(NULL),
  m_Omega3s(NULL),
  m_EquivalentDiameters(NULL),
  m_Active(NULL),
  m_FieldPhases(NULL),
  m_NumCells(NULL),
  m_ClusteringList(NULL),
  m_PhaseTypes(NULL),
  m_ShapeTypes(NULL),
  m_NumFields(NULL)
{
  m_EllipsoidOps = EllipsoidOps::New();
  m_ShapeOps[DREAM3D::ShapeType::EllipsoidShape] = m_EllipsoidOps.get();
  m_SuperEllipsoidOps = SuperEllipsoidOps::New();
  m_ShapeOps[DREAM3D::ShapeType::SuperEllipsoidShape] = m_SuperEllipsoidOps.get();
  m_CubicOctohedronOps = CubeOctohedronOps::New();
  m_ShapeOps[DREAM3D::ShapeType::CubeOctahedronShape] = m_CubicOctohedronOps.get();
  m_CylinderOps = CylinderOps::New();
  m_ShapeOps[DREAM3D::ShapeType::CylinderShape] = m_CylinderOps.get();
  m_UnknownShapeOps = ShapeOps::New();
  m_ShapeOps[DREAM3D::ShapeType::UnknownShapeType] = m_UnknownShapeOps.get();

  m_OrthoOps = OrthoRhombicOps::New();

  setupFilterParameters();
}

// -----------------------------------------------------------------------------
//
// -----------------------------------------------------------------------------
InsertPrecipitatePhases::~InsertPrecipitatePhases()
{
}

// -----------------------------------------------------------------------------
//
// -----------------------------------------------------------------------------

void InsertPrecipitatePhases::setupFilterParameters()
{
  FilterParameterVector parameters;
  {
    FilterParameter::Pointer option = FilterParameter::New();
    option->setHumanLabel("Periodic Boundary");
    option->setPropertyName("PeriodicBoundaries");
    option->setWidgetType(FilterParameter::BooleanWidget);
    option->setValueType("bool");
    parameters.push_back(option);
  }
  {
    FilterParameter::Pointer option = FilterParameter::New();
    option->setHumanLabel("Write Goal Attributes");
    option->setPropertyName("WriteGoalAttributes");
    option->setWidgetType(FilterParameter::BooleanWidget);
    option->setValueType("bool");
    parameters.push_back(option);
  }
  {
    FilterParameter::Pointer option = FilterParameter::New();
    option->setHumanLabel("Goal Attribute CSV File");
    option->setPropertyName("CsvOutputFile");
    option->setWidgetType(FilterParameter::OutputFileWidget);
    option->setFileExtension("*.csv");
    option->setFileType("Comma Separated Data");
    option->setValueType("string");
    parameters.push_back(option);
  }
  setFilterParameters(parameters);
}
// -----------------------------------------------------------------------------
void InsertPrecipitatePhases::readFilterParameters(AbstractFilterParametersReader* reader, int index)
{
  reader->openFilterGroup(this, index);
  /* Code to read the values goes between these statements */
  /* FILTER_WIDGETCODEGEN_AUTO_GENERATED_CODE BEGIN*/
  setPeriodicBoundaries( reader->readValue("PeriodicBoundaries", false) );
  setWriteGoalAttributes( reader->readValue("WriteGoalAttributes", false) );
  setCsvOutputFile( reader->readString( "CsvOutputFile", getCsvOutputFile() ) );
  /* FILTER_WIDGETCODEGEN_AUTO_GENERATED_CODE END*/
  reader->closeFilterGroup();
}

// -----------------------------------------------------------------------------
//
// -----------------------------------------------------------------------------
int InsertPrecipitatePhases::writeFilterParameters(AbstractFilterParametersWriter* writer, int index)
{
  writer->openFilterGroup(this, index);
  writer->writeValue("PeriodicBoundaries", getPeriodicBoundaries() );
  writer->closeFilterGroup();
  return ++index; // we want to return the next index that was just written to
}

// -----------------------------------------------------------------------------
//
// -----------------------------------------------------------------------------
void InsertPrecipitatePhases::dataCheck(bool preflight, size_t voxels, size_t fields, size_t ensembles)
{
  setErrorCondition(0);

  VolumeDataContainer* m = getDataContainerArray()->getDataContainerAs<VolumeDataContainer>(getDataContainerName());

  QVector<int> dims(1, 1);
  // Cell Data
  GET_PREREQ_DATA(m, DREAM3D, CellData, GrainIds, -300, int32_t, Int32ArrayType, voxels, dims)
  GET_PREREQ_DATA(m, DREAM3D, CellData, SurfaceVoxels, -301, int8_t, Int8ArrayType, voxels, dims)
  GET_PREREQ_DATA(m, DREAM3D, CellData, CellPhases, -302, int32_t, Int32ArrayType, voxels, dims)

  // Field Data
<<<<<<< HEAD
  CREATE_NON_PREREQ_DATA(m, DREAM3D, CellFieldData, FieldPhases, int32_t, Int32ArrayType, 0, fields, dims)
  CREATE_NON_PREREQ_DATA(m, DREAM3D, CellFieldData, EquivalentDiameters, float, FloatArrayType, 0, fields, dims)
  CREATE_NON_PREREQ_DATA(m, DREAM3D, CellFieldData, Omega3s, float, FloatArrayType, 0, fields, dims)
  CREATE_NON_PREREQ_DATA(m, DREAM3D, CellFieldData, Volumes, float, FloatArrayType, 0, fields, dims)
  CREATE_NON_PREREQ_DATA(m, DREAM3D, CellFieldData, Active, bool, BoolArrayType, false, fields, dims)
  CREATE_NON_PREREQ_DATA(m, DREAM3D, CellFieldData, NumCells, int32_t, Int32ArrayType, 0, fields, dims)
  CREATE_NON_PREREQ_DATA(m, DREAM3D, CellFieldData, Neighborhoods, int32_t, Int32ArrayType, 0, fields, dims)
  dims[0] = 3;
  CREATE_NON_PREREQ_DATA(m, DREAM3D, CellFieldData, AxisEulerAngles, float, FloatArrayType, 0, fields, dims)
  CREATE_NON_PREREQ_DATA(m, DREAM3D, CellFieldData, AxisLengths, float, FloatArrayType, 0, fields, dims)
  CREATE_NON_PREREQ_DATA(m, DREAM3D, CellFieldData, Centroids, float, FloatArrayType, 0, fields, dims)

=======
  CREATE_NON_PREREQ_DATA(m, DREAM3D, CellFieldData, FieldPhases, int32_t, Int32ArrayType, 0, fields, 1)
  CREATE_NON_PREREQ_DATA(m, DREAM3D, CellFieldData, EquivalentDiameters, float, FloatArrayType, 0, fields, 1)
  CREATE_NON_PREREQ_DATA(m, DREAM3D, CellFieldData, Omega3s, float, FloatArrayType, 0, fields, 1)
  CREATE_NON_PREREQ_DATA(m, DREAM3D, CellFieldData, AxisEulerAngles, float, FloatArrayType, 0, fields, 3)
  CREATE_NON_PREREQ_DATA(m, DREAM3D, CellFieldData, AxisLengths, float, FloatArrayType, 0, fields, 3)
  CREATE_NON_PREREQ_DATA(m, DREAM3D, CellFieldData, Volumes, float, FloatArrayType, 0, fields, 1)
  CREATE_NON_PREREQ_DATA(m, DREAM3D, CellFieldData, Centroids, float, FloatArrayType, 0, fields, 3)
  CREATE_NON_PREREQ_DATA(m, DREAM3D, CellFieldData, Active, bool, BoolArrayType, false, fields, 1)
  CREATE_NON_PREREQ_DATA(m, DREAM3D, CellFieldData, NumCells, int32_t, Int32ArrayType, 0, fields, 1)
>>>>>>> 7d9ecd12
  //Ensemble Data
  typedef DataArray<unsigned int> PhaseTypeArrayType;
  typedef DataArray<unsigned int> ShapeTypeArrayType;
  dims[0] = 1;
  GET_PREREQ_DATA(m, DREAM3D, CellEnsembleData, PhaseTypes, -301, unsigned int, PhaseTypeArrayType, ensembles, dims)
  GET_PREREQ_DATA(m, DREAM3D, CellEnsembleData, ShapeTypes, -304, unsigned int, ShapeTypeArrayType, ensembles, dims)
  CREATE_NON_PREREQ_DATA(m, DREAM3D, CellEnsembleData, NumFields, int32_t, Int32ArrayType, 0, ensembles, dims)
  m_StatsDataArray = StatsDataArray::SafeObjectDownCast<IDataArray*, StatsDataArray*>(m->getCellEnsembleData(DREAM3D::EnsembleData::Statistics).get());
  if(m_StatsDataArray == NULL)
  {
    QString ss = QObject::tr("Stats Array Not Initialized At Beginning Correctly");
    setErrorCondition(-308);
    addErrorMessage(getHumanLabel(), ss, -308);
  }
}

// -----------------------------------------------------------------------------
//
// -----------------------------------------------------------------------------
void InsertPrecipitatePhases::preflight()
{
  VolumeDataContainer* m = getDataContainerArray()->getDataContainerAs<VolumeDataContainer>(getDataContainerName());
  if(NULL == m)
  {
    setErrorCondition(-999);
    notifyErrorMessage("The DataContainer Object was NULL", -999);
    return;
  }

  dataCheck(true, 1, 1, 1);

  if (m_WriteGoalAttributes == true && getCsvOutputFile().isEmpty() == true)
  {
    QString ss = QObject::tr("%1 needs the Csv Output File Set and it was not.").arg(ClassName());
    addErrorMessage(getHumanLabel(), ss, -1);
    setErrorCondition(-387);
  }
}

// -----------------------------------------------------------------------------
//
// -----------------------------------------------------------------------------
void InsertPrecipitatePhases::execute()
{
  int err = 0;
  setErrorCondition(err);
  DREAM3D_RANDOMNG_NEW()
  VolumeDataContainer* m = getDataContainerArray()->getDataContainerAs<VolumeDataContainer>(getDataContainerName());

  if(NULL == m)
  {
    setErrorCondition(-999);
    notifyErrorMessage("The DataContainer Object was NULL", -999);
    return;
  }

  int64_t totalPoints = m->getTotalPoints();
  size_t totalFields = m->getNumCellFieldTuples();

  if(totalFields == 0) { totalFields = 1; }
  dataCheck(false, totalPoints, totalFields, m->getNumCellEnsembleTuples());
  if (getErrorCondition() < 0)
  {
    return;
  }

  sizex = m->getXPoints() * m->getXRes();
  sizey = m->getYPoints() * m->getYRes();
  sizez = m->getZPoints() * m->getZRes();

  totalvol = sizex * sizey * sizez;

  notifyStatusMessage("Packing Precipitates - Generating and Placing Precipitates");
// this initializes the arrays to hold the details of the locations of all of the grains during packing
  Int32ArrayType::Pointer grainOwnersPtr = initialize_packinggrid();
  // Get a pointer to the Grain Owners that was just initialized in the initialize_packinggrid() method
//  int32_t* grainOwners = grainOwnersPtr->getPointer(0);
//  size_t grainOwnersIdx = 0;


  place_precipitates(grainOwnersPtr);

  notifyStatusMessage("Packing Precipitates - Assigning Voxels");
  assign_voxels();

  notifyStatusMessage("Packing Precipitates - Renumbering Grains");
  RenumberGrains::Pointer renumber_grains1 = RenumberGrains::New();
  renumber_grains1->setObservers(this->getObservers());
  renumber_grains1->setDataContainerArray(getDataContainerArray());
  renumber_grains1->execute();
  err = renumber_grains1->getErrorCondition();
  if (err < 0)
  {
    setErrorCondition(renumber_grains1->getErrorCondition());
    addErrorMessages(renumber_grains1->getPipelineMessages());
    return;
  }

  dataCheck(false, m->getTotalPoints(), m->getNumCellFieldTuples(), m->getNumCellEnsembleTuples());

  notifyStatusMessage("Packing Precipitates - Filling Gaps");
  assign_gaps();

  notifyStatusMessage("Packing Precipitates - Cleaning Up Volume");
  cleanup_grains();

  notifyStatusMessage("Packing Precipitates - Renumbering Grains");
  RenumberGrains::Pointer renumber_grains2 = RenumberGrains::New();
  renumber_grains2->setObservers(this->getObservers());
  renumber_grains2->setDataContainerArray(getDataContainerArray());
  renumber_grains2->execute();
  err = renumber_grains2->getErrorCondition();
  if (err < 0)
  {
    setErrorCondition(renumber_grains2->getErrorCondition());
    addErrorMessages(renumber_grains2->getPipelineMessages());
    return;
  }

  if(m_WriteGoalAttributes == true)
  {
    write_goal_attributes();
  }

  m->removeCellFieldData(m_EquivalentDiametersArrayName);
  m->removeCellFieldData(m_Omega3sArrayName);
  m->removeCellFieldData(m_AxisEulerAnglesArrayName);
  m->removeCellFieldData(m_AxisLengthsArrayName);
  m->removeCellFieldData(m_VolumesArrayName);
  m->removeCellFieldData(m_CentroidsArrayName);
  m->removeCellFieldData(m_NumCellsArrayName);

  // If there is an error set this to something negative and also set a message
  notifyStatusMessage("InsertPrecipitatePhases Completed");
}

// -----------------------------------------------------------------------------
//
// -----------------------------------------------------------------------------
void  InsertPrecipitatePhases::place_precipitates(Int32ArrayType::Pointer grainOwnersPtr)
{
  bool writeErrorFile = true;
  std::ofstream outFile;
  if(m_ErrorOutputFile.isEmpty() == false)
  {
    outFile.open(m_ErrorOutputFile.toLatin1().data(), std::ios_base::binary);
    writeErrorFile = true;
  }

  notifyStatusMessage("Placing Precipitates");
  DREAM3D_RANDOMNG_NEW()

  VolumeDataContainer* m = getDataContainerArray()->getDataContainerAs<VolumeDataContainer>(getDataContainerName());

  StatsDataArray& statsDataArray = *m_StatsDataArray;

  size_t udims[3] =
  { 0, 0, 0 };
  m->getDimensions(udims);
#if (CMP_SIZEOF_SIZE_T == 4)
  typedef int32_t DimType;
#else
  typedef int64_t DimType;
#endif
  DimType dims[3] =
  { static_cast<DimType>(udims[0]), static_cast<DimType>(udims[1]), static_cast<DimType>(udims[2]), };

  sizex = dims[0] * m->getXRes();
  sizey = dims[1] * m->getYRes();
  sizez = dims[2] * m->getZRes();
  totalvol = sizex * sizey * sizez;

  int64_t totalPoints = m->getTotalPoints();
  size_t currentnumgrains = m->getNumCellFieldTuples();
  if(currentnumgrains == 0)
  {
    m->resizeCellFieldDataArrays(1);
    dataCheck(false, totalPoints, 1, m->getNumCellEnsembleTuples());
    currentnumgrains = 1;
  }
  firstPrecipitateField = currentnumgrains;
  int phase;
  float precipboundaryfraction = 0.0;
  float random = 0.0f;
  int random2 = 0;
  float xc, yc, zc;
  float oldxc, oldyc, oldzc;
  int randomgrain;
  int acceptedmoves = 0;
  double totalprecipitatefractions = 0.0;

  size_t numensembles = m->getNumCellEnsembleTuples();

  for (size_t i = 1; i < numensembles; ++i)
  {
    if(m_PhaseTypes[i] == DREAM3D::PhaseType::PrecipitatePhase)
    {
      PrecipitateStatsData* pp = PrecipitateStatsData::SafePointerDownCast(statsDataArray[i].get());
      m_NumFields[i] = 0;
      precipitatephases.push_back(i);
      precipitatephasefractions.push_back(pp->getPhaseFraction());
      totalprecipitatefractions = totalprecipitatefractions + pp->getPhaseFraction();
    }
  }
  for (size_t i = 0; i < precipitatephases.size(); i++)
  {
    precipitatephasefractions[i] = static_cast<float>(precipitatephasefractions[i] / totalprecipitatefractions);
  }

  // initialize the sim and goal size distributions for the precipitate phases
  grainsizedist.resize(precipitatephases.size());
  simgrainsizedist.resize(precipitatephases.size());
  grainsizediststep.resize(precipitatephases.size());
  for (size_t i = 0; i < precipitatephases.size(); i++)
  {
    phase = precipitatephases[i];
    PrecipitateStatsData* pp = PrecipitateStatsData::SafePointerDownCast(statsDataArray[phase].get());
    grainsizedist[i].resize(40);
    simgrainsizedist[i].resize(40);
    grainsizediststep[i] = static_cast<float>(((2 * pp->getMaxGrainDiameter()) - (pp->getMinGrainDiameter() / 2.0)) / grainsizedist[i].size());
    float input = 0;
    float previoustotal = 0;
    VectorOfFloatArray GSdist = pp->getGrainSizeDistribution();
    float avg = GSdist[0]->GetValue(0);
    float stdev = GSdist[1]->GetValue(0);
    float denominatorConst = sqrtf(2.0f * stdev * stdev); // Calculate it here rather than calculating the same thing multiple times below
    for (size_t j = 0; j < grainsizedist[i].size(); j++)
    {
      input = (float(j + 1) * grainsizediststep[i]) + (pp->getMinGrainDiameter() / 2.0f);
      float logInput = logf(input);
      if(logInput <= avg)
      {
        grainsizedist[i][j] = 0.5f - 0.5f * (DREAM3DMath::erf((avg - logInput) / denominatorConst)) - previoustotal;
      }
      if(logInput > avg)
      {
        grainsizedist[i][j] = 0.5f + 0.5f * (DREAM3DMath::erf((logInput - avg) / denominatorConst)) - previoustotal;
      }
      previoustotal = previoustotal + grainsizedist[i][j];
    }
  }

  Precip precip;
  QVector<float> curphasevol;
  curphasevol.resize(precipitatephases.size());
  float change = 0.0f;
  float factor = 1.0;
  size_t iter = 0;
  for (size_t j = 0; j < precipitatephases.size(); ++j)
  {
    curphasevol[j] = 0;
    float curphasetotalvol = static_cast<float>(totalvol * totalprecipitatefractions * precipitatephasefractions[j]);
    while (curphasevol[j] < (factor * curphasetotalvol))
    {
      iter++;
      Seed++;
      phase = precipitatephases[j];
      generate_precipitate(phase, static_cast<int>(Seed), &precip, m_ShapeTypes[phase], m_OrthoOps);
      currentsizedisterror = check_sizedisterror(&precip);
      change = (currentsizedisterror) - (oldsizedisterror);
      if(change > 0 || currentsizedisterror > (1.0 - (float(iter) * 0.001)) || curphasevol[j] < (0.75 * factor * curphasetotalvol))
      {
        QString ss = QObject::tr("Packing Precipitates - Generating Grain #%1").arg(currentnumgrains);
        notifyStatusMessage(ss);

        m->resizeCellFieldDataArrays(currentnumgrains + 1);
        dataCheck(false, totalPoints, currentnumgrains + 1, m->getNumCellEnsembleTuples());
        m_Active[currentnumgrains] = true;
        transfer_attributes(currentnumgrains, &precip);
        oldsizedisterror = currentsizedisterror;
        curphasevol[j] = curphasevol[j] + m_Volumes[currentnumgrains];
        //FIXME: Initialize the Grain with some sort of default data
        iter = 0;
        currentnumgrains++;
      }
    }
  }

  // initialize the sim and goal clustering distribution for the primary phases
  clusteringdist.resize(precipitatephases.size());
  simclusteringdist.resize(precipitatephases.size());
  clusteringdiststep.resize(precipitatephases.size());
  for (size_t i = 0; i < precipitatephases.size(); i++)
  {
    phase = precipitatephases[i];
    PrecipitateStatsData* pp = PrecipitateStatsData::SafePointerDownCast(statsDataArray[phase].get());
    clusteringdist[i].resize(pp->getBinNumbers()->GetSize());
//    int binNumbers = pp->getBinNumbers();
    simclusteringdist[i].resize(pp->getBinNumbers()->GetSize());
    VectorOfFloatArray Neighdist = pp->getGrainSize_Clustering();
    float normalizer = 0;
    for (size_t j = 0; j < clusteringdist[i].size(); j++)
    {
      clusteringdist[i][j].resize(40);
      simclusteringdist[i][j].resize(40);
      float input = 0;
      float previoustotal = 0;
      float avg = Neighdist[0]->GetValue(j);
      float stdev = Neighdist[1]->GetValue(j);
      clusteringdiststep[i] = 2;
      float denominatorConst = sqrtf(2.0f * stdev * stdev); // Calculate it here rather than calculating the same thing multiple times below
      for (size_t k = 0; k < clusteringdist[i][j].size(); k++)
      {
        input = (float(k + 1) * clusteringdiststep[i]);
        float logInput = logf(input);
        if(logInput <= avg)
        {
          clusteringdist[i][j][k] = 0.5f - 0.5f * (DREAM3DMath::erf((avg - logInput) / denominatorConst)) - previoustotal;
        }
        if(logInput > avg)
        {
          clusteringdist[i][j][k] = 0.5f + 0.5f * (DREAM3DMath::erf((logInput - avg) / denominatorConst)) - previoustotal;
        }
        previoustotal = previoustotal + clusteringdist[i][j][k];
      }
      normalizer = normalizer + previoustotal;
    }
    for (size_t j = 0; j < clusteringdist[i].size(); j++)
    {
      for (size_t k = 0; k < clusteringdist[i][j].size(); k++)
      {
        clusteringdist[i][j][k] = clusteringdist[i][j][k] / normalizer;
        simclusteringdist[i][j][k] = 0;
      }
    }
  }

  //  for each grain : select centroid, determine voxels in grain, monitor filling error and decide of the 10 placements which
  // is the most beneficial, then the grain is added and its clustering are determined

  size_t numgrains = m->getNumCellFieldTuples();

  columnlist.resize(numgrains);
  rowlist.resize(numgrains);
  planelist.resize(numgrains);
  packqualities.resize(numgrains);
  fillingerror = 1;
  for (size_t i = firstPrecipitateField; i < numgrains; i++)
  {

    QString ss = QObject::tr("Packing Precipitates - Placing Precipitate #%1").arg(i);
    notifyStatusMessage(ss);

    PrecipitateStatsData* pp = PrecipitateStatsData::SafePointerDownCast(statsDataArray[m_FieldPhases[i]].get());
    precipboundaryfraction = pp->getPrecipBoundaryFraction();
    random = static_cast<float>(rg.genrand_res53());
    if(random <= precipboundaryfraction)
    {
      random2 = int(rg.genrand_res53() * double(totalPoints - 1));
      while (m_SurfaceVoxels[random2] == 0 || m_GrainIds[random2] >= firstPrecipitateField)
      {
        random2++;
        if(random2 >= totalPoints) { random2 = static_cast<int>(random2 - totalPoints); }
      }
    }
    else if(random > precipboundaryfraction)
    {
      random2 = static_cast<int>(rg.genrand_res53() * (totalPoints - 1));
      while (m_SurfaceVoxels[random2] != 0 || m_GrainIds[random2] >= firstPrecipitateField)
      {
        random2++;
        if(random2 >= totalPoints) { random2 = static_cast<int>(random2 - totalPoints); }
      }
    }
    xc = find_xcoord(random2);
    yc = find_ycoord(random2);
    zc = find_zcoord(random2);
    m_Centroids[3 * i] = xc;
    m_Centroids[3 * i + 1] = yc;
    m_Centroids[3 * i + 2] = zc;
    insert_precipitate(i);
    oldclusteringerror = check_clusteringerror(i, -1000);
//    fillingerror = check_fillingerror(i, -1000, grainOwnersPtr);
//    for (int iter_fill = 0; iter_fill < 10; iter_fill++)
//    {
//      random = static_cast<float>(rg.genrand_res53());
//      if(random <= precipboundaryfraction)
//      {
//        random2 = int(rg.genrand_res53() * double(totalPoints - 1));
//        while (m_SurfaceVoxels[random2] == 0 || m_GrainIds[random2] >= firstPrecipitateField)
//        {
//          random2++;
//          if(random2 >= totalPoints) { random2 = static_cast<int>(random2 - totalPoints); }
//        }
//      }
//      else if(random > precipboundaryfraction)
//      {
//        random2 = static_cast<int>(rg.genrand_res53() * (totalPoints - 1));
//        while (m_SurfaceVoxels[random2] != 0 || m_GrainIds[random2] >= firstPrecipitateField)
//        {
//          random2++;
//          if(random2 >= totalPoints) { random2 = static_cast<int>(random2 - totalPoints); }
//        }
//      }
//      xc = find_xcoord(random2);
//      yc = find_ycoord(random2);
//      zc = find_zcoord(random2);
//      oldxc = m_Centroids[3 * i];
//      oldyc = m_Centroids[3 * i + 1];
//      oldzc = m_Centroids[3 * i + 2];
//      oldfillingerror = fillingerror;
//      fillingerror = check_fillingerror(-1000, i, grainOwnersPtr);
//      move_precipitate(i, xc, yc, zc);
//      fillingerror = check_fillingerror(i, -1000, grainOwnersPtr);
//      if(fillingerror > oldfillingerror)
//      {
//        fillingerror = check_fillingerror(-1000, i, grainOwnersPtr);
//        move_precipitate(i, oldxc, oldyc, oldzc);
//        fillingerror = check_fillingerror(i, -1000, grainOwnersPtr);
//      }
//    }
  }

  notifyStatusMessage("Packing Grains - Initial Grain Placement Complete");


  // begin swaping/moving/adding/removing grains to try to improve packing
  int totalAdjustments = static_cast<int>(100 * ((numgrains - firstPrecipitateField) - 1));
  for (int iteration = 0; iteration < totalAdjustments; ++iteration)
  {

    QString ss;
    ss = QObject::tr("Packing Grains - Swapping/Moving/Adding/Removing Grains Iteration %1/%2").arg(iteration).arg(totalAdjustments);
    if(iteration % 100 == 0) { notifyStatusMessage(ss); }

    //    change1 = 0;
    //    change2 = 0;
    int option = iteration % 2;

    if(writeErrorFile == true && iteration % 25 == 0)
    {
      outFile << iteration << " " << oldclusteringerror << " " << acceptedmoves
              << "\n";

      for (size_t k = 0; k < clusteringdist[0][0].size(); k++)
      {
          outFile << clusteringdist[0][0][k] << " " << simclusteringdist[0][0][k] << "\n";
      }
int stop;
    }

    // JUMP - this option moves one grain to a random spot in the volume
    if(option == 0)
    {
      randomgrain = firstPrecipitateField + int(rg.genrand_res53() * (numgrains - firstPrecipitateField));
      if(randomgrain < firstPrecipitateField) { randomgrain = firstPrecipitateField; }
      if(randomgrain >= static_cast<int>(numgrains))
      {
        randomgrain = static_cast<int>(numgrains) - 1;
      }
      Seed++;

      PrecipitateStatsData* pp = PrecipitateStatsData::SafePointerDownCast(statsDataArray[m_FieldPhases[randomgrain]].get());
      if (NULL == pp)
      {
        continue;
      }
      precipboundaryfraction = pp->getPrecipBoundaryFraction();
      random = static_cast<float>(rg.genrand_res53());
      if(random <= precipboundaryfraction)
      {
        random2 = int(rg.genrand_res53() * double(totalPoints - 1));
        while (m_SurfaceVoxels[random2] == 0 || m_GrainIds[random2] >= firstPrecipitateField)
        {
          random2++;
          if(random2 >= totalPoints) { random2 = static_cast<int>(random2 - totalPoints); }
        }
      }
      else if(random > precipboundaryfraction)
      {
        random2 = static_cast<int>(rg.genrand_res53() * (totalPoints - 1));
        while (m_SurfaceVoxels[random2] != 0 || m_GrainIds[random2] >= firstPrecipitateField)
        {
          random2++;
          if(random2 >= totalPoints) { random2 = static_cast<int>(random2 - totalPoints); }
        }
      }
      xc = find_xcoord(random2);
      yc = find_ycoord(random2);
      zc = find_zcoord(random2);
      oldxc = m_Centroids[3 * randomgrain];
      oldyc = m_Centroids[3 * randomgrain + 1];
      oldzc = m_Centroids[3 * randomgrain + 2];
//      oldfillingerror = fillingerror;
//      fillingerror = check_fillingerror(-1000, static_cast<int>(randomgrain), grainOwnersPtr);
//      move_precipitate(randomgrain, xc, yc, zc);
//      fillingerror = check_fillingerror(static_cast<int>(randomgrain), -1000, grainOwnersPtr);
      currentclusteringerror = check_clusteringerror(-1000, randomgrain);
      move_precipitate(randomgrain, xc, yc, zc);
      currentclusteringerror = check_clusteringerror(randomgrain, -1000);
      if(currentclusteringerror >= oldclusteringerror)
      {
        oldclusteringerror = currentclusteringerror;
        acceptedmoves++;
      }
      else if(currentclusteringerror < oldclusteringerror)
      {
//      fillingerror = check_fillingerror(-1000, static_cast<int>(randomgrain), grainOwnersPtr);
//      move_precipitate(randomgrain, oldxc, oldyc, oldzc);
//      fillingerror = check_fillingerror(static_cast<int>(randomgrain), -1000, grainOwnersPtr);
        currentclusteringerror = check_clusteringerror(-1000, randomgrain);
        move_precipitate(randomgrain, oldxc, oldyc, oldzc);
        currentclusteringerror = check_clusteringerror(randomgrain, -1000);
        oldclusteringerror = currentclusteringerror;
      }
    }
    // NUDGE - this option moves one grain to a spot close to its current centroid
    if(option == 1)
    {
      randomgrain = firstPrecipitateField + int(rg.genrand_res53() * (numgrains - firstPrecipitateField));
      if(randomgrain < firstPrecipitateField) { randomgrain = firstPrecipitateField; }
      if(randomgrain >= static_cast<int>(numgrains))
      {
        randomgrain = static_cast<int>(numgrains) - 1;
      }
      Seed++;
      oldxc = m_Centroids[3 * randomgrain];
      oldyc = m_Centroids[3 * randomgrain + 1];
      oldzc = m_Centroids[3 * randomgrain + 2];
      xc = static_cast<float>(oldxc + ((2.0f * (rg.genrand_res53() - 0.5f)) * (2.0f * m_PackingRes[0])));
      yc = static_cast<float>(oldyc + ((2.0f * (rg.genrand_res53() - 0.5f)) * (2.0f * m_PackingRes[1])));
      zc = static_cast<float>(oldzc + ((2.0f * (rg.genrand_res53() - 0.5f)) * (2.0f * m_PackingRes[2])));
//      oldfillingerror = fillingerror;
//      fillingerror = check_fillingerror(-1000, static_cast<int>(randomgrain), grainOwnersPtr);
//      move_precipitate(randomgrain, xc, yc, zc);
//      fillingerror = check_fillingerror(static_cast<int>(randomgrain), -1000, grainOwnersPtr);
      currentclusteringerror = check_clusteringerror(-1000, randomgrain);
      move_precipitate(randomgrain, xc, yc, zc);
      currentclusteringerror = check_clusteringerror(randomgrain, -1000);
      if(currentclusteringerror >= oldclusteringerror)
      {
        oldclusteringerror = currentclusteringerror;
        acceptedmoves++;
      }
      else if(currentclusteringerror < oldclusteringerror)
      {
//      fillingerror = check_fillingerror(-1000, static_cast<int>(randomgrain), grainOwnersPtr);
//      move_precipitate(randomgrain, oldxc, oldyc, oldzc);
//      fillingerror = check_fillingerror(static_cast<int>(randomgrain), -1000, grainOwnersPtr);
        currentclusteringerror = check_clusteringerror(-1000, randomgrain);
        move_precipitate(randomgrain, oldxc, oldyc, oldzc);
        currentclusteringerror = check_clusteringerror(randomgrain, -1000);
        oldclusteringerror = currentclusteringerror;
      }
    }
  }

}

// -----------------------------------------------------------------------------
//
// -----------------------------------------------------------------------------
void InsertPrecipitatePhases::generate_precipitate(int phase, int seed, Precip* precip, unsigned int shapeclass, OrientationOps::Pointer OrthoOps)
{
  DREAM3D_RANDOMNG_NEW_SEEDED(seed)

  StatsDataArray& statsDataArray = *m_StatsDataArray;

  float r1 = 1;
  float a2 = 0, a3 = 0;
  float b2 = 0, b3 = 0;
  float diam = 0;
  float vol = 0;
  int volgood = 0;
  float phi1, PHI, phi2;
  float fourThirdsPi =  static_cast<float>((4.0f / 3.0f) * (DREAM3D::Constants::k_Pi));
  PrecipitateStatsData* pp = PrecipitateStatsData::SafePointerDownCast(statsDataArray[phase].get());
  VectorOfFloatArray GSdist = pp->getGrainSizeDistribution();
  float avg = GSdist[0]->GetValue(0);
  float stdev = GSdist[1]->GetValue(0);
  while (volgood == 0)
  {
    volgood = 1;
    diam = static_cast<float>(rg.genrand_norm(avg, stdev));
    diam = exp(diam);
    if(diam >= pp->getMaxGrainDiameter()) { volgood = 0; }
    if(diam < pp->getMinGrainDiameter()) { volgood = 0; }
    vol = fourThirdsPi * ((diam / 2.0f) * (diam / 2.0f) * (diam / 2.0f));
  }
  int diameter = int((diam - pp->getMinGrainDiameter()) / pp->getBinStepSize());
  float r2 = 0.0f, r3 = 1.0f;
  VectorOfFloatArray bovera = pp->getGrainSize_BOverA();
  VectorOfFloatArray covera = pp->getGrainSize_COverA();
  while (r2 < r3)
  {
    r2 = 0.0f, r3 = 0.0f;
    a2 = bovera[0]->GetValue(diameter);
    b2 = bovera[1]->GetValue(diameter);
    if(a2 == 0)
    {
      a2 = bovera[0]->GetValue(diameter - 1);
      b2 = bovera[1]->GetValue(diameter - 1);
    }
    r2 = static_cast<float>(rg.genrand_beta(a2, b2));
    a3 = covera[0]->GetValue(diameter);
    b3 = covera[1]->GetValue(diameter);
    if(a3 == 0)
    {
      a3 = covera[0]->GetValue(diameter - 1);
      b3 = covera[1]->GetValue(diameter - 1);
    }
    r3 = static_cast<float>( rg.genrand_beta(a3, b3) );
  }
  float random = static_cast<float>( rg.genrand_res53() );
  float totaldensity = 0;
  int bin = 0;
  FloatArrayType::Pointer axisodf = pp->getAxisOrientation();
  while (random > totaldensity && bin < static_cast<int>(axisodf->GetSize()))
  {
    totaldensity = totaldensity + axisodf->GetValue(bin);
    bin++;
  }
  OrthoOps->determineEulerAngles(bin, phi1, PHI, phi2);
  VectorOfFloatArray omega3 = pp->getGrainSize_Omegas();
  float mf = omega3[0]->GetValue(diameter);
  float s = omega3[1]->GetValue(diameter);
  float omega3f = static_cast<float>(rg.genrand_beta(mf, s));
  if(shapeclass == DREAM3D::ShapeType::EllipsoidShape) { omega3f = 1; }

  precip->m_Volumes = vol;
  precip->m_EquivalentDiameters = diam;
  precip->m_AxisLengths[0] = r1;
  precip->m_AxisLengths[1] = r2;
  precip->m_AxisLengths[2] = r3;
  precip->m_AxisEulerAngles[0] = phi1;
  precip->m_AxisEulerAngles[1] = PHI;
  precip->m_AxisEulerAngles[2] = phi2;
  precip->m_Omega3s = omega3f;
  precip->m_FieldPhases = phase;
}

void InsertPrecipitatePhases::transfer_attributes(int gnum, Precip* precip)
{
  m_Volumes[gnum] = precip->m_Volumes;
  m_EquivalentDiameters[gnum] = precip->m_EquivalentDiameters;
  m_AxisLengths[3 * gnum + 0] = precip->m_AxisLengths[0];
  m_AxisLengths[3 * gnum + 1] = precip->m_AxisLengths[1];
  m_AxisLengths[3 * gnum + 2] = precip->m_AxisLengths[2];
  m_AxisEulerAngles[3 * gnum + 0] = precip->m_AxisEulerAngles[0];
  m_AxisEulerAngles[3 * gnum + 1] = precip->m_AxisEulerAngles[1];
  m_AxisEulerAngles[3 * gnum + 2] = precip->m_AxisEulerAngles[2];
  m_Omega3s[gnum] = precip->m_Omega3s;
  m_FieldPhases[gnum] = precip->m_FieldPhases;
}

void InsertPrecipitatePhases::move_precipitate(size_t gnum, float xc, float yc, float zc)
{
  int occolumn, ocrow, ocplane;
  int nccolumn, ncrow, ncplane;
  int shiftcolumn, shiftrow, shiftplane;
  float oxc = m_Centroids[3 * gnum];
  float oyc = m_Centroids[3 * gnum + 1];
  float ozc = m_Centroids[3 * gnum + 2];
  occolumn = static_cast<int>( (oxc - (m_PackingRes[0] / 2.0f)) / m_PackingRes[0] );
  ocrow = static_cast<int>( (oyc - (m_PackingRes[1] / 2.0f)) / m_PackingRes[1] );
  ocplane = static_cast<int>( (ozc - (m_PackingRes[2] / 2.0f)) / m_PackingRes[2] );
  nccolumn = static_cast<int>( (xc - (m_PackingRes[0] / 2.0f)) / m_PackingRes[0] );
  ncrow = static_cast<int>( (yc - (m_PackingRes[1] / 2.0f)) / m_PackingRes[1] );
  ncplane = static_cast<int>( (zc - (m_PackingRes[2] / 2.0f)) / m_PackingRes[2] );
  shiftcolumn = nccolumn - occolumn;
  shiftrow = ncrow - ocrow;
  shiftplane = ncplane - ocplane;
  m_Centroids[3 * gnum] = xc;
  m_Centroids[3 * gnum + 1] = yc;
  m_Centroids[3 * gnum + 2] = zc;
  size_t size = columnlist[gnum].size();

  for (size_t i = 0; i < size; i++)
  {
    int& cl = columnlist[gnum][i];
    cl += shiftcolumn;
    int& rl = rowlist[gnum][i];
    rl += shiftrow;
    int& pl = planelist[gnum][i];
    pl += shiftplane;
  }
}


void InsertPrecipitatePhases::determine_clustering(size_t gnum, int add)
{
  VolumeDataContainer* m = getDataContainerArray()->getDataContainerAs<VolumeDataContainer>(getDataContainerName());

  float x, y, z;
  float xn, yn, zn;
  float r;
  float dia, dia2;
  int iter = 0;
  int diabin, dia2bin, clusterbin;

  int phase = m_FieldPhases[gnum];
  while (phase != precipitatephases[iter]) iter++;

  StatsDataArray& statsDataArray = *m_StatsDataArray;
  typedef QVector<QVector<float> > VectOfVectFloat_t;

  PrecipitateStatsData* pp = PrecipitateStatsData::SafePointerDownCast(statsDataArray[phase].get());
//  VectOfVectFloat_t& curSimClusteringDist = simclusteringdist[iter];
//  size_t curSImClusteringDist_Size = curSimClusteringDist.size();
  float oneOverClusteringDistStep = 1.0f / clusteringdiststep[iter];

  float maxGrainDia = pp->getMaxGrainDiameter();
  float minGrainDia = pp->getMinGrainDiameter();
  float oneOverBinStepSize = 1.0f / pp->getBinStepSize();

  x = m_Centroids[3 * gnum];
  y = m_Centroids[3 * gnum + 1];
  z = m_Centroids[3 * gnum + 2];
  size_t numFields = m->getNumCellFieldTuples();
  for (size_t n = firstPrecipitateField; n < numFields; n++)
  {
    if (m_FieldPhases[n] == phase)
    {
      xn = m_Centroids[3 * n];
      yn = m_Centroids[3 * n + 1];
      zn = m_Centroids[3 * n + 2];
      r = sqrtf((x - xn) * (x - xn) + (y - yn) * (y - yn) + (z - zn) * (z - zn));

      dia = m_EquivalentDiameters[gnum];
      dia2 = m_EquivalentDiameters[n];
      if(dia > maxGrainDia) { dia = maxGrainDia; }
      if(dia < minGrainDia) { dia = minGrainDia; }
      if(dia2 > maxGrainDia) { dia2 = maxGrainDia; }
      if(dia2 < minGrainDia) { dia2 = minGrainDia; }
      diabin = static_cast<size_t>(((dia - minGrainDia) * oneOverBinStepSize) );
      dia2bin = static_cast<size_t>(((dia2 - minGrainDia) * oneOverBinStepSize) );
      clusterbin = static_cast<size_t>( r * oneOverClusteringDistStep );
      if(clusterbin >= 40) { clusterbin = 39; }
      simclusteringdist[iter][diabin][clusterbin] += add;
      simclusteringdist[iter][dia2bin][clusterbin] += add;
    }
  }
}

// -----------------------------------------------------------------------------
//
// -----------------------------------------------------------------------------
float InsertPrecipitatePhases::check_clusteringerror(int gadd, int gremove)
{
//  VolumeDataContainer* m = getDataContainerArray()->getDataContainerAs<VolumeDataContainer>(getDataContainerName());

  float clusteringerror;
  float bhattdist;

  for (size_t iter = 0; iter < simclusteringdist.size(); ++iter)
  {
    if(gadd > 0)
    {
      determine_clustering(gadd, 1);
    }
    if(gremove > 0)
    {
      determine_clustering(gremove, -1);
    }
  }
  compare_3Ddistributions(simclusteringdist, clusteringdist, bhattdist);
  clusteringerror = bhattdist;
  return clusteringerror;
}
void InsertPrecipitatePhases::compare_1Ddistributions(QVector<float> array1, QVector<float> array2, float& bhattdist)
{
  bhattdist = 0;
  for (size_t i = 0; i < array1.size(); i++)
  {
    bhattdist = bhattdist + sqrt((array1[i] * array2[i]));
  }
}
void InsertPrecipitatePhases::compare_2Ddistributions(QVector<QVector<float> > array1, QVector<QVector<float> > array2, float& bhattdist)
{
  bhattdist = 0;
  for (size_t i = 0; i < array1.size(); i++)
  {
    for (size_t j = 0; j < array1[i].size(); j++)
    {
      bhattdist = bhattdist + sqrt((array1[i][j] * array2[i][j]));
    }
  }
}

void InsertPrecipitatePhases::compare_3Ddistributions(QVector<QVector<QVector<float> > > array1, QVector<QVector<QVector<float> > > array2, float& bhattdist)
{
  bhattdist = 0;
  QVector<QVector<float> > counts1(array1.size());
  QVector<QVector<float> > counts2(array2.size());
  for (size_t i = 0; i < array1.size(); i++)
  {
    counts1[i].resize(array1[i].size());
    counts2[i].resize(array2[i].size());
    for (size_t j = 0; j < array1[i].size(); j++)
    {
      for (size_t k = 0; k < array1[i][j].size(); k++)
      {
        counts1[i][j] += array1[i][j][k];
        counts2[i][j] += array2[i][j][k];
      }
    }
  }
  for (size_t i = 0; i < array1.size(); i++)
  {
    for (size_t j = 0; j < array1[i].size(); j++)
    {
      for (size_t k = 0; k < array1[i][j].size(); k++)
      {
        bhattdist = bhattdist + sqrt(((array1[i][j][k] / counts1[i][j]) * (array2[i][j][k] / counts2[i][j])));
      }
    }
  }
}

// -----------------------------------------------------------------------------
//
// -----------------------------------------------------------------------------
float InsertPrecipitatePhases::check_sizedisterror(Precip* precip)
{
  VolumeDataContainer* m = getDataContainerArray()->getDataContainerAs<VolumeDataContainer>(getDataContainerName());

  StatsDataArray& statsDataArray = *m_StatsDataArray;

  float dia;
  float sizedisterror = 0;
  float bhattdist;
  int index;
  int count = 0;
  int phase;
  size_t grainSizeDist_Size = grainsizedist.size();
  for (size_t iter = 0; iter < grainSizeDist_Size; ++iter)
  {
    phase = precipitatephases[iter];
    PrecipitateStatsData* pp = PrecipitateStatsData::SafePointerDownCast(statsDataArray[phase].get());
    count = 0;
    QVector<float>& curGrainSizeDist = grainsizedist[iter];
    QVector<float>::size_type curGrainSizeDistSize = curGrainSizeDist.size();
    QVector<float>& curSimGrainSizeDist = simgrainsizedist[iter];
    // Initialize all Values to Zero
    for (size_t i = 0; i < curGrainSizeDistSize; i++)
    {
      curSimGrainSizeDist[i] = 0.0f;
    }

    size_t nFieldTuples = m->getNumCellFieldTuples();
    float oneOverCurGrainSizeDistStep = 1.0f / grainsizediststep[iter];
    float halfMinGrainDiameter = pp->getMinGrainDiameter() * 0.5f;
    for (size_t b = firstPrecipitateField; b < nFieldTuples; b++)
    {
      index = b;
      if(m_FieldPhases[index] == phase)
      {
        dia = m_EquivalentDiameters[index];
        dia = (dia - halfMinGrainDiameter) * oneOverCurGrainSizeDistStep;
        if(dia < 0) { dia = 0; }
        if(dia > curGrainSizeDistSize - 1.0f) { dia = curGrainSizeDistSize - 1.0f; }
        curSimGrainSizeDist[int(dia)]++;
        count++;
      }
    }

    if(precip->m_FieldPhases == phase)
    {
      dia = precip->m_EquivalentDiameters;
      dia = (dia - halfMinGrainDiameter) * oneOverCurGrainSizeDistStep;
      if(dia < 0) { dia = 0; }
      if(dia > curGrainSizeDistSize - 1.0f) { dia = curGrainSizeDistSize - 1.0f; }
      curSimGrainSizeDist[int(dia)]++;
      count++;
    }
    float oneOverCount = 1.0f / count;

    if (count == 0)
    {
      for (size_t i = 0; i < curGrainSizeDistSize; i++) { curSimGrainSizeDist[i] = 0.0; }
    }
    else
    {
      for (size_t i = 0; i < curGrainSizeDistSize; i++)
      {
        curSimGrainSizeDist[i] = curSimGrainSizeDist[i] * oneOverCount;
      }
    }
  }
  compare_2Ddistributions(simgrainsizedist, grainsizedist, bhattdist);
  sizedisterror = bhattdist;
  return sizedisterror;
}

// -----------------------------------------------------------------------------
//
// -----------------------------------------------------------------------------
float InsertPrecipitatePhases::check_fillingerror(int gadd, int gremove, Int32ArrayType::Pointer grainOwnersPtr)
{
  size_t grainOwnersIdx = 0;
  int32_t* grainOwners = grainOwnersPtr->getPointer(0);
  fillingerror = fillingerror * float(m_TotalPackingPoints);
  int col, row, plane;
  if(gadd > 0)
  {
    size_t size = columnlist[gadd].size();
    QVector<int>& cl_gadd = columnlist[gadd];
    QVector<int>& rl_gadd = rowlist[gadd];
    QVector<int>& pl_gadd = planelist[gadd];
    float packquality = 0;
    for (size_t i = 0; i < size; i++)
    {
      col = cl_gadd[i];
      row = rl_gadd[i];
      plane = pl_gadd[i];

      if(m_PeriodicBoundaries == true)
      {
        if(col < 0) { col = col + m_PackingPoints[0]; }
        if(col > m_PackingPoints[0] - 1) { col = col - m_PackingPoints[0]; }
        if(row < 0) { row = row + m_PackingPoints[1]; }
        if(row > m_PackingPoints[1] - 1) { row = row - m_PackingPoints[1]; }
        if(plane < 0) { plane = plane + m_PackingPoints[2]; }
        if(plane > m_PackingPoints[2] - 1) { plane = plane - m_PackingPoints[2]; }
        grainOwnersIdx = (m_PackingPoints[0] * m_PackingPoints[1] * plane) + (m_PackingPoints[0] * row) + col;
        int currentGrainOwner = grainOwners[grainOwnersIdx];
        fillingerror = fillingerror + (2 * currentGrainOwner - 1);
        packquality = packquality + ((currentGrainOwner) * (currentGrainOwner));
        ++currentGrainOwner;
      }
      else
      {
        if(col >= 0 && col <= m_PackingPoints[0] - 1 && row >= 0 && row <= m_PackingPoints[1] - 1 && plane >= 0 && plane <= m_PackingPoints[2] - 1)
        {
          grainOwnersIdx = (m_PackingPoints[0] * m_PackingPoints[1] * plane) + (m_PackingPoints[0] * row) + col;
          int currentGrainOwner = grainOwners[grainOwnersIdx];
          fillingerror = fillingerror + (2 * currentGrainOwner - 1);
          packquality = packquality + ((currentGrainOwner) * (currentGrainOwner));
          ++currentGrainOwner;
        }
      }
    }
    packqualities[gadd] = static_cast<int>( packquality / float(size) );
  }
  if(gremove > 0)
  {
    size_t size = columnlist[gremove].size();
    QVector<int>& cl_gremove = columnlist[gremove];
    QVector<int>& rl_gremove = rowlist[gremove];
    QVector<int>& pl_gremove = planelist[gremove];
    for (size_t i = 0; i < size; i++)
    {
      col = cl_gremove[i];
      row = rl_gremove[i];
      plane = pl_gremove[i];
      if(m_PeriodicBoundaries == true)
      {
        if(col < 0) { col = col + m_PackingPoints[0]; }
        if(col > m_PackingPoints[0] - 1) { col = col - m_PackingPoints[0]; }
        if(row < 0) { row = row + m_PackingPoints[1]; }
        if(row > m_PackingPoints[1] - 1) { row = row - m_PackingPoints[1]; }
        if(plane < 0) { plane = plane + m_PackingPoints[2]; }
        if(plane > m_PackingPoints[2] - 1) { plane = plane - m_PackingPoints[2]; }
        grainOwnersIdx = (m_PackingPoints[0] * m_PackingPoints[1] * plane) + (m_PackingPoints[0] * row) + col;
        int currentGrainOwner = grainOwners[grainOwnersIdx];
        fillingerror = fillingerror + (-2 * currentGrainOwner + 3);
        currentGrainOwner = currentGrainOwner - 1;
      }
      else
      {
        if(col >= 0 && col <= m_PackingPoints[0] - 1 && row >= 0 && row <= m_PackingPoints[1] - 1 && plane >= 0 && plane <= m_PackingPoints[2] - 1)
        {
          grainOwnersIdx = (m_PackingPoints[0] * m_PackingPoints[1] * plane) + (m_PackingPoints[0] * row) + col;
          int currentGrainOwner = grainOwners[grainOwnersIdx];
          fillingerror = fillingerror + (-2 * currentGrainOwner + 3);
          currentGrainOwner = currentGrainOwner - 1;
        }
      }
    }
  }
  fillingerror = fillingerror / float(m_TotalPackingPoints);
  return fillingerror;
}

void InsertPrecipitatePhases::insert_precipitate(size_t gnum)
{
  DREAM3D_RANDOMNG_NEW()
  //   DataContainer* m = getDataContainerArray()->getDataContainerAs<VolumeDataContainer>(getDataContainerName());
  //  float dist;
  float inside = -1;
  int column, row, plane;
  int centercolumn, centerrow, centerplane;
  int xmin, xmax, ymin, ymax, zmin, zmax;
  float xc, yc, zc;
  float coordsRotated[3];
  float coords[3];
  float volcur = m_Volumes[gnum];
  float bovera = m_AxisLengths[3 * gnum + 1];
  float covera = m_AxisLengths[3 * gnum + 2];
  float omega3 = m_Omega3s[gnum];
  float radcur1 = 1;
  unsigned int shapeclass = m_ShapeTypes[m_FieldPhases[gnum]];

  // init any values for each of the Shape Ops
  for (QMap<unsigned int, ShapeOps*>::iterator ops = m_ShapeOps.begin(); ops != m_ShapeOps.end(); ++ops)
  {
    ops.value()->init();
  }
  // Create our Argument Map
  QMap<ShapeOps::ArgName, float> shapeArgMap;
  shapeArgMap[ShapeOps::Omega3] = omega3;
  shapeArgMap[ShapeOps::VolCur] = volcur;
  shapeArgMap[ShapeOps::B_OverA] = bovera;
  shapeArgMap[ShapeOps::C_OverA] = covera;

  radcur1 = m_ShapeOps[shapeclass]->radcur1(shapeArgMap);

  float radcur2 = (radcur1 * bovera);
  float radcur3 = (radcur1 * covera);
  float phi1 = m_AxisEulerAngles[3 * gnum];
  float PHI = m_AxisEulerAngles[3 * gnum + 1];
  float phi2 = m_AxisEulerAngles[3 * gnum + 2];
  float ga[3][3];
  OrientationMath::EulertoMat(phi1, PHI, phi2, ga);
  xc = m_Centroids[3 * gnum];
  yc = m_Centroids[3 * gnum + 1];
  zc = m_Centroids[3 * gnum + 2];
  centercolumn = static_cast<int>( (xc - (m_PackingRes[0] / 2)) / m_PackingRes[0] );
  centerrow = static_cast<int>( (yc - (m_PackingRes[1] / 2)) / m_PackingRes[1] );
  centerplane = static_cast<int>( (zc - (m_PackingRes[2] / 2)) / m_PackingRes[2] );
  xmin = int(centercolumn - ((radcur1 / m_PackingRes[0]) + 1));
  xmax = int(centercolumn + ((radcur1 / m_PackingRes[0]) + 1));
  ymin = int(centerrow - ((radcur1 / m_PackingRes[1]) + 1));
  ymax = int(centerrow + ((radcur1 / m_PackingRes[1]) + 1));
  zmin = int(centerplane - ((radcur1 / m_PackingRes[2]) + 1));
  zmax = int(centerplane + ((radcur1 / m_PackingRes[2]) + 1));
  if(xmin < -m_PackingPoints[0]) { xmin = -m_PackingPoints[0]; }
  if(xmax > 2 * m_PackingPoints[0] - 1) { xmax = (2 * m_PackingPoints[0] - 1); }
  if(ymin < -m_PackingPoints[1]) { ymin = -m_PackingPoints[1]; }
  if(ymax > 2 * m_PackingPoints[1] - 1) { ymax = (2 * m_PackingPoints[1] - 1); }
  if(zmin < -m_PackingPoints[2]) { zmin = -m_PackingPoints[2]; }
  if(zmax > 2 * m_PackingPoints[2] - 1) { zmax = (2 * m_PackingPoints[2] - 1); }
  for (int iter1 = xmin; iter1 < xmax + 1; iter1++)
  {
    for (int iter2 = ymin; iter2 < ymax + 1; iter2++)
    {
      for (int iter3 = zmin; iter3 < zmax + 1; iter3++)
      {
        column = iter1;
        row = iter2;
        plane = iter3;
        coords[0] = float(column) * m_PackingRes[0];
        coords[1] = float(row) * m_PackingRes[1];
        coords[2] = float(plane) * m_PackingRes[2];
        inside = -1;
        coords[0] = coords[0] - xc;
        coords[1] = coords[1] - yc;
        coords[2] = coords[2] - zc;
        MatrixMath::Multiply3x3with3x1(ga, coords, coordsRotated);
        float axis1comp = coordsRotated[0] / radcur1;
        float axis2comp = coordsRotated[1] / radcur2;
        float axis3comp = coordsRotated[2] / radcur3;
        inside = m_ShapeOps[shapeclass]->inside(axis1comp, axis2comp, axis3comp);
        if(inside >= 0)
        {
          columnlist[gnum].push_back(column);
          rowlist[gnum].push_back(row);
          planelist[gnum].push_back(plane);
        }
      }
    }
  }
}

void InsertPrecipitatePhases::assign_voxels()
{
  notifyStatusMessage("Assigning Voxels");

  VolumeDataContainer* m = getDataContainerArray()->getDataContainerAs<VolumeDataContainer>(getDataContainerName());

  int index;
  size_t udims[3] = {0, 0, 0};
  m->getDimensions(udims);
#if (CMP_SIZEOF_SIZE_T == 4)
  typedef int32_t DimType;
#else
  typedef int64_t DimType;
#endif
  DimType dims[3] =
  {
    static_cast<DimType>(udims[0]),
    static_cast<DimType>(udims[1]),
    static_cast<DimType>(udims[2]),
  };

  DimType neighpoints[6];
  neighpoints[0] = -dims[0] * dims[1];
  neighpoints[1] = -dims[0];
  neighpoints[2] = -1;
  neighpoints[3] = 1;
  neighpoints[4] = dims[0];
  neighpoints[5] = dims[0] * dims[1];

  float totalPoints = dims[0] * dims[1] * dims[2];
  float xRes = m->getXRes();
  float yRes = m->getYRes();
  float zRes = m->getZRes();

  int oldname;
  size_t column, row, plane;
  float inside;
  float xc, yc, zc;
  float coordsRotated[3];
  //float dist;
  float coords[3];
  DimType xmin, xmax, ymin, ymax, zmin, zmax;
  // int64_t totpoints = m->totalPoints();
  gsizes.resize(m->getNumCellFieldTuples());

  for (size_t i = firstPrecipitateField; i < m->getNumCellFieldTuples(); i++)
  {
    gsizes[i] = 0;
  }
  for (size_t i = firstPrecipitateField; i < m->getNumCellFieldTuples(); i++)
  {
    float volcur = m_Volumes[i];
    float bovera = m_AxisLengths[3 * i + 1];
    float covera = m_AxisLengths[3 * i + 2];
    float omega3 = m_Omega3s[i];
    xc = m_Centroids[3 * i];
    yc = m_Centroids[3 * i + 1];
    zc = m_Centroids[3 * i + 2];
    float radcur1 = 0.0f;
    //Unbounded Check for the size of shapeTypes. We assume a 1:1 with phase
    unsigned int shapeclass = m_ShapeTypes[m_FieldPhases[i]];

    // init any values for each of the Shape Ops
    for (QMap<unsigned int, ShapeOps*>::iterator ops = m_ShapeOps.begin(); ops != m_ShapeOps.end(); ++ops )
    {
      ops.value()->init();
    }
    // Create our Argument Map
    QMap<ShapeOps::ArgName, float> shapeArgMap;
    shapeArgMap[ShapeOps::Omega3] = omega3;
    shapeArgMap[ShapeOps::VolCur] = volcur;
    shapeArgMap[ShapeOps::B_OverA] = bovera;
    shapeArgMap[ShapeOps::C_OverA] = covera;

    radcur1 = m_ShapeOps[shapeclass]->radcur1(shapeArgMap);

    float radcur2 = (radcur1 * bovera);
    float radcur3 = (radcur1 * covera);
    float phi1 = m_AxisEulerAngles[3 * i];
    float PHI = m_AxisEulerAngles[3 * i + 1];
    float phi2 = m_AxisEulerAngles[3 * i + 2];
    float ga[3][3];
    OrientationMath::EulertoMat(phi1, PHI, phi2, ga);
    column = static_cast<size_t>( (xc - (xRes / 2.0f)) / xRes );
    row = static_cast<size_t>( (yc - (yRes / 2.0f)) / yRes );
    plane = static_cast<size_t>( (zc - (zRes / 2.0f)) / zRes );
    xmin = int(column - ((radcur1 / xRes) + 1));
    xmax = int(column + ((radcur1 / xRes) + 1));
    ymin = int(row - ((radcur1 / yRes) + 1));
    ymax = int(row + ((radcur1 / yRes) + 1));
    zmin = int(plane - ((radcur1 / zRes) + 1));
    zmax = int(plane + ((radcur1 / zRes) + 1));
    if (m_PeriodicBoundaries == true)
    {
      if (xmin < -dims[0]) { xmin = -dims[0]; }
      if (xmax > 2 * dims[0] - 1) { xmax = (2 * dims[0] - 1); }
      if (ymin < -dims[1]) { ymin = -dims[1]; }
      if (ymax > 2 * dims[1] - 1) { ymax = (2 * dims[1] - 1); }
      if (zmin < -dims[2]) { zmin = -dims[2]; }
      if (zmax > 2 * dims[2] - 1) { zmax = (2 * dims[2] - 1); }
    }
    if (m_PeriodicBoundaries == false)
    {
      if (xmin < 0) { xmin = 0; }
      if (xmax > dims[0] - 1) { xmax = dims[0] - 1; }
      if (ymin < 0) { ymin = 0; }
      if (ymax > dims[1] - 1) { ymax = dims[1] - 1; }
      if (zmin < 0) { zmin = 0; }
      if (zmax > dims[2] - 1) { zmax = dims[2] - 1; }
    }
    for (DimType iter1 = xmin; iter1 < xmax + 1; iter1++)
    {
      for (DimType iter2 = ymin; iter2 < ymax + 1; iter2++)
      {
        for (DimType iter3 = zmin; iter3 < zmax + 1; iter3++)
        {
          column = iter1;
          row = iter2;
          plane = iter3;
          if (iter1 < 0) { column = iter1 + dims[0]; }
          if (iter1 > dims[0] - 1) { column = iter1 - dims[0]; }
          if (iter2 < 0) { row = iter2 + dims[1]; }
          if (iter2 > dims[1] - 1) { row = iter2 - dims[1]; }
          if (iter3 < 0) { plane = iter3 + dims[2]; }
          if (iter3 > dims[2] - 1) { plane = iter3 - dims[2]; }
          index = (plane * dims[0] * dims[1]) + (row * dims[0]) + column;
          inside = -1;
          coords[0] = float(column) * xRes;
          coords[1] = float(row) * yRes;
          coords[2] = float(plane) * zRes;
          if (iter1 < 0) { coords[0] = coords[0] - sizex; }
          if (iter1 > dims[0] - 1) { coords[0] = coords[0] + sizex; }
          if (iter2 < 0) { coords[1] = coords[1] - sizey; }
          if (iter2 > dims[1] - 1) { coords[1] = coords[1] + sizey; }
          if (iter3 < 0) { coords[2] = coords[2] - sizez; }
          if (iter3 > dims[2] - 1) { coords[2] = coords[2] + sizez; }
//          dist = ((coords[0] - xc) * (coords[0] - xc)) + ((coords[1] - yc) * (coords[1] - yc)) + ((coords[2] - zc) * (coords[2] - zc));
//          dist = sqrtf(dist);
//          if (dist < radcur1)
//          {
          coords[0] = coords[0] - xc;
          coords[1] = coords[1] - yc;
          coords[2] = coords[2] - zc;
          MatrixMath::Multiply3x3with3x1(ga, coords, coordsRotated);
          float axis1comp = coordsRotated[0] / radcur1;
          float axis2comp = coordsRotated[1] / radcur2;
          float axis3comp = coordsRotated[2] / radcur3;
          inside = m_ShapeOps[shapeclass]->inside(axis1comp, axis2comp, axis3comp);
          if (inside >= 0)
          {
            int currentpoint = index;
            if (m_GrainIds[currentpoint] > firstPrecipitateField)
            {
              oldname = m_GrainIds[currentpoint];
              m_GrainIds[currentpoint] = -2;
            }
            if (m_GrainIds[currentpoint] < firstPrecipitateField && m_GrainIds[currentpoint] != -2)
            {
              m_GrainIds[currentpoint] = static_cast<int32_t>(i);
            }
          }
//          }
        }
      }
    }
  }
  for (size_t i = firstPrecipitateField; i < m->getNumCellFieldTuples(); i++)
  {
    m_Active[i] = false;
  }
  int gnum;
  for(size_t i = 0; i < totalPoints; i++)
  {
    gnum = m_GrainIds[i];
    if(gnum >= 0) { m_Active[gnum] = true; }
  }
}

void InsertPrecipitatePhases::assign_gaps()
{
  notifyStatusMessage("Assigning Gaps");

  VolumeDataContainer* m = getDataContainerArray()->getDataContainerAs<VolumeDataContainer>(getDataContainerName());

  int64_t totpoints = m->getTotalPoints();

  size_t udims[3] = {0, 0, 0};
  m->getDimensions(udims);
#if (CMP_SIZEOF_SIZE_T == 4)
  typedef int32_t DimType;
#else
  typedef int64_t DimType;
#endif
  DimType dims[3] =
  {
    static_cast<DimType>(udims[0]),
    static_cast<DimType>(udims[1]),
    static_cast<DimType>(udims[2]),
  };


  int index;
  int timestep = 100;
  int unassignedcount = 1;
  DimType column, row, plane;
  float inside;
  float xc, yc, zc;
  float coordsRotated[3];
  float dist;
  float coords[3];

  DimType xmin, xmax, ymin, ymax, zmin, zmax;

  float xRes = m->getXRes();
  float yRes = m->getYRes();
  float zRes = m->getZRes();

  Int32ArrayType::Pointer newownersPtr = Int32ArrayType::CreateArray(totpoints, "newowners");
  int32_t* newowners = newownersPtr->getPointer(0);
  newownersPtr->initializeWithZeros();

  FloatArrayType::Pointer ellipfuncsPtr = FloatArrayType::CreateArray(totpoints, "ellipfuncs");
  float* ellipfuncs = ellipfuncsPtr->getPointer(0);
  ellipfuncsPtr->initializeWithValues(-1);

  while (unassignedcount != 0)
  {
    unassignedcount = 0;
    timestep = timestep + 50;
    for (size_t i = firstPrecipitateField; i < m->getNumCellFieldTuples(); i++)
    {
      float volcur = m_Volumes[i];
      float bovera = m_AxisLengths[3 * i + 1];
      float covera = m_AxisLengths[3 * i + 2];
      float omega3 = m_Omega3s[i];
      xc = m_Centroids[3 * i];
      yc = m_Centroids[3 * i + 1];
      zc = m_Centroids[3 * i + 2];
      float radcur1 = 0.0f;
      //Unbounded Check for the size of shapeTypes. We assume a 1:1 with phase
      unsigned int shapeclass = m_ShapeTypes[m_FieldPhases[i]];

      // init any values for each of the Shape Ops
      for (QMap<unsigned int, ShapeOps*>::iterator ops = m_ShapeOps.begin(); ops != m_ShapeOps.end(); ++ops )
      {
        ops.value()->init();
      }
      // Create our Argument Map
      QMap<ShapeOps::ArgName, float> shapeArgMap;
      shapeArgMap[ShapeOps::Omega3] = omega3;
      shapeArgMap[ShapeOps::VolCur] = volcur;
      shapeArgMap[ShapeOps::B_OverA] = bovera;
      shapeArgMap[ShapeOps::C_OverA] = covera;

      radcur1 = m_ShapeOps[shapeclass]->radcur1(shapeArgMap);

      float radcur2 = (radcur1 * bovera);
      float radcur3 = (radcur1 * covera);
      radcur1 = (float(timestep) / 100.0f) * radcur1;
      radcur2 = (float(timestep) / 100.0f) * radcur2;
      radcur3 = (float(timestep) / 100.0f) * radcur3;
      float phi1 = m_AxisEulerAngles[3 * i];
      float PHI = m_AxisEulerAngles[3 * i + 1];
      float phi2 = m_AxisEulerAngles[3 * i + 2];
      float ga[3][3];
      OrientationMath::EulertoMat(phi1, PHI, phi2, ga);
      column = static_cast<DimType>( (xc - (xRes / 2.0f)) / xRes );
      row = static_cast<DimType>( (yc - (yRes / 2.0f)) / yRes );
      plane = static_cast<DimType>( (zc - (zRes / 2.0f)) / zRes );
      xmin = int(column - ((radcur1 / xRes) + 1));
      xmax = int(column + ((radcur1 / xRes) + 1));
      ymin = int(row - ((radcur1 / yRes) + 1));
      ymax = int(row + ((radcur1 / yRes) + 1));
      zmin = int(plane - ((radcur1 / zRes) + 1));
      zmax = int(plane + ((radcur1 / zRes) + 1));
      if (m_PeriodicBoundaries == true)
      {
        if (xmin < -dims[0]) { xmin = -dims[0]; }
        if (xmax > 2 * dims[0] - 1) { xmax = (2 * dims[0] - 1); }
        if (ymin < -dims[1]) { ymin = -dims[1]; }
        if (ymax > 2 * dims[1] - 1) { ymax = (2 * dims[1] - 1); }
        if (zmin < -dims[2]) { zmin = -dims[2]; }
        if (zmax > 2 * dims[2] - 1) { zmax = (2 * dims[2] - 1); }
      }
      if (m_PeriodicBoundaries == false)
      {
        if (xmin < 0) { xmin = 0; }
        if (xmax > dims[0] - 1) { xmax = dims[0] - 1; }
        if (ymin < 0) { ymin = 0; }
        if (ymax > dims[1] - 1) { ymax = dims[1] - 1; }
        if (zmin < 0) { zmin = 0; }
        if (zmax > dims[2] - 1) { zmax = dims[2] - 1; }
      }
      for (DimType iter1 = xmin; iter1 < xmax + 1; iter1++)
      {
        for (DimType iter2 = ymin; iter2 < ymax + 1; iter2++)
        {
          for (DimType iter3 = zmin; iter3 < zmax + 1; iter3++)
          {
            column = iter1;
            row = iter2;
            plane = iter3;
            if (iter1 < 0) { column = iter1 + dims[0]; }
            if (iter1 > dims[0] - 1) { column = iter1 - dims[0]; }
            if (iter2 < 0) { row = iter2 + dims[1]; }
            if (iter2 > dims[1] - 1) { row = iter2 - dims[1]; }
            if (iter3 < 0) { plane = iter3 + dims[2]; }
            if (iter3 > dims[2] - 1) { plane = iter3 - dims[2]; }
            index = static_cast<int>( (plane * dims[0] * dims[1]) + (row * dims[0]) + column );
            if(m_GrainIds[index] <= 0)
            {
              inside = -1;
              coords[0] = float(column) * xRes;
              coords[1] = float(row) * yRes;
              coords[2] = float(plane) * zRes;
              if (iter1 < 0) { coords[0] = coords[0] - sizex; }
              if (iter1 > dims[0] - 1) { coords[0] = coords[0] + sizex; }
              if (iter2 < 0) { coords[1] = coords[1] - sizey; }
              if (iter2 > dims[1] - 1) { coords[1] = coords[1] + sizey; }
              if (iter3 < 0) { coords[2] = coords[2] - sizez; }
              if (iter3 > dims[2] - 1) { coords[2] = coords[2] + sizez; }
              dist = ((coords[0] - xc) * (coords[0] - xc)) + ((coords[1] - yc) * (coords[1] - yc)) + ((coords[2] - zc) * (coords[2] - zc));
              dist = sqrtf(dist);
              if (dist < radcur1)
              {
                coords[0] = coords[0] - xc;
                coords[1] = coords[1] - yc;
                coords[2] = coords[2] - zc;
                MatrixMath::Multiply3x3with3x1(ga, coords, coordsRotated);
                float axis1comp = coordsRotated[0] / radcur1;
                float axis2comp = coordsRotated[1] / radcur2;
                float axis3comp = coordsRotated[2] / radcur3;
                inside = m_ShapeOps[shapeclass]->inside(axis1comp, axis2comp, axis3comp);
                if (inside >= 0 && inside > ellipfuncs[index])
                {
                  newowners[index] = i;
                  ellipfuncs[index] = inside;
                }
              }
            }
          }
        }
      }
    }
    for (int i = 0; i < totpoints; i++)
    {
      if (ellipfuncs[i] >= 0) { m_GrainIds[i] = newowners[i]; }
      if (m_GrainIds[i] <= 0) { unassignedcount++; }
      newowners[i] = -1;
      ellipfuncs[i] = -1.0;
    }
  }
  for (int i = 0; i < totpoints; i++)
  {
    if(m_GrainIds[i] > 0) { m_CellPhases[i] = m_FieldPhases[m_GrainIds[i]]; }
  }
}
void InsertPrecipitatePhases::cleanup_grains()
{
  notifyStatusMessage("Cleaning Up Grains");

  VolumeDataContainer* m = getDataContainerArray()->getDataContainerAs<VolumeDataContainer>(getDataContainerName());

  StatsDataArray& statsDataArray = *m_StatsDataArray;

  int64_t totpoints = m->getTotalPoints();
  size_t udims[3] = {0, 0, 0};
  m->getDimensions(udims);
#if (CMP_SIZEOF_SIZE_T == 4)
  typedef int32_t DimType;
#else
  typedef int64_t DimType;
#endif
  DimType dims[3] =
  {
    static_cast<DimType>(udims[0]),
    static_cast<DimType>(udims[1]),
    static_cast<DimType>(udims[2]),
  };

  DimType neighpoints[6];
  DimType xp = dims[0];
  DimType yp = dims[1];
  DimType zp = dims[2];

  neighpoints[0] = -(xp * yp);
  neighpoints[1] = -xp;
  neighpoints[2] = -1;
  neighpoints[3] = 1;
  neighpoints[4] = xp;
  neighpoints[5] = (xp * yp);
  QVector<QVector<int> > vlists;
  vlists.resize(m->getNumCellFieldTuples());
  QVector<int> currentvlist;
  QVector<bool> checked(totpoints, false);
  size_t count;
  int touchessurface = 0;
  int good;
  int neighbor;
  DimType column, row, plane;
  int index;
  float minsize = 0;
  gsizes.resize(m->getNumCellFieldTuples());
  for (size_t i = 1; i < m->getNumCellFieldTuples(); i++)
  {
    gsizes[i] = 0;
    m_Active[i] = true;
  }

  float resConst = m->getXRes() * m->getYRes() * m->getZRes();
  for (int i = 0; i < totpoints; i++)
  {
    touchessurface = 0;
    if(checked[i] == false && m_GrainIds[i] > firstPrecipitateField)
    {
      PrecipitateStatsData* pp = PrecipitateStatsData::SafePointerDownCast(statsDataArray[m_CellPhases[i]].get());
      minsize = static_cast<float>( pp->getMinGrainDiameter() * pp->getMinGrainDiameter() * pp->getMinGrainDiameter() * M_PI / 6.0f );
      minsize = static_cast<float>( int(minsize / (resConst)) );
      currentvlist.push_back(i);
      count = 0;
      while (count < currentvlist.size())
      {
        index = currentvlist[count];
        column = index % xp;
        row = (index / xp) % yp;
        plane = index / (xp * yp);
        if(column == 0 || column == xp || row == 0 || row == yp || plane == 0 || plane == zp) { touchessurface = 1; }
        for (int j = 0; j < 6; j++)
        {
          good = 1;
          neighbor = static_cast<int>( index + neighpoints[j] );
          if(m_PeriodicBoundaries == false)
          {
            if(j == 0 && plane == 0) { good = 0; }
            if(j == 5 && plane == (zp - 1)) { good = 0; }
            if(j == 1 && row == 0) { good = 0; }
            if(j == 4 && row == (yp - 1)) { good = 0; }
            if(j == 2 && column == 0) { good = 0; }
            if(j == 3 && column == (xp - 1)) { good = 0; }
            if(good == 1 && m_GrainIds[neighbor] == m_GrainIds[index] && checked[neighbor] == false)
            {
              currentvlist.push_back(neighbor);
              checked[neighbor] = true;
            }
          }
          else if(m_PeriodicBoundaries == true)
          {
            if(j == 0 && plane == 0) { neighbor = static_cast<int>( neighbor + (xp * yp * zp) ); }
            if(j == 5 && plane == (zp - 1)) { neighbor = static_cast<int>( neighbor - (xp * yp * zp) ); }
            if(j == 1 && row == 0) { neighbor = static_cast<int>( neighbor + (xp * yp) ); }
            if(j == 4 && row == (yp - 1)) { neighbor = static_cast<int>( neighbor - (xp * yp) ); }
            if(j == 2 && column == 0) { neighbor = static_cast<int>( neighbor + (xp) ); }
            if(j == 3 && column == (xp - 1)) { neighbor = static_cast<int>( neighbor - (xp) ); }
            if(m_GrainIds[neighbor] == m_GrainIds[index] && checked[neighbor] == false)
            {
              currentvlist.push_back(neighbor);
              checked[neighbor] = true;
            }
          }
        }
        count++;
      }
      size_t size = vlists[m_GrainIds[i]].size();
      if(size > 0)
      {
        if(size < currentvlist.size())
        {
          for (size_t k = 0; k < vlists[m_GrainIds[i]].size(); k++)
          {
            m_GrainIds[vlists[m_GrainIds[i]][k]] = -1;
          }
          vlists[m_GrainIds[i]].resize(currentvlist.size());
          vlists[m_GrainIds[i]].swap(currentvlist);
        }
        else if(size >= currentvlist.size())
        {
          for (size_t k = 0; k < currentvlist.size(); k++)
          {
            m_GrainIds[currentvlist[k]] = -1;
          }
        }
      }
      else if(size == 0)
      {
        if(currentvlist.size() >= minsize || touchessurface == 1)
        {
          vlists[m_GrainIds[i]].resize(currentvlist.size());
          vlists[m_GrainIds[i]].swap(currentvlist);
        }
        if(currentvlist.size() < minsize && touchessurface == 0)
        {
          for (size_t k = 0; k < currentvlist.size(); k++)
          {
            m_GrainIds[currentvlist[k]] = -1;
          }
        }
      }
      currentvlist.clear();
    }
  }
  assign_gaps();
  for (int i = 0; i < totpoints; i++)
  {
    if(m_GrainIds[i] > 0) { gsizes[m_GrainIds[i]]++; }
  }
  for (size_t i = firstPrecipitateField; i < m->getNumCellFieldTuples(); i++)
  {
    if(gsizes[i] == 0) { m_Active[i] = false; }
  }
  for (int i = 0; i < totpoints; i++)
  {
    if(m_GrainIds[i] > 0) { m_CellPhases[i] = m_FieldPhases[m_GrainIds[i]]; }
  }
}

// -----------------------------------------------------------------------------
//
// -----------------------------------------------------------------------------
Int32ArrayType::Pointer  InsertPrecipitatePhases::initialize_packinggrid()
{
  VolumeDataContainer* m = getDataContainerArray()->getDataContainerAs<VolumeDataContainer>(getDataContainerName());

  m_PackingRes[0] = m->getXRes() * 2.0f;
  m_PackingRes[1] = m->getYRes() * 2.0f;
  m_PackingRes[2] = m->getZRes() * 2.0f;

  m_HalfPackingRes[0] = m_PackingRes[0] * 0.5;
  m_HalfPackingRes[1] = m_PackingRes[1] * 0.5;
  m_HalfPackingRes[2] = m_PackingRes[2] * 0.5;

  m_OneOverHalfPackingRes[0] = 1.0f / m_HalfPackingRes[0];
  m_OneOverHalfPackingRes[1] = 1.0f / m_HalfPackingRes[1];
  m_OneOverHalfPackingRes[2] = 1.0f / m_HalfPackingRes[2];

  m_PackingPoints[0] = m->getXPoints() / 2;
  m_PackingPoints[1] = m->getYPoints() / 2;
  m_PackingPoints[2] = m->getZPoints() / 2;

  m_TotalPackingPoints = m_PackingPoints[0] * m_PackingPoints[1] * m_PackingPoints[2];

  QVector<int> dims(1, 1);
  Int32ArrayType::Pointer grainOwnersPtr = Int32ArrayType::CreateArray(m_TotalPackingPoints, dims, "PackPrimaryGrains::grain_owners");
  grainOwnersPtr->initializeWithZeros();

  return grainOwnersPtr;
}


float InsertPrecipitatePhases::find_xcoord(long long int index)
{
  VolumeDataContainer* m = getDataContainerArray()->getDataContainerAs<VolumeDataContainer>(getDataContainerName());

  float x = m->getXRes() * float(index % m->getXPoints());
  return x;
}
float InsertPrecipitatePhases::find_ycoord(long long int index)
{
  VolumeDataContainer* m = getDataContainerArray()->getDataContainerAs<VolumeDataContainer>(getDataContainerName());

  float y = m->getYRes() * float((index / m->getXPoints()) % m->getYPoints());
  return y;
}
float InsertPrecipitatePhases::find_zcoord(long long int index)
{
  VolumeDataContainer* m = getDataContainerArray()->getDataContainerAs<VolumeDataContainer>(getDataContainerName());

  float z = m->getZRes() * float(index / (m->getXPoints() * m->getYPoints()));
  return z;
}
void InsertPrecipitatePhases::write_goal_attributes()
{
  int err = 0;
  setErrorCondition(err);
  VolumeDataContainer* m = getDataContainerArray()->getDataContainerAs<VolumeDataContainer>(getDataContainerName());

  // Make sure any directory path is also available as the user may have just typed
  // in a path without actually creating the full path

  QFileInfo fi(m_CsvOutputFile);
  QString parentPath = fi.path();
  QDir dir;
  if(!dir.mkpath(parentPath))
  {
    QString ss = QObject::tr("Error creating parent path '%1'").arg(parentPath);
    notifyErrorMessage(ss, -1);
    setErrorCondition(-1);
    return;
  }


  QFile outFile(getCsvOutputFile());
  if (!outFile.open(QIODevice::WriteOnly))
  {
    QString msg = QObject::tr("CSV Output file could not be opened: %1").arg(getCsvOutputFile());
    setErrorCondition(-200);
    notifyErrorMessage(msg, getErrorCondition());
    return;
  }

  QTextStream dStream(&outFile);

  char space = DREAM3D::GrainData::Delimiter;
  // Write the total number of grains
  dStream << static_cast<qint32>(m->getNumCellFieldTuples() - firstPrecipitateField);
  // Get all the names of the arrays from the Data Container
  QList<QString> headers = m->getCellFieldArrayNameList();

  QVector<IDataArray::Pointer> data;

  //For checking if an array is a neighborlist
  NeighborList<float>::Pointer neighborlistPtr = NeighborList<float>::New();

  // Print the GrainIds Header before the rest of the headers
  dStream << DREAM3D::GrainData::GrainID;
  // Loop throught the list and print the rest of the headers, ignoring those we don't want
  for(QList<QString>::iterator iter = headers.begin(); iter != headers.end(); ++iter)
  {
    // Only get the array if the name does NOT match those listed
    IDataArray::Pointer p = m->getCellFieldData(*iter);
    if(p->getNameOfClass().compare(neighborlistPtr->getNameOfClass()) != 0)
    {
      if (p->GetNumberOfComponents() == 1)
      {
        dStream << space << (*iter);
      }
      else // There are more than a single component so we need to add multiple header values
      {
        for(int k = 0; k < p->GetNumberOfComponents(); ++k)
        {
          dStream << space << (*iter) << "_" << k;
        }
      }
      // Get the IDataArray from the DataContainer
      data.push_back(p);
    }
  }
  dStream << "\n";


  // Get the number of tuples in the arrays
  size_t numTuples = data[0]->getNumberOfTuples();

  float threshold = 0.0f;

  // Skip the first grain
  for(qint32 i = firstPrecipitateField; i < numTuples; ++i)
  {
    if (((float)i / numTuples) * 100.0f > threshold)
    {
      QString ss = QObject::tr("Writing Field Data - %1% Complete").arg(((float)i / numTuples) * 100);
      notifyStatusMessage(ss);
      threshold = threshold + 5.0f;
      if (threshold < ((float)i / numTuples) * 100.0f)
      {
        threshold = ((float)i / numTuples) * 100.0f;
      }
    }

    // Print the grain id
    dStream << i;
    // Print a row of data
    for(qint32 p = 0; p < data.size(); ++p)
    {
      dStream << space;
      data[p]->printTuple(dStream, i, space);
    }
    dStream << "\n";
  }
}<|MERGE_RESOLUTION|>--- conflicted
+++ resolved
@@ -193,27 +193,15 @@
 
   VolumeDataContainer* m = getDataContainerArray()->getDataContainerAs<VolumeDataContainer>(getDataContainerName());
 
-  QVector<int> dims(1, 1);
   // Cell Data
-  GET_PREREQ_DATA(m, DREAM3D, CellData, GrainIds, -300, int32_t, Int32ArrayType, voxels, dims)
-  GET_PREREQ_DATA(m, DREAM3D, CellData, SurfaceVoxels, -301, int8_t, Int8ArrayType, voxels, dims)
-  GET_PREREQ_DATA(m, DREAM3D, CellData, CellPhases, -302, int32_t, Int32ArrayType, voxels, dims)
+  GET_PREREQ_DATA(m, DREAM3D, CellData, GrainIds, -300, int32_t, Int32ArrayType, voxels, 1)
+
+  GET_PREREQ_DATA(m, DREAM3D, CellData, SurfaceVoxels, -301, int8_t, Int8ArrayType, voxels, 1)
+
+
+  GET_PREREQ_DATA(m, DREAM3D, CellData, CellPhases, -302, int32_t, Int32ArrayType, voxels, 1)
 
   // Field Data
-<<<<<<< HEAD
-  CREATE_NON_PREREQ_DATA(m, DREAM3D, CellFieldData, FieldPhases, int32_t, Int32ArrayType, 0, fields, dims)
-  CREATE_NON_PREREQ_DATA(m, DREAM3D, CellFieldData, EquivalentDiameters, float, FloatArrayType, 0, fields, dims)
-  CREATE_NON_PREREQ_DATA(m, DREAM3D, CellFieldData, Omega3s, float, FloatArrayType, 0, fields, dims)
-  CREATE_NON_PREREQ_DATA(m, DREAM3D, CellFieldData, Volumes, float, FloatArrayType, 0, fields, dims)
-  CREATE_NON_PREREQ_DATA(m, DREAM3D, CellFieldData, Active, bool, BoolArrayType, false, fields, dims)
-  CREATE_NON_PREREQ_DATA(m, DREAM3D, CellFieldData, NumCells, int32_t, Int32ArrayType, 0, fields, dims)
-  CREATE_NON_PREREQ_DATA(m, DREAM3D, CellFieldData, Neighborhoods, int32_t, Int32ArrayType, 0, fields, dims)
-  dims[0] = 3;
-  CREATE_NON_PREREQ_DATA(m, DREAM3D, CellFieldData, AxisEulerAngles, float, FloatArrayType, 0, fields, dims)
-  CREATE_NON_PREREQ_DATA(m, DREAM3D, CellFieldData, AxisLengths, float, FloatArrayType, 0, fields, dims)
-  CREATE_NON_PREREQ_DATA(m, DREAM3D, CellFieldData, Centroids, float, FloatArrayType, 0, fields, dims)
-
-=======
   CREATE_NON_PREREQ_DATA(m, DREAM3D, CellFieldData, FieldPhases, int32_t, Int32ArrayType, 0, fields, 1)
   CREATE_NON_PREREQ_DATA(m, DREAM3D, CellFieldData, EquivalentDiameters, float, FloatArrayType, 0, fields, 1)
   CREATE_NON_PREREQ_DATA(m, DREAM3D, CellFieldData, Omega3s, float, FloatArrayType, 0, fields, 1)
@@ -223,14 +211,12 @@
   CREATE_NON_PREREQ_DATA(m, DREAM3D, CellFieldData, Centroids, float, FloatArrayType, 0, fields, 3)
   CREATE_NON_PREREQ_DATA(m, DREAM3D, CellFieldData, Active, bool, BoolArrayType, false, fields, 1)
   CREATE_NON_PREREQ_DATA(m, DREAM3D, CellFieldData, NumCells, int32_t, Int32ArrayType, 0, fields, 1)
->>>>>>> 7d9ecd12
   //Ensemble Data
   typedef DataArray<unsigned int> PhaseTypeArrayType;
   typedef DataArray<unsigned int> ShapeTypeArrayType;
-  dims[0] = 1;
-  GET_PREREQ_DATA(m, DREAM3D, CellEnsembleData, PhaseTypes, -301, unsigned int, PhaseTypeArrayType, ensembles, dims)
-  GET_PREREQ_DATA(m, DREAM3D, CellEnsembleData, ShapeTypes, -304, unsigned int, ShapeTypeArrayType, ensembles, dims)
-  CREATE_NON_PREREQ_DATA(m, DREAM3D, CellEnsembleData, NumFields, int32_t, Int32ArrayType, 0, ensembles, dims)
+  GET_PREREQ_DATA(m, DREAM3D, CellEnsembleData, PhaseTypes, -301, unsigned int, PhaseTypeArrayType, ensembles, 1)
+  GET_PREREQ_DATA(m, DREAM3D, CellEnsembleData, ShapeTypes, -304, unsigned int, ShapeTypeArrayType, ensembles, 1)
+  CREATE_NON_PREREQ_DATA(m, DREAM3D, CellEnsembleData, NumFields, int32_t, Int32ArrayType, 0, ensembles, 1)
   m_StatsDataArray = StatsDataArray::SafeObjectDownCast<IDataArray*, StatsDataArray*>(m->getCellEnsembleData(DREAM3D::EnsembleData::Statistics).get());
   if(m_StatsDataArray == NULL)
   {
@@ -1828,8 +1814,7 @@
 
   m_TotalPackingPoints = m_PackingPoints[0] * m_PackingPoints[1] * m_PackingPoints[2];
 
-  QVector<int> dims(1, 1);
-  Int32ArrayType::Pointer grainOwnersPtr = Int32ArrayType::CreateArray(m_TotalPackingPoints, dims, "PackPrimaryGrains::grain_owners");
+  Int32ArrayType::Pointer grainOwnersPtr = Int32ArrayType::CreateArray(m_TotalPackingPoints, 1, "PackPrimaryGrains::grain_owners");
   grainOwnersPtr->initializeWithZeros();
 
   return grainOwnersPtr;
