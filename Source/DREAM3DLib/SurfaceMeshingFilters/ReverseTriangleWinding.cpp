--- conflicted
+++ resolved
@@ -115,7 +115,7 @@
 // -----------------------------------------------------------------------------
 void ReverseTriangleWinding::setupFilterParameters()
 {
-  std::vector<FilterParameter::Pointer> parameters;
+  QVector<FilterParameter::Pointer> parameters;
   /* Place all your option initialization code here */
   /* For String input use this code */
   /* {
@@ -179,7 +179,7 @@
     parameter->setPropertyName("ConversionType");
     parameter->setWidgetType(FilterParameter::ChoiceWidget);
     parameter->setValueType("unsigned int");
-    std::vector<QString> choices;
+    QVector<QString> choices;
     choices.push_back("Degrees To Radians");
     choices.push_back("Radians To Degrees");
     parameter->setChoices(choices);
@@ -221,13 +221,8 @@
 void ReverseTriangleWinding::dataCheck(bool preflight, size_t voxels, size_t fields, size_t ensembles)
 {
   setErrorCondition(0);
-<<<<<<< HEAD
-  QString ss;
-  SurfaceMeshDataContainer* sm = getSurfaceMeshDataContainer();
-=======
-  std::stringstream ss;
+  QTextStream ss;
   SurfaceDataContainer* sm = getSurfaceDataContainer();
->>>>>>> c8a14ed2
   if(NULL == sm)
   {
     setErrorCondition(-383);
@@ -269,7 +264,7 @@
 void ReverseTriangleWinding::execute()
 {
   int err = 0;
-  QString ss;
+  QTextStream ss;
   setErrorCondition(err);
   SurfaceDataContainer* m = getSurfaceDataContainer();
   if(NULL == m)
