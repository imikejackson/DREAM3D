/* ============================================================================
 * Copyright (c)  2010 Dr.Sukbin Lee slee@andrew.cmu.edu
 * Redistribution and use in source and binary forms, with or without modification,
 * are permitted provided that the following conditions are met:
 *
 * Redistributions of source code must retain the above copyright notice, this
 * list of conditions and the following disclaimer.
 *
 * Redistributions in binary form must reproduce the above copyright notice, this
 * list of conditions and the following disclaimer in the documentation and/or
 * other materials provided with the distribution.
 *
 * Neither the name of Dr.Sukbin Lee, Carnegie-Mellon University nor the names of
 * its contributors may be used to endorse or promote products derived from this
 * software without specific prior written permission.
 *
 * THIS SOFTWARE IS PROVIDED BY THE COPYRIGHT HOLDERS AND CONTRIBUTORS "AS IS"
 * AND ANY EXPRESS OR IMPLIED WARRANTIES, INCLUDING, BUT NOT LIMITED TO, THE
 * IMPLIED WARRANTIES OF MERCHANTABILITY AND FITNESS FOR A PARTICULAR PURPOSE ARE
 * DISCLAIMED. IN NO EVENT SHALL THE COPYRIGHT HOLDER OR CONTRIBUTORS BE LIABLE
 * FOR ANY DIRECT, INDIRECT, INCIDENTAL, SPECIAL, EXEMPLARY, OR CONSEQUENTIAL
 * DAMAGES (INCLUDING, BUT NOT LIMITED TO, PROCUREMENT OF SUBSTITUTE GOODS OR
 * SERVICES; LOSS OF USE, DATA, OR PROFITS; OR BUSINESS INTERRUPTION) HOWEVER
 * CAUSED AND ON ANY THEORY OF LIABILITY, WHETHER IN CONTRACT, STRICT LIABILITY,
 * OR TORT (INCLUDING NEGLIGENCE OR OTHERWISE) ARISING IN ANY WAY OUT OF THE
 * USE OF THIS SOFTWARE, EVEN IF ADVISED OF THE POSSIBILITY OF SUCH DAMAGE.
 *
 * ~~~~~~~~~~~~~~~~~~~~~~~~~~~~~~~~~~~~~~~~~~~~~~~~~~~~~~~~~~~~~~~~~~~~~~~~~~ */

/* ============================================================================
 * Copyright (c) 2010, Michael A. Jackson (BlueQuartz Software)
 * Copyright (c) 2010, Dr. Michael A. Groeber (US Air Force Research Laboratories)
 * All rights reserved.
 *
 * Redistribution and use in source and binary forms, with or without modification,
 * are permitted provided that the following conditions are met:
 *
 * Redistributions of source code must retain the above copyright notice, this
 * list of conditions and the following disclaimer.
 *
 * Redistributions in binary form must reproduce the above copyright notice, this
 * list of conditions and the following disclaimer in the documentation and/or
 * other materials provided with the distribution.
 *
 * Neither the name of Michael A. Groeber, Michael A. Jackson, the US Air Force,
 * BlueQuartz Software nor the names of its contributors may be used to endorse
 * or promote products derived from this software without specific prior written
 * permission.
 *
 * THIS SOFTWARE IS PROVIDED BY THE COPYRIGHT HOLDERS AND CONTRIBUTORS "AS IS"
 * AND ANY EXPRESS OR IMPLIED WARRANTIES, INCLUDING, BUT NOT LIMITED TO, THE
 * IMPLIED WARRANTIES OF MERCHANTABILITY AND FITNESS FOR A PARTICULAR PURPOSE ARE
 * DISCLAIMED. IN NO EVENT SHALL THE COPYRIGHT HOLDER OR CONTRIBUTORS BE LIABLE
 * FOR ANY DIRECT, INDIRECT, INCIDENTAL, SPECIAL, EXEMPLARY, OR CONSEQUENTIAL
 * DAMAGES (INCLUDING, BUT NOT LIMITED TO, PROCUREMENT OF SUBSTITUTE GOODS OR
 * SERVICES; LOSS OF USE, DATA, OR PROFITS; OR BUSINESS INTERRUPTION) HOWEVER
 * CAUSED AND ON ANY THEORY OF LIABILITY, WHETHER IN CONTRACT, STRICT LIABILITY,
 * OR TORT (INCLUDING NEGLIGENCE OR OTHERWISE) ARISING IN ANY WAY OUT OF THE
 * USE OF THIS SOFTWARE, EVEN IF ADVISED OF THE POSSIBILITY OF SUCH DAMAGE.
 *
 *  This code was written under United States Air Force Contract number
 *                           FA8650-07-D-5800
 *
 * ~~~~~~~~~~~~~~~~~~~~~~~~~~~~~~~~~~~~~~~~~~~~~~~~~~~~~~~~~~~~~~~~~~~~~~~~~~ */
#ifndef _SurfaceMeshFilter_H
#define _SurfaceMeshFilter_H

#if defined (_MSC_VER)
#define WIN32_LEAN_AND_MEAN		// Exclude rarely-used stuff from Windows headers
#endif

#include <assert.h>
#include <stdio.h>
#include <time.h>
#include <stdlib.h>

#include <cstddef>
#include <vector>
#include <string>
#include <iostream>
#include <cmath>
#include <fstream>
#include <list>
#include <algorithm>
#include <numeric>
#include <map>

#include "DREAM3DLib/DREAM3DLib.h"
#include "DREAM3DLib/Common/DREAM3DSetGetMacros.h"
#include "DREAM3DLib/Common/Field.h"
#include "DREAM3DLib/Common/DREAM3DRandom.h"
#include "DREAM3DLib/Common/AbstractFilter.h"
#include "DREAM3DLib/SurfaceMeshingFilters/SMTempFile.hpp"
#include "DREAM3DLib/SurfaceMeshingFilters/SMStlWriter.h"
#include "DREAM3DLib/SurfaceMeshingFilters/Meshing/Patch.h"
#include "DREAM3DLib/SurfaceMeshingFilters/Meshing/Face.h"
#include "DREAM3DLib/SurfaceMeshingFilters/Meshing/Neighbor.h"
#include "DREAM3DLib/SurfaceMeshingFilters/Meshing/Node.h"
#include "DREAM3DLib/SurfaceMeshingFilters/Meshing/Segment.h"
#include "DREAM3DLib/SurfaceMeshingFilters/Meshing/SharedEdge.h"




class DREAM3DLib_EXPORT SurfaceMeshFilter : public AbstractFilter
{

  public:
    DREAM3D_SHARED_POINTERS(SurfaceMeshFilter);
    DREAM3D_STATIC_NEW_MACRO(SurfaceMeshFilter);
    DREAM3D_TYPE_MACRO_SUPER(SurfaceMeshFilter, AbstractFilter);

    virtual ~SurfaceMeshFilter();

    DREAM3D_INSTANCE_STRING_PROPERTY(InputFile);
    DREAM3D_INSTANCE_PROPERTY(bool, DeleteTempFiles);
    DREAM3D_INSTANCE_PROPERTY(bool, WriteSTLFile);
    DREAM3D_INSTANCE_STRING_PROPERTY(OutputDirectory);
    DREAM3D_INSTANCE_STRING_PROPERTY(OutputFilePrefix);

    DREAM3D_INSTANCE_PROPERTY(SMTempFile::Pointer, NodesFile);
    DREAM3D_INSTANCE_PROPERTY(SMTempFile::Pointer, TrianglesFile);

<<<<<<< HEAD
    virtual const std::string getGroupName() { return DREAM3D::FilterGroups::SurfaceMeshingFilters; }
    virtual const std::string getHumanLabel() { return "Surface Mesh"; }
=======
    virtual void preflight();
>>>>>>> 3a01811a

    void execute();

  protected:
    SurfaceMeshFilter();

    void get_neighbor_list();
    void initialize_nodes(int zID);
    void initialize_squares(int zID);
    int get_nodes_Edges(int et2d[20][8], int NST2d[20][8], int zID);
    int get_square_index(int tns[4]);
    int treat_anomaly(int tnst[4], int zID1);
    void get_nodes(int cst, int ord, int nidx[2], int *nid);
    void get_grainnames(int CubeOrigin, int sqOrder, int pID[2], int *pgrainname);
    int get_triangles();
    void get_case0_triangles(int site, int *afe, int nfedge, int tin, int *tout);
    void get_case2_triangles(int site, int *afe, int nfedge, int *afc, int nfctr, int tin, int *tout);
    void get_caseM_triangles(int site, int *afe, int nfedge, int *afc, int nfctr, int tin, int *tout, int ccn);
    void arrange_grainnames(int numT, int zID);
    int assign_nodeID(int nN);
    void update_current_triangles(int nT);
    float find_xcoord(int);
    float find_ycoord(int);
    float find_zcoord(int);
    void analyzeWinding();
    std::vector<int> findAdjacentTriangles(meshing::Patch::Pointer triangle, int label);

    int writeNodesFile(int zID, int cNodeID, const std::string &NodesRawFile);
    int writeTrianglesFile(int zID, int ctid, const std::string &trianglesFile, int nt);
    int writeSTLFiles(int nTriangle, std::map<int, meshing::SMStlWriter::Pointer> &gidToSTLWriter);

  private:
    std::ifstream in;
    int err;
    int NS; // The number of sites(voxels) in the simulation box...
    int NSP;
    int numgrains;
    int xDim;
    int yDim;
    int zDim;
    float xRes;
    float yRes;
    float zRes;
    float xOrigin;
    float yOrigin;
    float zOrigin;

    meshing::Neighbor* neigh; // contains nearest neighbor information...

    int* voxels; // contains voxel information...

    meshing::Face* cSquare; // contains square information...

    meshing::Node* cVertex; // contains edges on square faces for open loops...

    std::vector<meshing::Segment::Pointer> cEdge; // contains edges on square faces for open loops...
    std::vector<meshing::Patch::Pointer> cTriangle;

    typedef std::map<uint64_t, meshing::SharedEdge::Pointer> EdgeMapType;
    typedef int Label;
    typedef std::map<Label, int> LabelTriangleMapType;

    EdgeMapType eMap;
    LabelTriangleMapType labelTriangleMap;

    SurfaceMeshFilter(const SurfaceMeshFilter&); // Copy Constructor Not Implemented
    void operator=(const SurfaceMeshFilter&); // Operator '=' Not Implemented
};

#endif<|MERGE_RESOLUTION|>--- conflicted
+++ resolved
@@ -121,12 +121,10 @@
     DREAM3D_INSTANCE_PROPERTY(SMTempFile::Pointer, NodesFile);
     DREAM3D_INSTANCE_PROPERTY(SMTempFile::Pointer, TrianglesFile);
 
-<<<<<<< HEAD
     virtual const std::string getGroupName() { return DREAM3D::FilterGroups::SurfaceMeshingFilters; }
     virtual const std::string getHumanLabel() { return "Surface Mesh"; }
-=======
+
     virtual void preflight();
->>>>>>> 3a01811a
 
     void execute();
 
