--- conflicted
+++ resolved
@@ -378,23 +378,6 @@
   {
     SharedGrainFaceFilter::FaceIds_t& triangleIds = (*iter).second;
 #ifdef DREAM3D_USE_PARALLEL_ALGORITHMS
-<<<<<<< HEAD
-    g->run(CalculateTriangleGroupCurvatures(m_NRing, triangleIds, m_UseNormalsForCurveFitting,
-                                            principalCurvature1, principalCurvature2,
-                                            principalDirection1, principalDirection2,
-                                            gaussianCurvature, meanCurvature,
-                                            getSurfaceMeshDataContainer(), this ) );
-#else
-
-
-
-    CalculateTriangleGroupCurvatures curvature(m_NRing, triangleIds, m_UseNormalsForCurveFitting,
-                                               principalCurvature1, principalCurvature2,
-                                               principalDirection1, principalDirection2,
-                                               gaussianCurvature, meanCurvature,
-                                               getSurfaceMeshDataContainer(), this );
-    curvature();
-=======
     if (doParallel == true)
     {
       g->run(CalculateTriangleGroupCurvatures(m_NRing, triangleIds, m_UseNormalsForCurveFitting,
@@ -404,7 +387,6 @@
                                               getSurfaceMeshDataContainer(), this ) );
     }
     else
->>>>>>> 0f8ad4e5
 #endif
     {
       CalculateTriangleGroupCurvatures curvature(m_NRing, triangleIds, m_UseNormalsForCurveFitting,
