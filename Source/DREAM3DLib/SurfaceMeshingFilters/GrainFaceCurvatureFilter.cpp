--- conflicted
+++ resolved
@@ -88,7 +88,7 @@
 // -----------------------------------------------------------------------------
 void GrainFaceCurvatureFilter::setupFilterParameters()
 {
-  std::vector<FilterParameter::Pointer> options;
+  QVector<FilterParameter::Pointer> options;
   {
     FilterParameter::Pointer parameter = FilterParameter::New();
     parameter->setHumanLabel("Neighborhood Ring Count");
@@ -174,13 +174,9 @@
 void GrainFaceCurvatureFilter::dataCheck(bool preflight, size_t voxels, size_t fields, size_t ensembles)
 {
   setErrorCondition(0);
-<<<<<<< HEAD
   QString ss;
-  SurfaceMeshDataContainer* sm = getSurfaceMeshDataContainer();
-=======
-  std::stringstream ss;
   SurfaceDataContainer* sm = getSurfaceDataContainer();
->>>>>>> c8a14ed2
+
   if(NULL == sm)
   {
     setErrorCondition(-383);
@@ -399,7 +395,7 @@
 
   for(SharedGrainFaceIterator_t iter = sharedGrainFaces.begin(); iter != sharedGrainFaces.end(); ++iter)
   {
-    SharedGrainFaceFilter::FaceIds_t& triangleIds = (*iter).second;
+    SharedGrainFaceFilter::FaceIds_t& triangleIds = iter.value();
 #ifdef DREAM3D_USE_PARALLEL_ALGORITHMS
     if (doParallel == true)
     {
@@ -467,9 +463,8 @@
 void GrainFaceCurvatureFilter::tbbTaskProgress()
 {
   m_CompletedGrainFaces++;
-  QString ss;
-  ss << m_CompletedGrainFaces << "/" << m_TotalGrainFaces << " Complete" ;
-  notifyStatusMessage(ss.str());
+  QString ss = QObject::tr("%1/%2 COmplete").arg(m_CompletedGrainFaces).arg(m_TotalGrainFaces);
+  notifyStatusMessage(ss);
 }
 
 #endif