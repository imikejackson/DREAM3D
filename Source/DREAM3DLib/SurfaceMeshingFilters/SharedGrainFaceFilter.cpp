/* ============================================================================
 * Copyright (c) 2012 Michael A. Jackson (BlueQuartz Software)
 * Copyright (c) 2012 Dr. Michael A. Groeber (US Air Force Research Laboratories)
 * All rights reserved.
 *
 * Redistribution and use in source and binary forms, with or without modification,
 * are permitted provided that the following conditions are met:
 *
 * Redistributions of source code must retain the above copyright notice, this
 * list of conditions and the following disclaimer.
 *
 * Redistributions in binary form must reproduce the above copyright notice, this
 * list of conditions and the following disclaimer in the documentation and/or
 * other materials provided with the distribution.
 *
 * Neither the name of Michael A. Groeber, Michael A. Jackson, the US Air Force,
 * BlueQuartz Software nor the names of its contributors may be used to endorse
 * or promote products derived from this software without specific prior written
 * permission.
 *
 * THIS SOFTWARE IS PROVIDED BY THE COPYRIGHT HOLDERS AND CONTRIBUTORS "AS IS"
 * AND ANY EXPRESS OR IMPLIED WARRANTIES, INCLUDING, BUT NOT LIMITED TO, THE
 * IMPLIED WARRANTIES OF MERCHANTABILITY AND FITNESS FOR A PARTICULAR PURPOSE ARE
 * DISCLAIMED. IN NO EVENT SHALL THE COPYRIGHT HOLDER OR CONTRIBUTORS BE LIABLE
 * FOR ANY DIRECT, INDIRECT, INCIDENTAL, SPECIAL, EXEMPLARY, OR CONSEQUENTIAL
 * DAMAGES (INCLUDING, BUT NOT LIMITED TO, PROCUREMENT OF SUBSTITUTE GOODS OR
 * SERVICES; LOSS OF USE, DATA, OR PROFITS; OR BUSINESS INTERRUPTION) HOWEVER
 * CAUSED AND ON ANY THEORY OF LIABILITY, WHETHER IN CONTRACT, STRICT LIABILITY,
 * OR TORT (INCLUDING NEGLIGENCE OR OTHERWISE) ARISING IN ANY WAY OUT OF THE
 * USE OF THIS SOFTWARE, EVEN IF ADVISED OF THE POSSIBILITY OF SUCH DAMAGE.
 *
 *  This code was written under United States Air Force Contract number
 *                           FA8650-07-D-5800
 *
 * ~~~~~~~~~~~~~~~~~~~~~~~~~~~~~~~~~~~~~~~~~~~~~~~~~~~~~~~~~~~~~~~~~~~~~~~~~~ */


#include "SharedGrainFaceFilter.h"




// -----------------------------------------------------------------------------
//
// -----------------------------------------------------------------------------
SharedGrainFaceFilter::SharedGrainFaceFilter() :
  SurfaceMeshFilter(),
  m_SurfaceMeshGrainFaceIdArrayName(DREAM3D::FaceData::SurfaceMeshGrainFaceId)
{
  setupFilterParameters();
}

// -----------------------------------------------------------------------------
//
// -----------------------------------------------------------------------------
SharedGrainFaceFilter::~SharedGrainFaceFilter()
{
}

// -----------------------------------------------------------------------------
//
// -----------------------------------------------------------------------------
void SharedGrainFaceFilter::setupFilterParameters()
{
  std::vector<FilterParameter::Pointer> parameters;
  setFilterParameters(parameters);
}

// -----------------------------------------------------------------------------
//
// -----------------------------------------------------------------------------
void SharedGrainFaceFilter::readFilterParameters(AbstractFilterParametersReader* reader, int index)
{
  reader->openFilterGroup(this, index);
  /* Code to read the values goes between these statements */
/* FILTER_WIDGETCODEGEN_AUTO_GENERATED_CODE BEGIN*/
/* FILTER_WIDGETCODEGEN_AUTO_GENERATED_CODE END*/
  reader->closeFilterGroup();
}

// -----------------------------------------------------------------------------
//
// -----------------------------------------------------------------------------
int SharedGrainFaceFilter::writeFilterParameters(AbstractFilterParametersWriter* writer, int index)
{
  writer->openFilterGroup(this, index);
  /* Place code that will write the inputs values into a file. reference the
   AbstractFilterParametersWriter class for the proper API to use. */
  /*  writer->writeValue("OutputFile", getOutputFile() ); */
  writer->closeFilterGroup();
  return ++index; // we want to return the next index that was just written to
}

// -----------------------------------------------------------------------------
//
// -----------------------------------------------------------------------------
void SharedGrainFaceFilter::dataCheck(bool preflight, size_t voxels, size_t fields, size_t ensembles)
{
  setErrorCondition(0);
<<<<<<< HEAD
  QString ss;
  SurfaceMeshDataContainer* sm = getSurfaceMeshDataContainer();
=======
  std::stringstream ss;
  SurfaceDataContainer* sm = getSurfaceDataContainer();
>>>>>>> c8a14ed2
  if(NULL == sm)
  {
    setErrorCondition(-383);
    addErrorMessage(getHumanLabel(), "SurfaceDataContainer is missing", getErrorCondition());
  }
  else
  {
    // We MUST have Nodes
    if(sm->getVertices().get() == NULL)
    {
      setErrorCondition(-384);
      addErrorMessage(getHumanLabel(), "SurfaceMesh DataContainer missing Nodes", getErrorCondition());
    }

    // We MUST have Triangles defined also.
    if(sm->getFaces().get() == NULL)
    {
      setErrorCondition(-385);
      addErrorMessage(getHumanLabel(), "SurfaceMesh DataContainer missing Triangles", getErrorCondition());
    }

    // List any arrays that are created during this filter
    Int32ArrayType::Pointer grainFaceId = Int32ArrayType::CreateArray(1, 1, DREAM3D::FaceData::SurfaceMeshGrainFaceId);
    sm->addFaceData(DREAM3D::FaceData::SurfaceMeshGrainFaceId, grainFaceId);
  }
}


// -----------------------------------------------------------------------------
//
// -----------------------------------------------------------------------------
void SharedGrainFaceFilter::preflight()
{
  /* Place code here that sanity checks input arrays and input values. Look at some
  * of the other DREAM3DLib/Filters/.cpp files for sample codes */
  dataCheck(true, 1, 1, 1);
}

// -----------------------------------------------------------------------------
//
// -----------------------------------------------------------------------------
void SharedGrainFaceFilter::execute()
{
  int err = 0;
  QString ss;
  setErrorCondition(err);
  SurfaceDataContainer* m = getSurfaceDataContainer();
  if(NULL == m)
  {
    setErrorCondition(-999);
    notifyErrorMessage("The Voxel DataContainer Object was NULL", -999);
    return;
  }
  setErrorCondition(0);
  notifyStatusMessage("Starting");

  /* Place all your code to execute your filter here. */

  DREAM3D::Mesh::FaceListPointer_t trianglesPtr = getSurfaceDataContainer()->getFaces();
//  DREAM3D::Mesh::Face_t* triangles = trianglesPtr->GetPointer(0);
  size_t totalPoints = trianglesPtr->GetNumberOfTuples();

  IDataArray::Pointer flPtr = getSurfaceDataContainer()->getFaceData(DREAM3D::FaceData::SurfaceMeshFaceLabels);
  DataArray<int32_t>* faceLabelsPtr = DataArray<int32_t>::SafePointerDownCast(flPtr.get());
  int32_t* faceLabels = faceLabelsPtr->GetPointer(0);

  Int32ArrayType::Pointer grainFaceId = Int32ArrayType::CreateArray(trianglesPtr->GetNumberOfTuples(), DREAM3D::FaceData::SurfaceMeshGrainFaceId);
  grainFaceId->initializeWithZeros();


  QMap<uint64_t, int> faceSizeMap;
  QMap<uint64_t, int32_t> faceIdMap; // This maps a unique 64 bit integer to an increasing 32 bit integer
  uint32_t index = 0;
  struct { int g; int r; } faceId;
  uint64_t* faceId_64 = reinterpret_cast<uint64_t*>(&faceId);
  int32_t fl0 = -1;
  int32_t fl1 = -1;
  // Loop through all the Triangles and figure out how many triangles we have in each one.
  for(size_t t = 0; t < totalPoints; ++t)
  {
    fl0 = faceLabels[t*2];
    fl1 = faceLabels[t*2+1];
    if (fl0 < fl1)
    {
      faceId.g = fl0;
      faceId.r = fl1;
    }
    else
    {
      faceId.g = fl1;
      faceId.r = fl0;
    }

    QMap<uint64_t, int>::iterator iter = faceSizeMap.find(*faceId_64);
    if(iter==faceSizeMap.end())
    {
      faceSizeMap[*faceId_64] = 1;
      faceIdMap[*faceId_64] = index;
      grainFaceId->SetValue(t, index);
      ++index;
    }
    else
    {
      faceSizeMap[*faceId_64]++;
      grainFaceId->SetValue(t, faceIdMap[*faceId_64]);
    }
  }


  SharedGrainFaces_t faces;

  // Allocate all the vectors that we need
  for(QMap<uint64_t, int>::iterator iter = faceSizeMap.begin(); iter != faceSizeMap.end(); ++iter)
  {
    FaceIds_t v;
    v.reserve((*iter).second);
    index = faceIdMap[(*iter).first];
    faces[index] = v;
  }


  // Loop through all the Triangles and assign each one to a unique Grain Face Id.
  for(size_t t = 0; t < totalPoints; ++t)
  {
  #if 0
    Triangle& tri = triangles[t];
    if (tri.nSpin[0] < tri.nSpin[1])
    {
      faceId.g = tri.nSpin[0];
      faceId.r = tri.nSpin[1];
    }
    else
    {
      faceId.g = tri.nSpin[1];
      faceId.r = tri.nSpin[0];
    }
    index = faceIdMap[*faceId_64];
    #else
    index = grainFaceId->GetValue(t);
    #endif
    faces[index].push_back(t);
  }

  m_SharedGrainFaces = faces;

  getSurfaceDataContainer()->addFaceData(DREAM3D::FaceData::SurfaceMeshGrainFaceId, grainFaceId);

  /* Let the GUI know we are done with this filter */
  notifyStatusMessage("Complete");
}

// -----------------------------------------------------------------------------
//
// -----------------------------------------------------------------------------
SharedGrainFaceFilter::SharedGrainFaces_t& SharedGrainFaceFilter::getSharedGrainFaces()
{
  return m_SharedGrainFaces;
}<|MERGE_RESOLUTION|>--- conflicted
+++ resolved
@@ -62,7 +62,7 @@
 // -----------------------------------------------------------------------------
 void SharedGrainFaceFilter::setupFilterParameters()
 {
-  std::vector<FilterParameter::Pointer> parameters;
+  QVector<FilterParameter::Pointer> parameters;
   setFilterParameters(parameters);
 }
 
@@ -97,13 +97,8 @@
 void SharedGrainFaceFilter::dataCheck(bool preflight, size_t voxels, size_t fields, size_t ensembles)
 {
   setErrorCondition(0);
-<<<<<<< HEAD
-  QString ss;
-  SurfaceMeshDataContainer* sm = getSurfaceMeshDataContainer();
-=======
-  std::stringstream ss;
+  QTextStream ss;
   SurfaceDataContainer* sm = getSurfaceDataContainer();
->>>>>>> c8a14ed2
   if(NULL == sm)
   {
     setErrorCondition(-383);
@@ -148,7 +143,7 @@
 void SharedGrainFaceFilter::execute()
 {
   int err = 0;
-  QString ss;
+  QTextStream ss;
   setErrorCondition(err);
   SurfaceDataContainer* m = getSurfaceDataContainer();
   if(NULL == m)
@@ -219,8 +214,8 @@
   for(QMap<uint64_t, int>::iterator iter = faceSizeMap.begin(); iter != faceSizeMap.end(); ++iter)
   {
     FaceIds_t v;
-    v.reserve((*iter).second);
-    index = faceIdMap[(*iter).first];
+    v.reserve(iter.value());
+    index = faceIdMap[iter.key()];
     faces[index] = v;
   }
 
