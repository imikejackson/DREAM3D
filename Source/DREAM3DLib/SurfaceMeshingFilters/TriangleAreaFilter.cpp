/* ============================================================================
 * Copyright (c) 2012 Michael A. Jackson (BlueQuartz Software)
 * Copyright (c) 2012 Dr. Michael A. Groeber (US Air Force Research Laboratories)
 * All rights reserved.
 *
 * Redistribution and use in source and binary forms, with or without modification,
 * are permitted provided that the following conditions are met:
 *
 * Redistributions of source code must retain the above copyright notice, this
 * list of conditions and the following disclaimer.
 *
 * Redistributions in binary form must reproduce the above copyright notice, this
 * list of conditions and the following disclaimer in the documentation and/or
 * other materials provided with the distribution.
 *
 * Neither the name of Michael A. Groeber, Michael A. Jackson, the US Air Force,
 * BlueQuartz Software nor the names of its contributors may be used to endorse
 * or promote products derived from this software without specific prior written
 * permission.
 *
 * THIS SOFTWARE IS PROVIDED BY THE COPYRIGHT HOLDERS AND CONTRIBUTORS "AS IS"
 * AND ANY EXPRESS OR IMPLIED WARRANTIES, INCLUDING, BUT NOT LIMITED TO, THE
 * IMPLIED WARRANTIES OF MERCHANTABILITY AND FITNESS FOR A PARTICULAR PURPOSE ARE
 * DISCLAIMED. IN NO EVENT SHALL THE COPYRIGHT HOLDER OR CONTRIBUTORS BE LIABLE
 * FOR ANY DIRECT, INDIRECT, INCIDENTAL, SPECIAL, EXEMPLARY, OR CONSEQUENTIAL
 * DAMAGES (INCLUDING, BUT NOT LIMITED TO, PROCUREMENT OF SUBSTITUTE GOODS OR
 * SERVICES; LOSS OF USE, DATA, OR PROFITS; OR BUSINESS INTERRUPTION) HOWEVER
 * CAUSED AND ON ANY THEORY OF LIABILITY, WHETHER IN CONTRACT, STRICT LIABILITY,
 * OR TORT (INCLUDING NEGLIGENCE OR OTHERWISE) ARISING IN ANY WAY OUT OF THE
 * USE OF THIS SOFTWARE, EVEN IF ADVISED OF THE POSSIBILITY OF SUCH DAMAGE.
 *
 *  This code was written under United States Air Force Contract number
 *                           FA8650-07-D-5800
 *
 * ~~~~~~~~~~~~~~~~~~~~~~~~~~~~~~~~~~~~~~~~~~~~~~~~~~~~~~~~~~~~~~~~~~~~~~~~~~ */
#include "TriangleAreaFilter.h"


#ifdef DREAM3D_USE_PARALLEL_ALGORITHMS
#include <tbb/parallel_for.h>
#include <tbb/blocked_range.h>
#include <tbb/partitioner.h>
#include <tbb/task_scheduler_init.h>
#endif



/**
 * @brief The CalculateAreasImpl class
 */
class CalculateAreasImpl
{
    DREAM3D::Mesh::VertListPointer_t m_Nodes;
    DREAM3D::Mesh::FaceListPointer_t m_Triangles;
    double* m_Areas;

  public:
    CalculateAreasImpl(DREAM3D::Mesh::VertListPointer_t nodes, DREAM3D::Mesh::FaceListPointer_t triangles, double* Areas) :
      m_Nodes(nodes),
      m_Triangles(triangles),
      m_Areas(Areas)
    {}
    virtual ~CalculateAreasImpl(){}

    void generate(size_t start, size_t end) const
    {

      DREAM3D::Mesh::Vert_t* nodes = m_Nodes->GetPointer(0);
      DREAM3D::Mesh::Face_t* triangles = m_Triangles->GetPointer(0);

    float ABx, ABy, ABz, ACx, ACy, ACz;
      for (size_t i = start; i < end; i++)
      {
    ABx = nodes[triangles[i].verts[0]].pos[0] - nodes[triangles[i].verts[1]].pos[0];
    ABy = nodes[triangles[i].verts[0]].pos[1] - nodes[triangles[i].verts[1]].pos[1];
    ABz = nodes[triangles[i].verts[0]].pos[2] - nodes[triangles[i].verts[1]].pos[2];
    ACx = nodes[triangles[i].verts[0]].pos[0] - nodes[triangles[i].verts[2]].pos[0];
    ACy = nodes[triangles[i].verts[0]].pos[1] - nodes[triangles[i].verts[2]].pos[1];
    ACz = nodes[triangles[i].verts[0]].pos[2] - nodes[triangles[i].verts[2]].pos[2];
        m_Areas[i]  = 0.5*sqrt(((ABy*ACz-ABz*ACy)*(ABy*ACz-ABz*ACy)) + ((ABz*ACx-ABx*ACz)*(ABz*ACx-ABx*ACz)) + ((ABx*ACy-ABy*ACx)*(ABx*ACy-ABy*ACx)));
      }
    }

#ifdef DREAM3D_USE_PARALLEL_ALGORITHMS
    void operator()(const tbb::blocked_range<size_t> &r) const
    {
      generate(r.begin(), r.end());
    }
#endif


};


// -----------------------------------------------------------------------------
//
// -----------------------------------------------------------------------------
TriangleAreaFilter::TriangleAreaFilter() :
  SurfaceMeshFilter(),
  m_SurfaceMeshTriangleAreasArrayName(DREAM3D::FaceData::SurfaceMeshFaceAreas),
  m_SurfaceMeshTriangleAreas(NULL)
{
  setupFilterParameters();
}

// -----------------------------------------------------------------------------
//
// -----------------------------------------------------------------------------
TriangleAreaFilter::~TriangleAreaFilter()
{
}

// -----------------------------------------------------------------------------
//
// -----------------------------------------------------------------------------
void TriangleAreaFilter::setupFilterParameters()
{
  std::vector<FilterParameter::Pointer> parameters;
  setFilterParameters(parameters);
}

// -----------------------------------------------------------------------------
//
// -----------------------------------------------------------------------------
void TriangleAreaFilter::readFilterParameters(AbstractFilterParametersReader* reader, int index)
{
  reader->openFilterGroup(this, index);
  /* Code to read the values goes between these statements */
/* FILTER_WIDGETCODEGEN_AUTO_GENERATED_CODE BEGIN*/
/* FILTER_WIDGETCODEGEN_AUTO_GENERATED_CODE END*/
  reader->closeFilterGroup();
}

// -----------------------------------------------------------------------------
//
// -----------------------------------------------------------------------------
int TriangleAreaFilter::writeFilterParameters(AbstractFilterParametersWriter* writer, int index)
{
  writer->openFilterGroup(this, index);
  /* Place code that will write the inputs values into a file. reference the
   AbstractFilterParametersWriter class for the proper API to use. */
  /*  writer->writeValue("OutputFile", getOutputFile() ); */
  writer->closeFilterGroup();
  return ++index; // we want to return the next index that was just written to
}

// -----------------------------------------------------------------------------
//
// -----------------------------------------------------------------------------
void TriangleAreaFilter::dataCheck(bool preflight, size_t voxels, size_t fields, size_t ensembles)
{
  setErrorCondition(0);
<<<<<<< HEAD
  QString ss;
  SurfaceMeshDataContainer* sm = getSurfaceMeshDataContainer();
=======
  std::stringstream ss;
  SurfaceDataContainer* sm = getSurfaceDataContainer();
>>>>>>> c8a14ed2
  if(NULL == sm)
  {
    setErrorCondition(-383);
    addErrorMessage(getHumanLabel(), "SurfaceDataContainer is missing", getErrorCondition());
  }
  else
  {
    // We MUST have Nodes
    if(sm->getVertices().get() == NULL)
    {
      setErrorCondition(-384);
      addErrorMessage(getHumanLabel(), "SurfaceMesh DataContainer missing Nodes", getErrorCondition());
    }

    // We MUST have Triangles defined also.
    if(sm->getFaces().get() == NULL)
    {
      setErrorCondition(-385);
      addErrorMessage(getHumanLabel(), "SurfaceMesh DataContainer missing Triangles", getErrorCondition());
    }
    else
    {
      CREATE_NON_PREREQ_DATA(sm, DREAM3D, FaceData, SurfaceMeshTriangleAreas, ss, double, DoubleArrayType, 0, voxels, 1)
    }

  }
}


// -----------------------------------------------------------------------------
//
// -----------------------------------------------------------------------------
void TriangleAreaFilter::preflight()
{
  /* Place code here that sanity checks input arrays and input values. Look at some
  * of the other DREAM3DLib/Filters/.cpp files for sample codes */
  dataCheck(true, 1, 1, 1);
}

// -----------------------------------------------------------------------------
//
// -----------------------------------------------------------------------------
void TriangleAreaFilter::execute()
{
  int err = 0;
  QString ss;
  setErrorCondition(err);
  SurfaceDataContainer* m = getSurfaceDataContainer();
  if(NULL == m)
  {
    setErrorCondition(-999);
    notifyErrorMessage("The SurfaceMeshing DataContainer Object was NULL", -999);
    return;
  }
  setErrorCondition(0);
  notifyStatusMessage("Starting");

#ifdef DREAM3D_USE_PARALLEL_ALGORITHMS
  tbb::task_scheduler_init init;
  bool doParallel = true;
#endif

  DREAM3D::Mesh::VertListPointer_t nodesPtr = getSurfaceDataContainer()->getVertices();

  DREAM3D::Mesh::FaceListPointer_t trianglesPtr = getSurfaceDataContainer()->getFaces();
  size_t totalPoints = trianglesPtr->GetNumberOfTuples();

  // Run the data check to allocate the memory for the centroid array
  dataCheck(false, trianglesPtr->GetNumberOfTuples(), 0, 0);

#ifdef DREAM3D_USE_PARALLEL_ALGORITHMS
  if (doParallel == true)
  {
    tbb::parallel_for(tbb::blocked_range<size_t>(0, totalPoints),
                      CalculateAreasImpl(nodesPtr, trianglesPtr, m_SurfaceMeshTriangleAreas), tbb::auto_partitioner());

  }
  else
#endif
  {
    CalculateAreasImpl serial(nodesPtr, trianglesPtr, m_SurfaceMeshTriangleAreas);
    serial.generate(0, totalPoints);
  }

  /* Let the GUI know we are done with this filter */
  notifyStatusMessage("Complete");
}<|MERGE_RESOLUTION|>--- conflicted
+++ resolved
@@ -43,7 +43,7 @@
 #include <tbb/task_scheduler_init.h>
 #endif
 
-
+#include "DREAM3DLib/Common/DREAM3DMath.h"
 
 /**
  * @brief The CalculateAreasImpl class
@@ -115,7 +115,7 @@
 // -----------------------------------------------------------------------------
 void TriangleAreaFilter::setupFilterParameters()
 {
-  std::vector<FilterParameter::Pointer> parameters;
+  QVector<FilterParameter::Pointer> parameters;
   setFilterParameters(parameters);
 }
 
@@ -150,13 +150,8 @@
 void TriangleAreaFilter::dataCheck(bool preflight, size_t voxels, size_t fields, size_t ensembles)
 {
   setErrorCondition(0);
-<<<<<<< HEAD
-  QString ss;
-  SurfaceMeshDataContainer* sm = getSurfaceMeshDataContainer();
-=======
-  std::stringstream ss;
+  QTextStream ss;
   SurfaceDataContainer* sm = getSurfaceDataContainer();
->>>>>>> c8a14ed2
   if(NULL == sm)
   {
     setErrorCondition(-383);
@@ -179,7 +174,7 @@
     }
     else
     {
-      CREATE_NON_PREREQ_DATA(sm, DREAM3D, FaceData, SurfaceMeshTriangleAreas, ss, double, DoubleArrayType, 0, voxels, 1)
+      CREATE_NON_PREREQ_DATA(sm, DREAM3D, FaceData, SurfaceMeshTriangleAreas, double, DoubleArrayType, 0, voxels, 1)
     }
 
   }
@@ -202,7 +197,7 @@
 void TriangleAreaFilter::execute()
 {
   int err = 0;
-  QString ss;
+  QTextStream ss;
   setErrorCondition(err);
   SurfaceDataContainer* m = getSurfaceDataContainer();
   if(NULL == m)
