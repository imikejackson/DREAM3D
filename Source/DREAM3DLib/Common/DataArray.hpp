--- conflicted
+++ resolved
@@ -301,15 +301,8 @@
      */
     virtual void initializeWithZeros()
     {
-<<<<<<< HEAD
       size_t typeSize = sizeof(T);
       ::memset(this->Array, 0, this->Size * typeSize);
-=======
-    for (size_t i = 0; i < this->Size; i++)
-    {
-      this->Array[i] = value;
-    }
->>>>>>> 0318ae42
     }
 
   /**
@@ -935,4 +928,3 @@
 typedef DataArray<double>  DoubleArrayType;
 
 #endif //_DataArray_h_
-
