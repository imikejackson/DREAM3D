--- conflicted
+++ resolved
@@ -210,12 +210,8 @@
   if (iDataArray.get() == NULL) { \
     return -10;\
   } \
-<<<<<<< HEAD
   if (static_cast<size_t>(size) != iDataArray->GetNumberOfTuples()) {\
     std::cout << name << " Size did not match." << size << " vs " << iDataArray->GetNumberOfTuples() << std::endl;\
-=======
-  if (static_cast<size_t>(size) != iDataArray->GetSize()) {\
->>>>>>> 71bb4472
     return -20;\
   }\
   valuePtr =\
