--- conflicted
+++ resolved
@@ -53,14 +53,9 @@
   }}
 
 #define CREATE_NON_PREREQ_DATA(dc, NameSpace, DType, Name, ss, ptrType, ArrayType, initValue, size, NumComp)\
-<<<<<<< HEAD
-  {if (m_##Name##ArrayName.empty() == true){setErrorCondition(10000);\
-  ss << "The name of the array for the " << #NameSpace << #DType << #Name << " was empty. Please provide a name for this array" << std::endl; }\
-=======
   {if (m_##Name##ArrayName.empty() == true){setErrorCondition(-10000);\
   ss.str(""); ss << "The name of the array for the " << #NameSpace << #DType << #Name << " was empty. Please provide a name for this array/" << std::endl; \
   addErrorMessage(getNameOfClass(), ss.str(), -10000); }\
->>>>>>> cc8d4b46
   std::string _s(#Name); addCreated##DType(_s);\
   m_##Name = dc->get##DType##SizeCheck<ptrType, ArrayType, AbstractFilter>(m_##Name##ArrayName, size*NumComp, this);\
   if (NULL ==  m_##Name ) {\
@@ -133,26 +128,16 @@
 IDataArray::Pointer iDataArray = GetMethod(arrayName);\
 if (iDataArray.get() == 0) {\
   std::stringstream s;\
-<<<<<<< HEAD
-  s << getNameOfClass() << "::" << #GetMethod << "(std::string name) where name = '" << arrayName \
-  << "' returned a NULL DataArray indicating the array with 'name=" << arrayName << "' was not in the DataContainer\n";\
-=======
   s << #GetMethod << "(std::string name) where name = '" << arrayName \
   << "' returned a NULL DataArray indicating the array with 'name=" << arrayName << "' was not in the DataContainer";\
->>>>>>> cc8d4b46
   if (NULL != obv) {obv->setErrorCondition(-500);\
   obv->addErrorMessage(getNameOfClass(), s.str(), -500);}\
   return gi;\
 }\
 if (size != iDataArray->GetSize()) {\
   std::stringstream s;\
-<<<<<<< HEAD
-  s << getNameOfClass() << " - Array '" << arrayName << "' from the DataContainer class did not have the required number of elements.";\
-  s << " Required: " << size << " Contains: " << iDataArray->GetSize() << "\n";\
-=======
   s << " - Array '" << arrayName << "' from the DataContainer class did not have the required number of elements.";\
   s << " Required: " << size << " Contains: " << iDataArray->GetSize();\
->>>>>>> cc8d4b46
   if (NULL != obv) {obv->setErrorCondition(-501);\
   obv->addErrorMessage(getNameOfClass(), s.str(), -501);}\
   return gi;\
@@ -160,11 +145,7 @@
 gi = IDataArray::SafeReinterpretCast<IDataArray*, DataArrayType*, PtrType* >(iDataArray.get());\
 if (NULL == gi) {\
   std::stringstream s;\
-<<<<<<< HEAD
-  s << getNameOfClass() << " -  Array " << arrayName << " from the DataContainer class could not be cast to correct type.\n";\
-=======
   s << " -  Array " << arrayName << " from the DataContainer class could not be cast to correct type.";\
->>>>>>> cc8d4b46
   if (NULL != obv) {obv->setErrorCondition(-502);\
   obv->addErrorMessage(getNameOfClass(), s.str(), -502);}\
   return gi;\
@@ -186,11 +167,7 @@
     iDataArray->SetNumberOfComponents(numComp);\
     if (NULL == iDataArray.get()) { \
       std::stringstream s;\
-<<<<<<< HEAD
-      s << getNameOfClass() << ": Array '" << arrayName << "' could not allocate " << size << " elements.\n";\
-=======
       s << ": Array '" << arrayName << "' could not allocate " << size << " elements.";\
->>>>>>> cc8d4b46
       if (NULL != obv) {obv->setErrorCondition(-25);\
       obv->addErrorMessage(getNameOfClass(), s.str(), -25);}\
       return valuePtr;\
@@ -201,11 +178,7 @@
   IDataArray::SafeReinterpretCast<IDataArray*, DataArrayType*, PtrType* >(iDataArray.get());\
   if (NULL == valuePtr) {\
     std::stringstream s;\
-<<<<<<< HEAD
-    s << getNameOfClass() << ": Array '" << arrayName << "' could not be cast to proper type;\n";\
-=======
     s << ": Array '" << arrayName << "' could not be cast to proper type;";\
->>>>>>> cc8d4b46
     if (NULL != obv) {obv->setErrorCondition(-12);\
     obv->addErrorMessage(getNameOfClass(), s.str(), -12);}\
     return valuePtr;\
@@ -220,22 +193,14 @@
   IDataArray::Pointer iDataArray = dataContainer->get##field##Data(name);\
   if (iDataArray.get() == NULL) { \
     std::stringstream s;\
-<<<<<<< HEAD
-    s << getNameOfClass() << ": Array " << name << " from the DataContainer class was not in the DataContainer\n";\
-=======
     s << ": Array " << name << " from the DataContainer class was not in the DataContainer";\
->>>>>>> cc8d4b46
     setErrorCondition(-10);\
     addErrorMessage(getNameOfClass(), s.str(), -10);\
     return -10;\
   } \
   if (static_cast<size_t>(size) != iDataArray->GetSize()) {\
     std::stringstream s;\
-<<<<<<< HEAD
-    s << getNameOfClass() << ": Array " << name << " from the DataContainer class did not have the correct number of elements.\n";\
-=======
     s << ": Array " << name << " from the DataContainer class did not have the correct number of elements.";\
->>>>>>> cc8d4b46
     setErrorCondition(-20);\
     addErrorMessage(getNameOfClass(), s.str(), -20);\
     return -20;\
@@ -244,11 +209,7 @@
   IDataArray::SafeReinterpretCast<IDataArray*, typeClass*, type* >(dataContainer->get##field##Data(name).get());\
   if (NULL == valuePtr) {\
     std::stringstream s;\
-<<<<<<< HEAD
-    s << getNameOfClass() << ": Array " << name << " from the DataContainer class could not be cast to type " << #type << "\n";\
-=======
     s << ": Array " << name << " from the DataContainer class could not be cast to type " << #type;\
->>>>>>> cc8d4b46
     setErrorCondition(-30);\
     addErrorMessage(getNameOfClass(), s.str(), -30);\
     return -30;\
