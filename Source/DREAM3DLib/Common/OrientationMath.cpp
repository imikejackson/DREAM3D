--- conflicted
+++ resolved
@@ -1,622 +1,617 @@
-/* ============================================================================
- * Copyright (c) 2010, Michael A. Jackson (BlueQuartz Software)
- * Copyright (c) 2010, Michael A. Groeber (US Air Force Research Laboratory)
- * All rights reserved.
- *
- * Redistribution and use in source and binary forms, with or without modification,
- * are permitted provided that the following conditions are met:
- *
- * Redistributions of source code must retain the above copyright notice, this
- * list of conditions and the following disclaimer.
- *
- * Redistributions in binary form must reproduce the above copyright notice, this
- * list of conditions and the following disclaimer in the documentation and/or
- * other materials provided with the distribution.
- *
- * Neither the name of Michael A. Groeber, Michael A. Jackson, the US Air Force,
- * BlueQuartz Software nor the names of its contributors may be used to endorse
- * or promote products derived from this software without specific prior written
- * permission.
- *
- * THIS SOFTWARE IS PROVIDED BY THE COPYRIGHT HOLDERS AND CONTRIBUTORS "AS IS"
- * AND ANY EXPRESS OR IMPLIED WARRANTIES, INCLUDING, BUT NOT LIMITED TO, THE
- * IMPLIED WARRANTIES OF MERCHANTABILITY AND FITNESS FOR A PARTICULAR PURPOSE ARE
- * DISCLAIMED. IN NO EVENT SHALL THE COPYRIGHT HOLDER OR CONTRIBUTORS BE LIABLE
- * FOR ANY DIRECT, INDIRECT, INCIDENTAL, SPECIAL, EXEMPLARY, OR CONSEQUENTIAL
- * DAMAGES (INCLUDING, BUT NOT LIMITED TO, PROCUREMENT OF SUBSTITUTE GOODS OR
- * SERVICES; LOSS OF USE, DATA, OR PROFITS; OR BUSINESS INTERRUPTION) HOWEVER
- * CAUSED AND ON ANY THEORY OF LIABILITY, WHETHER IN CONTRACT, STRICT LIABILITY,
- * OR TORT (INCLUDING NEGLIGENCE OR OTHERWISE) ARISING IN ANY WAY OUT OF THE
- * USE OF THIS SOFTWARE, EVEN IF ADVISED OF THE POSSIBILITY OF SUCH DAMAGE.
- * ~~~~~~~~~~~~~~~~~~~~~~~~~~~~~~~~~~~~~~~~~~~~~~~~~~~~~~~~~~~~~~~~~~~~~~~~~~ */
-#include "OrientationMath.h"
-
-// Include this FIRST because there is a needed define for some compiles
-// to expose some of the constants needed below
-#include "DREAM3DLib/Common/MatrixMath.h"
-#include "DREAM3DLib/Common/DREAM3DMath.h"
-
-#include "MXA/Common/LogTime.h"
-
-#include "DREAM3DLib/OrientationOps/CubicOps.h"
-
-
-const static float m_pi = static_cast<float>(M_PI);
-const static float two_pi = 2.0f * m_pi;
-const static float recip_pi = 1.0f/m_pi;
-const static float pi_over_180 = m_pi/180.0f;
-
-const static float m_OnePointThree = 1.33333333333f;
-
-const float threesixty_over_pi = 360.0f/m_pi;
-const float oneeighty_over_pi = 180.0f/m_pi;
-const float sqrt_two = powf(2.0f, 0.5f);
-
-const float acos_neg_one = acosf(-1.0f);
-const float acos_pos_one = acosf(1.0f);
-const float sin_wmin_neg_1_over_2 = static_cast<float>( sinf(acos_neg_one/2.0f) );
-const float sin_wmin_pos_1_over_2 = static_cast<float>( sinf(acos_pos_one/2.0f) );
-const float sin_of_acos_neg_1 = sinf(acos_neg_one);
-const float sin_of_acos_pos_1 = sinf(acos_pos_one);
-
-const float recip_sin_of_acos_neg_1 = 1.0f/sin_of_acos_neg_1;
-const float recip_sin_of_acos_pos_1 = 1.0f/sin_of_acos_pos_1;
-
-const static float SinOfHalf = sinf(0.5f);
-const static float CosOfHalf = cosf(0.5f);
-const static float SinOfZero = sinf(0.0f);
-const static float CosOfZero = cosf(0.0f);
-
-static const float CubicSlipSystems[12][6] = {{1.0f,1.0f,1.0f,0.0f,1.0f,-1.0f},
-                                              {1.0f,1.0f,1.0f,1.0f,0.0f,-1.0f},
-                                              {1.0f,1.0f,1.0f,1.0f,-1.0f,0.0f},
-                                              {1.0f,1.0f,-1.0f,1.0f,-1.0f,0.0f},
-                                              {1.0f,1.0f,-1.0f,1.0f,0.0f,1.0f},
-                                              {1.0f,1.0f,-1.0f,0.0f,1.0f,1.0f},
-                                              {1.0f,-1.0f,1.0f,1.0f,1.0f,0.0f},
-                                              {1.0f,-1.0f,1.0f,0.0f,1.0f,1.0f},
-                                              {1.0f,-1.0f,1.0f,1.0f,0.0f,-1.0f},
-                                              {-1.0f,1.0f,1.0f,1.0f,1.0f,0.0f},
-                                              {-1.0f,1.0f,1.0f,1.0f,0.0f,1.0f},
-                                              {-1.0f,1.0f,1.0f,0.0f,1.0f,-1.0f}};
-
-
-// -----------------------------------------------------------------------------
-//
-// -----------------------------------------------------------------------------
-OrientationMath::OrientationMath()
-{
-}
-
-// -----------------------------------------------------------------------------
-//
-// -----------------------------------------------------------------------------
-OrientationMath::~OrientationMath()
-{
-}
-
-float OrientationMath::_calcMisoQuat(const float quatsym[24][5], int numsym,
-float q1[5], float q2[5],
-float &n1, float &n2, float &n3)
-{
-  float wmin = 9999999.0f; //,na,nb,nc;
-  float w = 0;
-  float n1min = 0.0f;
-  float n2min = 0.0f;
-  float n3min = 0.0f;
-  float qr[5];
-  float qc[5];
-  //  float temp;
-
-  qr[1] = -q1[1] * q2[4] + q1[4] * q2[1] - q1[2] * q2[3] + q1[3] * q2[2];
-  qr[2] = -q1[2] * q2[4] + q1[4] * q2[2] - q1[3] * q2[1] + q1[1] * q2[3];
-  qr[3] = -q1[3] * q2[4] + q1[4] * q2[3] - q1[1] * q2[2] + q1[2] * q2[1];
-  qr[4] = -q1[4] * q2[4] - q1[1] * q2[1] - q1[2] * q2[2] - q1[3] * q2[3];
-  for (int i = 0; i < numsym; i++)
-  {
-    //  OrientationMath::multiplyQuaternions(qr, quatsym[i], qc);
-    MULT_QUAT(qr, quatsym[i], qc)
-        if (qc[4] < -1) {
-      qc[4] = -1;
-    }
-    else if (qc[4] > 1) {
-      qc[4] = 1;
-    }
-
-    QuattoAxisAngle(qc, w, n1, n2, n3);
-
-    if (w > m_pi) {
-      w = two_pi - w;
-    }
-    if (w < wmin)
-    {
-      wmin = w;
-      n1min = n1;
-      n2min = n2;
-      n3min = n3;
-    }
-  }
-  float denom = sqrt((n1min*n1min+n2min*n2min+n3min*n3min));
-  n1 = n1min/denom;
-  n2 = n2min/denom;
-  n3 = n3min/denom;
-  if(denom == 0) n1 = 0.0, n2 = 0.0, n3 = 1.0;
-  if(wmin == 0) n1 = 0.0, n2 = 0.0, n3 = 1.0;
-  return wmin;
-}
-
-
-void OrientationMath::_calcRodNearestOrigin(const float rodsym[24][3], int numsym, float &r1,float &r2, float &r3)
-{
-  float denom, dist;
-  //  int index;
-  float smallestdist = 100000000.0f;
-  float rc1 = 0.0f, rc2 = 0.0f, rc3 = 0.0f;
-  float r1min = 0.0f, r2min = 0.0f, r3min = 0.0f;
-  for(int i=0;i<numsym;i++)
-  {
-    denom = 1-(r1*rodsym[i][0]+r2*rodsym[i][1]+r3*rodsym[i][2]);
-    rc1 = (r1+rodsym[i][0]-(r3*rodsym[i][1]-r2*rodsym[i][2]))/denom;
-    rc2 = (r2+rodsym[i][1]-(r1*rodsym[i][2]-r3*rodsym[i][0]))/denom;
-    rc3 = (r3+rodsym[i][2]-(r2*rodsym[i][0]-r1*rodsym[i][1]))/denom;
-    dist = rc1*rc1+rc2*rc2+rc3*rc3;
-    if(dist < smallestdist)
-    {
-      smallestdist = dist;
-      r1min = rc1;
-      r2min = rc2;
-      r3min = rc3;
-    }
-  }
-  r1 = r1min;
-  r2 = r2min;
-  r3 = r3min;
-}
-
-void OrientationMath::_calcNearestQuat(const float quatsym[24][5], int numsym, float *q1, float *q2)
-{
-  float dist = 0;
-  float smallestdist = 1000000.0f;
-  float qc[5];
-  float qmax[5];
-
-
-  for(int i=0;i<5;i++)
-  {
-    qc[i] = q2[i];
-  }
-  for(int i=0;i<numsym;i++)
-  {
-    //	OrientationMath::multiplyQuaternions(q2, quatsym[i], qc);
-    MULT_QUAT(q2, quatsym[i], qc);
-    dist = static_cast<float>( 2.0*(1-(qc[4]*q1[4]+qc[1]*q1[1]+qc[2]*q1[2]+qc[3]*q1[3])) );
-    if(dist < smallestdist)
-    {
-      smallestdist = dist;
-      qmax[0] = qc[0];
-      qmax[1] = qc[1];
-      qmax[2] = qc[2];
-      qmax[3] = qc[3];
-      qmax[4] = qc[4];
-    }
-  }
-  q2[0] = qmax[0];
-  q2[1] = qmax[1];
-  q2[2] = qmax[2];
-  q2[3] = qmax[3];
-  q2[4] = qmax[4];
-  if(q2[4] < 0)
-  {
-    //   q2[0] = q2[0];
-    q2[1] = -q2[1];
-    q2[2] = -q2[2];
-    q2[3] = -q2[3];
-    q2[4] = -q2[4];
-  }
-}
-
-void OrientationMath::_calcQuatNearestOrigin(const float quatsym[24][5], int numsym, float *qr)
-{
-  float dist = 0;
-  float smallestdist = 1000000.0f;
-  float qc[5];
-  float qmax[5];
-
-  for(int i=0;i<5;i++)
-  {
-    qc[i] = qr[i];
-  }
-  for(int i=0;i<numsym;i++)
-  {
-    //OrientationMath::multiplyQuaternions(qr, quatsym[i], qc);
-<<<<<<< HEAD
-    MULT_QUAT(qr, quatsym[i], qc);
-    dist = qc[1]*qc[1]+qc[2]*qc[2]+qc[3]*qc[3];
-=======
-	  MULT_QUAT(qr, quatsym[i], qc);
-    dist = 1-fabs(qc[4]);
->>>>>>> 064b92e6
-    if(dist < smallestdist)
-    {
-      smallestdist = dist;
-      qmax[0] = qc[0];
-      qmax[1] = qc[1];
-      qmax[2] = qc[2];
-      qmax[3] = qc[3];
-      qmax[4] = qc[4];
-    }
-  }
-  qr[0] = qmax[0];
-  qr[1] = qmax[1];
-  qr[2] = qmax[2];
-  qr[3] = qmax[3];
-  qr[4] = qmax[4];
-  if(qr[4] < 0)
-  {
-    // qr[0] = qr[0];
-    qr[1] = -qr[1];
-    qr[2] = -qr[2];
-    qr[3] = -qr[3];
-    qr[4] = -qr[4];
-  }
-}
-
-
-int OrientationMath::_calcMisoBin(float dim[3], float bins[3], float step[3], float r1, float r2, float r3)
-{
-  int miso1bin = int((r1+dim[0])/step[0]);
-  int miso2bin = int((r2+dim[1])/step[1]);
-  int miso3bin = int((r3+dim[2])/step[2]);
-  if(miso1bin >= bins[0]) miso1bin = static_cast<int>( bins[0]-1 );
-  if(miso2bin >= bins[1]) miso2bin = static_cast<int>( bins[1]-1 );
-  if(miso3bin >= bins[2]) miso3bin = static_cast<int>( bins[2]-1 );
-  if(miso1bin < 0) miso1bin = 0;
-  if(miso2bin < 0) miso2bin = 0;
-  if(miso3bin < 0) miso3bin = 0;
-  return (static_cast<int>( (bins[0]*bins[1]*miso3bin)+(bins[0]*miso2bin)+miso1bin ));
-}
-
-void OrientationMath::_calcDetermineHomochoricValues(float init[3], float step[3], float phi[3], int choose, float &r1, float &r2, float &r3)
-{
-  float random;
-
-  DREAM3D_RANDOMNG_NEW()
-      random = static_cast<float>( rg.genrand_res53() );
-  r1 = (step[0] * phi[0]) + (step[0] * random) - (init[0]);
-  random = static_cast<float>( rg.genrand_res53() );
-  r2 = (step[1] * phi[1]) + (step[1] * random) - (init[1]);
-  random = static_cast<float>( rg.genrand_res53() );
-  r3 = (step[2] * phi[2]) + (step[2] * random) - (init[2]);
-}
-
-int OrientationMath::_calcODFBin(float dim[3], float bins[3], float step[3], float r1, float r2, float r3)
-{
-  int g1euler1bin;
-  int g1euler2bin;
-  int g1euler3bin;
-  int g1odfbin;
-  g1euler1bin = int((r1+dim[0])/step[0]);
-  g1euler2bin = int((r2+dim[1])/step[1]);
-  g1euler3bin = int((r3+dim[2])/step[2]);
-  if(g1euler1bin >= bins[0]) g1euler1bin = static_cast<int>( bins[0]-1 );
-  if(g1euler2bin >= bins[1]) g1euler2bin = static_cast<int>( bins[1]-1 );
-  if(g1euler3bin >= bins[2]) g1euler3bin = static_cast<int>( bins[2]-1 );
-  if(g1euler1bin < 0) g1euler1bin = 0;
-  if(g1euler2bin < 0) g1euler2bin = 0;
-  if(g1euler3bin < 0) g1euler3bin = 0;
-  g1odfbin = static_cast<int>( (g1euler3bin*bins[0]*bins[1])+(g1euler2bin*bins[0])+(g1euler1bin) );
-  return g1odfbin;
-}
-
-void OrientationMath::axisAngletoHomochoric(float w, float n1, float n2, float n3, float &r1, float &r2, float &r3)
-{
-  float denom;
-
-  denom = (n1 * n1) + (n2 * n2) + (n3 * n3);
-  denom = sqrt(denom);
-  n1 = n1 / denom;
-  n2 = n2 / denom;
-  n3 = n3 / denom;
-  if(denom == 0.0) n1 = 0.0, n2 = 0.0, n3 = 1.0;
-  r1 = n1 * powf(((0.75f) * (w - sinf(w))), (1.0f / 3.0f));
-  r2 = n2 * powf(((0.75f) * (w - sinf(w))), (1.0f / 3.0f));
-  r3 = n3 * powf(((0.75f) * (w - sinf(w))), (1.0f / 3.0f));
-}
-
-
-void OrientationMath::axisAngletoRod(float w, float n1, float n2, float n3, float &r1, float &r2, float &r3)
-{
-  float denom;
-
-  denom = (n1 * n1) + (n2 * n2) + (n3 * n3);
-  denom = sqrt(denom);
-  n1 = n1 / denom;
-  n2 = n2 / denom;
-  n3 = n3 / denom;
-  if(denom == 0.0) n1 = 0.0f, n2 = 0.0f, n3 = 1.0f;
-  float const1 = tanf(w/2.0f);
-  r1 = n1 * const1;
-  r2 = n2 * const1;
-  r3 = n3 * const1;
-}
-
-
-void OrientationMath::RodtoHomochoric(float &r1, float &r2, float &r3)
-{
-  float rmag, w;
-
-  rmag = (r1 * r1) + (r2 * r2) + (r3 * r3);
-  rmag = sqrt(rmag);
-  r1 = r1 / rmag;
-  r2 = r2 / rmag;
-  r3 = r3 / rmag;
-  if(rmag == 0.0) r1 = 0.0f, r2 = 0.0f, r3 = 0.0f;
-  w = static_cast<float>( 2.0*atan(rmag) );
-  float const1 = powf(((3.0f / 4.0f) * (w - sinf(w))), (1.0f / 3.0f));
-  r1 = r1 * const1;
-  r2 = r2 * const1;
-  r3 = r3 * const1;
-}
-
-
-void OrientationMath::HomochorictoRod(float &r1, float &r2, float &r3)
-{
-  float hmag, x, w, w_new;
-
-  hmag = (r1 * r1) + (r2 * r2) + (r3 * r3);
-  hmag = sqrt(hmag);
-  r1 = r1 / hmag;
-  r2 = r2 / hmag;
-  r3 = r3 / hmag;
-  if(hmag == 0.0) r1 = 0.0, r2 = 0.0, r3 = 0.0;
-  w = static_cast<float>( powf((8*hmag*hmag*hmag),(1.0f/3.0f)) );
-  x = m_OnePointThree*hmag*hmag*hmag;
-  for(size_t i = 1; i < 10; i++)
-  {
-    w_new = w - ((x-w+sin(w))/(-1+cos(w)));
-    w = w_new;
-  }
-  float const1 = tanf(w/2.0f);
-  r1 = r1 * const1;
-  r2 = r2 * const1;
-  r3 = r3 * const1;
-}
-
-void OrientationMath::RodtoAxisAngle(float r1, float r2, float r3, float &w, float &n1, float &n2, float &n3)
-{
-  float rmag;
-
-  rmag = (r1 * r1) + (r2 * r2) + (r3 * r3);
-  rmag = sqrt(rmag);
-  w = static_cast<float>( 2.0*atan(rmag) );
-  n1 = r1 / rmag;
-  n2 = r2 / rmag;
-  n3 = r3 / rmag;
-  if(rmag == 0.0) n1 = 0.0f, n2 = 0.0f, n3 = 1.0f;
-}
-
-void OrientationMath::QuattoAxisAngle(float *q, float &w, float &n1, float &n2, float &n3)
-{
-  w = static_cast<float>( 2.0*acos(q[4]) );
-  n1 = q[1] / sqrt(1-(q[4]*q[4]));
-  n2 = q[2] / sqrt(1-(q[4]*q[4]));
-  n3 = q[3] / sqrt(1-(q[4]*q[4]));
-  if(q[4] == 1.0) n1 = 0.0f, n2 = 0.0f, n3 = 1.0f;
-}
-
-void OrientationMath::QuattoMat(float *q, float g[3][3])
-{
-  g[0][0] = (1 - (2 * q[2] * q[2]) - (2 * q[3] * q[3]));
-  g[0][1] = ((2 * q[1] * q[2]) + (2 * q[3] * q[4]));
-  g[0][2] = ((2 * q[1] * q[3]) - (2 * q[2] * q[4]));
-  g[1][0] = ((2 * q[1] * q[2]) - (2 * q[3] * q[4]));
-  g[1][1] = (1 - (2 * q[1] * q[1]) - (2 * q[3] * q[3]));
-  g[1][2] = ((2 * q[2] * q[3]) + (2 * q[1] * q[4]));
-  g[2][0] = ((2 * q[1] * q[3]) + (2 * q[2] * q[4]));
-  g[2][1] = ((2 * q[2] * q[3]) - (2 * q[1] * q[4]));
-  g[2][2] = (1 - (2 * q[1] * q[1]) - (2 * q[2] * q[2]));
-}
-
-void OrientationMath::RodtoQuat(float *q, float r1, float r2, float r3)
-{
-  float rmag, w;
-
-  rmag = (r1 * r1) + (r2 * r2) + (r3 * r3);
-  rmag = sqrt(rmag);
-  r1 = r1 / rmag;
-  r2 = r2 / rmag;
-  r3 = r3 / rmag;
-  if(rmag == 0.0) r1 = 0.0f, r2 = 0.0f, r3 = 0.0f;
-  w = 2.0f*atan(rmag);
-  float const1 = sinf(w/2.0f);
-  q[1] = r1 * const1;
-  q[2] = r2 * const1;
-  q[3] = r3 * const1;
-  q[4] = static_cast<float>( cosf(w/2.0f) );
-}
-
-void OrientationMath::QuattoRod(float *q, float &r1, float &r2, float &r3)
-{
-  float qmag, w;
-  float n1, n2, n3;
-
-  qmag = (q[1] * q[1]) + (q[2] * q[2]) + (q[3] * q[3]);
-  qmag = sqrt(qmag);
-  n1 = q[1] / qmag;
-  n2 = q[2] / qmag;
-  n3 = q[3] / qmag;
-  if(qmag == 0.0) n1 = 0.0f, n2 = 0.0f, n3 = 1.0f;
-  w = static_cast<float>( 2.0*acos(q[4]) );
-  float const1 = tanf(w * 0.5f);
-  r1 = n1 * const1;
-  r2 = n2 * const1;
-  r3 = n3 * const1;
-}
-
-void OrientationMath::QuattoEuler(float *q, float &ea1, float &ea2, float &ea3)
-{
-  float diff, sum, tmp;
-  diff=atan2(q[2],q[1]);
-  sum=atan2(q[3],q[4]);
-  ea1=(diff+sum);
-  ea3=(sum-diff);
-  tmp=(q[3]*q[3])+(q[4]*q[4]);
-  tmp = sqrt(tmp);
-  if(tmp > 1.0f) tmp=1.0f;
-  ea2=2*acos(tmp);
-}
-void OrientationMath::eulertoQuat(float* q, float e1, float e2, float e3)
-{
-  float s, c, s1, c1, s2, c2;
-  s = sinf(0.5f * e2);
-  c = cosf(0.5f * e2);
-  s1 = sinf(0.5f * (e1 - e3));
-  c1 = cosf(0.5f * (e1 - e3));
-  s2 = sinf(0.5f * (e1 + e3));
-  c2 = cosf(0.5f * (e1 + e3));
-  q[1] = s*c1;
-  q[2] = s*s1;
-  q[3] = c*s2;
-  q[4] = c*c2;
-}
-void OrientationMath::normalizeQuat(float* qr)
-{
-  double norm = qr[1]*qr[1]+qr[2]*qr[2]+qr[3]*qr[3]+qr[4]*qr[4];
-  norm = sqrt(norm);
-  qr[1] = static_cast<float>( qr[1]/norm );
-  qr[2] = static_cast<float>( qr[2]/norm );
-  qr[3] = static_cast<float>( qr[3]/norm );
-  qr[4] = static_cast<float>( qr[4]/norm );
-}
-
-void OrientationMath::eulertoMat(float ea1, float ea2, float ea3, float g[3][3])
-{
-  // Calcuate all the values once
-  float cos_phi1 = cosf(ea1);
-  float sin_phi1 = sinf(ea1);
-  float cos_phi = cosf(ea2);
-  float sin_phi = sinf(ea2);
-  float cos_phi2 = cosf(ea3);
-  float sin_phi2 = sinf(ea3);
-
-  // 1) find rotation matrix from Euler angles
-  g[0][0] = cos_phi1 * cos_phi2 - sin_phi1 * sin_phi2 * cos_phi;
-  g[0][1] = sin_phi1 * cos_phi2 + cos_phi1 * sin_phi2 * cos_phi;
-  g[0][2] = sin_phi2 * sin_phi;
-  g[1][0] = -cos_phi1 * sin_phi2 - sin_phi1 * cos_phi2 * cos_phi;
-  g[1][1] = -sin_phi1 * sin_phi2 + cos_phi1 * cos_phi2 * cos_phi;
-  g[1][2] = cos_phi2 * sin_phi;
-  g[2][0] = sin_phi1 * sin_phi;
-  g[2][1] = -cos_phi1 * sin_phi;
-  g[2][2] = cos_phi;
-}
-
-void OrientationMath::mattoEuler(float g[3][3], float &ea1, float &ea2, float &ea3)
-{
-  ea2 = acos(g[2][2]);
-  float cosine3 = (g[1][2]/sin(ea2));
-  float sine3 = (g[0][2]/sin(ea2));
-  float cosine1 = (-g[2][1]/sin(ea2));
-  float sine1 = (g[2][0]/sin(ea2));
-  ea3 = acos(cosine3);
-  ea1 = acos(cosine1);
-  if(sine3 < 0) ea3 = (2*m_pi)-ea3;
-  if(sine1 < 0) ea1 = (2*m_pi)-ea1;
-}
-
-void OrientationMath::eulertoRod(float &r1, float &r2, float &r3, float ea1, float ea2, float ea3)
-{
-  float sum, diff, csum, cdiff, sdiff, t2;
-  sum = (ea1+ea3)/2.0f;
-  diff = (ea1-ea3)/2.0f;
-  csum = cosf(sum);
-  cdiff = cosf(diff);
-  sdiff = sinf(diff);
-  t2 = tanf(ea2/2.0f);
-  r1 = t2*cdiff/csum;
-  r2 = t2*sdiff/csum;
-  r3 = tanf(sum);
-}
-
-void OrientationMath::RodtoEuler(float r1, float r2, float r3, float &ea1, float &ea2, float &ea3)
-{
-  float sum = atan(r3);
-  float diff = atan(r2 / r1);
-  ea1 = sum + diff;
-  ea2 = static_cast<float>( 2. * atan(r1 * cosf(sum) / cosf(diff)) );
-  ea3 = sum - diff;
-}
-
-void OrientationMath::multiplyQuaternions(float* inQuat, float* multQuat, float* outQuat)
-{
-  MULT_QUAT(inQuat, multQuat, outQuat);
-}
-
-float OrientationMath::matrixMisorientation(float g1[3][3], float g2[3][3])
-{
-  float deltaG[3][3];
-  //only need to calculate diagonal terms to allow for trace calculation
-  deltaG[0][0] = g1[0][0]*g2[0][0] + g1[1][0]*g2[1][0] + g1[2][0]*g2[2][0];
-  deltaG[1][1] = g1[0][1]*g2[0][1] + g1[1][1]*g2[1][1] + g1[2][1]*g2[2][1];
-  deltaG[2][2] = g1[0][2]*g2[0][2] + g1[1][2]*g2[1][2] + g1[2][2]*g2[2][2];
-  float value = ((deltaG[0][0]+deltaG[1][1]+deltaG[2][2])-1.0)/2.0;
-  if(value > 1.0) value = 1.0;
-  if(value < -1.0) value = -1.0;
-  return acosf(value);
-}
-
-void OrientationMath::changeAxisReferenceFrame(float q[5], float &n1, float &n2, float &n3)
-{
-  float g[3][3];
-  float n[3];
-  float nNew[3];
-
-  n[0] = n1;
-  n[1] = n2;
-  n[2] = n3;
-
-  QuattoMat(q, g);
-  MatrixMath::multiply3x3with3x1(g, n, nNew);
-  MatrixMath::normalize3x1(nNew);
-  n1 = nNew[0];
-  n2 = nNew[1];
-  n3 = nNew[2];
-}
-
-void OrientationMath::getSlipMisalignment(int ss1, float q1[5], float q2[5], float &ssap)
-{
-  float g1[3][3];
-  float g2[3][3];
-  float maxssap = 0.0f;
-  float h1, k1, l1, u1, v1, w1;
-  float h2, k2, l2, u2, v2, w2;
-  float denomhkl1, denomhkl2, denomuvw1, denomuvw2;
-  float planemisalignment, directionmisalignment;
-  QuattoMat(q1, g1);
-  QuattoMat(q2, g2);
-  // Note the order of multiplication is such that I am actually multiplying by the inverse of g1 and g2
-  h1 = CubicSlipSystems[ss1][0]*g1[0][0]+CubicSlipSystems[ss1][1]*g1[1][0]+CubicSlipSystems[ss1][2]*g1[2][0];
-  k1 = CubicSlipSystems[ss1][0]*g1[0][1]+CubicSlipSystems[ss1][1]*g1[1][1]+CubicSlipSystems[ss1][2]*g1[2][1];
-  l1 = CubicSlipSystems[ss1][0]*g1[0][2]+CubicSlipSystems[ss1][1]*g1[1][2]+CubicSlipSystems[ss1][2]*g1[2][2];
-  u1 = CubicSlipSystems[ss1][3]*g1[0][0]+CubicSlipSystems[ss1][4]*g1[1][0]+CubicSlipSystems[ss1][5]*g1[2][0];
-  v1 = CubicSlipSystems[ss1][3]*g1[0][1]+CubicSlipSystems[ss1][4]*g1[1][1]+CubicSlipSystems[ss1][5]*g1[2][1];
-  w1 = CubicSlipSystems[ss1][3]*g1[0][2]+CubicSlipSystems[ss1][4]*g1[1][2]+CubicSlipSystems[ss1][5]*g1[2][2];
-  denomhkl1 = sqrtf((h1*h1+k1*k1+l1*l1));
-  denomuvw1 = sqrtf((u1*u1+v1*v1+w1*w1));
-  for(int i=0;i<12;i++)
-  {
-    h2 = CubicSlipSystems[i][0]*g2[0][0]+CubicSlipSystems[i][1]*g2[1][0]+CubicSlipSystems[i][2]*g2[2][0];
-    k2 = CubicSlipSystems[i][0]*g2[0][1]+CubicSlipSystems[i][1]*g2[1][1]+CubicSlipSystems[i][2]*g2[2][1];
-    l2 = CubicSlipSystems[i][0]*g2[0][2]+CubicSlipSystems[i][1]*g2[1][2]+CubicSlipSystems[i][2]*g2[2][2];
-    u2 = CubicSlipSystems[i][3]*g2[0][0]+CubicSlipSystems[i][4]*g2[1][0]+CubicSlipSystems[i][5]*g2[2][0];
-    v2 = CubicSlipSystems[i][3]*g2[0][1]+CubicSlipSystems[i][4]*g2[1][1]+CubicSlipSystems[i][5]*g2[2][1];
-    w2 = CubicSlipSystems[i][3]*g2[0][2]+CubicSlipSystems[i][4]*g2[1][2]+CubicSlipSystems[i][5]*g2[2][2];
-    denomhkl2 = sqrtf((h2*h2+k2*k2+l2*l2));
-    denomuvw2 = sqrtf((u2*u2+v2*v2+w2*w2));
-    planemisalignment = fabs((h1*h2+k1*k2+l1*l2)/(denomhkl1*denomhkl2));
-    directionmisalignment = fabs((u1*u2+v1*v2+w1*w2)/(denomuvw1*denomuvw2));
-    ssap = planemisalignment*directionmisalignment;
-    if(ssap > maxssap) maxssap = ssap;
-  }
-  ssap = maxssap;
-}
+/* ============================================================================
+ * Copyright (c) 2010, Michael A. Jackson (BlueQuartz Software)
+ * Copyright (c) 2010, Michael A. Groeber (US Air Force Research Laboratory)
+ * All rights reserved.
+ *
+ * Redistribution and use in source and binary forms, with or without modification,
+ * are permitted provided that the following conditions are met:
+ *
+ * Redistributions of source code must retain the above copyright notice, this
+ * list of conditions and the following disclaimer.
+ *
+ * Redistributions in binary form must reproduce the above copyright notice, this
+ * list of conditions and the following disclaimer in the documentation and/or
+ * other materials provided with the distribution.
+ *
+ * Neither the name of Michael A. Groeber, Michael A. Jackson, the US Air Force,
+ * BlueQuartz Software nor the names of its contributors may be used to endorse
+ * or promote products derived from this software without specific prior written
+ * permission.
+ *
+ * THIS SOFTWARE IS PROVIDED BY THE COPYRIGHT HOLDERS AND CONTRIBUTORS "AS IS"
+ * AND ANY EXPRESS OR IMPLIED WARRANTIES, INCLUDING, BUT NOT LIMITED TO, THE
+ * IMPLIED WARRANTIES OF MERCHANTABILITY AND FITNESS FOR A PARTICULAR PURPOSE ARE
+ * DISCLAIMED. IN NO EVENT SHALL THE COPYRIGHT HOLDER OR CONTRIBUTORS BE LIABLE
+ * FOR ANY DIRECT, INDIRECT, INCIDENTAL, SPECIAL, EXEMPLARY, OR CONSEQUENTIAL
+ * DAMAGES (INCLUDING, BUT NOT LIMITED TO, PROCUREMENT OF SUBSTITUTE GOODS OR
+ * SERVICES; LOSS OF USE, DATA, OR PROFITS; OR BUSINESS INTERRUPTION) HOWEVER
+ * CAUSED AND ON ANY THEORY OF LIABILITY, WHETHER IN CONTRACT, STRICT LIABILITY,
+ * OR TORT (INCLUDING NEGLIGENCE OR OTHERWISE) ARISING IN ANY WAY OUT OF THE
+ * USE OF THIS SOFTWARE, EVEN IF ADVISED OF THE POSSIBILITY OF SUCH DAMAGE.
+ * ~~~~~~~~~~~~~~~~~~~~~~~~~~~~~~~~~~~~~~~~~~~~~~~~~~~~~~~~~~~~~~~~~~~~~~~~~~ */
+#include "OrientationMath.h"
+
+// Include this FIRST because there is a needed define for some compiles
+// to expose some of the constants needed below
+#include "DREAM3DLib/Common/MatrixMath.h"
+#include "DREAM3DLib/Common/DREAM3DMath.h"
+
+#include "MXA/Common/LogTime.h"
+
+#include "DREAM3DLib/OrientationOps/CubicOps.h"
+
+
+	const static float m_pi = static_cast<float>(M_PI);
+	const static float two_pi = 2.0f * m_pi;
+	const static float recip_pi = 1.0f/m_pi;
+	const static float pi_over_180 = m_pi/180.0f;
+
+	const static float m_OnePointThree = 1.33333333333f;
+
+	const float threesixty_over_pi = 360.0f/m_pi;
+	const float oneeighty_over_pi = 180.0f/m_pi;
+	const float sqrt_two = powf(2.0f, 0.5f);
+
+	const float acos_neg_one = acosf(-1.0f);
+	const float acos_pos_one = acosf(1.0f);
+	const float sin_wmin_neg_1_over_2 = static_cast<float>( sinf(acos_neg_one/2.0f) );
+	const float sin_wmin_pos_1_over_2 = static_cast<float>( sinf(acos_pos_one/2.0f) );
+  const float sin_of_acos_neg_1 = sinf(acos_neg_one);
+  const float sin_of_acos_pos_1 = sinf(acos_pos_one);
+
+  const float recip_sin_of_acos_neg_1 = 1.0f/sin_of_acos_neg_1;
+  const float recip_sin_of_acos_pos_1 = 1.0f/sin_of_acos_pos_1;
+
+	const static float SinOfHalf = sinf(0.5f);
+	const static float CosOfHalf = cosf(0.5f);
+	const static float SinOfZero = sinf(0.0f);
+	const static float CosOfZero = cosf(0.0f);
+
+  static const float CubicSlipSystems[12][6] = {{1.0f,1.0f,1.0f,0.0f,1.0f,-1.0f},
+												{1.0f,1.0f,1.0f,1.0f,0.0f,-1.0f},
+												{1.0f,1.0f,1.0f,1.0f,-1.0f,0.0f},
+												{1.0f,1.0f,-1.0f,1.0f,-1.0f,0.0f},
+												{1.0f,1.0f,-1.0f,1.0f,0.0f,1.0f},
+												{1.0f,1.0f,-1.0f,0.0f,1.0f,1.0f},
+												{1.0f,-1.0f,1.0f,1.0f,1.0f,0.0f},
+												{1.0f,-1.0f,1.0f,0.0f,1.0f,1.0f},
+												{1.0f,-1.0f,1.0f,1.0f,0.0f,-1.0f},
+												{-1.0f,1.0f,1.0f,1.0f,1.0f,0.0f},
+												{-1.0f,1.0f,1.0f,1.0f,0.0f,1.0f},
+												{-1.0f,1.0f,1.0f,0.0f,1.0f,-1.0f}};
+
+
+// -----------------------------------------------------------------------------
+//
+// -----------------------------------------------------------------------------
+OrientationMath::OrientationMath()
+{
+}
+
+// -----------------------------------------------------------------------------
+//
+// -----------------------------------------------------------------------------
+OrientationMath::~OrientationMath()
+{
+}
+
+float OrientationMath::_calcMisoQuat(const float quatsym[24][5], int numsym,
+                                      float q1[5], float q2[5],
+                                      float &n1, float &n2, float &n3)
+{
+  float wmin = 9999999.0f; //,na,nb,nc;
+  float w = 0;
+    float n1min = 0.0f;
+    float n2min = 0.0f;
+    float n3min = 0.0f;
+  float qr[5];
+  float qc[5];
+//  float temp;
+
+  qr[1] = -q1[1] * q2[4] + q1[4] * q2[1] - q1[2] * q2[3] + q1[3] * q2[2];
+  qr[2] = -q1[2] * q2[4] + q1[4] * q2[2] - q1[3] * q2[1] + q1[1] * q2[3];
+  qr[3] = -q1[3] * q2[4] + q1[4] * q2[3] - q1[1] * q2[2] + q1[2] * q2[1];
+  qr[4] = -q1[4] * q2[4] - q1[1] * q2[1] - q1[2] * q2[2] - q1[3] * q2[3];
+  for (int i = 0; i < numsym; i++)
+  {
+	//  OrientationMath::multiplyQuaternions(qr, quatsym[i], qc);
+	  MULT_QUAT(qr, quatsym[i], qc)
+    if (qc[4] < -1) {
+      qc[4] = -1;
+    }
+    else if (qc[4] > 1) {
+      qc[4] = 1;
+    }
+
+	QuattoAxisAngle(qc, w, n1, n2, n3);
+
+	if (w > m_pi) {
+      w = two_pi - w;
+    }
+    if (w < wmin)
+    {
+      wmin = w;
+      n1min = n1;
+      n2min = n2;
+      n3min = n3;
+    }
+  }
+  float denom = sqrt((n1min*n1min+n2min*n2min+n3min*n3min));
+  n1 = n1min/denom;
+  n2 = n2min/denom;
+  n3 = n3min/denom;
+  if(denom == 0) n1 = 0.0, n2 = 0.0, n3 = 1.0;
+  if(wmin == 0) n1 = 0.0, n2 = 0.0, n3 = 1.0;
+  return wmin;
+}
+
+
+void OrientationMath::_calcRodNearestOrigin(const float rodsym[24][3], int numsym, float &r1,float &r2, float &r3)
+{
+  float denom, dist;
+//  int index;
+  float smallestdist = 100000000.0f;
+  float rc1 = 0.0f, rc2 = 0.0f, rc3 = 0.0f;
+  float r1min = 0.0f, r2min = 0.0f, r3min = 0.0f;
+  for(int i=0;i<numsym;i++)
+  {
+    denom = 1-(r1*rodsym[i][0]+r2*rodsym[i][1]+r3*rodsym[i][2]);
+    rc1 = (r1+rodsym[i][0]-(r3*rodsym[i][1]-r2*rodsym[i][2]))/denom;
+    rc2 = (r2+rodsym[i][1]-(r1*rodsym[i][2]-r3*rodsym[i][0]))/denom;
+    rc3 = (r3+rodsym[i][2]-(r2*rodsym[i][0]-r1*rodsym[i][1]))/denom;
+    dist = rc1*rc1+rc2*rc2+rc3*rc3;
+    if(dist < smallestdist)
+    {
+      smallestdist = dist;
+      r1min = rc1;
+      r2min = rc2;
+      r3min = rc3;
+    }
+  }
+  r1 = r1min;
+  r2 = r2min;
+  r3 = r3min;
+}
+
+void OrientationMath::_calcNearestQuat(const float quatsym[24][5], int numsym, float *q1, float *q2)
+{
+  float dist = 0;
+  float smallestdist = 1000000.0f;
+  float qc[5];
+  float qmax[5];
+
+
+  for(int i=0;i<5;i++)
+  {
+    qc[i] = q2[i];
+  }
+  for(int i=0;i<numsym;i++)
+  {
+//	OrientationMath::multiplyQuaternions(q2, quatsym[i], qc);
+  MULT_QUAT(q2, quatsym[i], qc);
+    dist = static_cast<float>( 2.0*(1-(qc[4]*q1[4]+qc[1]*q1[1]+qc[2]*q1[2]+qc[3]*q1[3])) );
+    if(dist < smallestdist)
+    {
+      smallestdist = dist;
+      qmax[0] = qc[0];
+      qmax[1] = qc[1];
+      qmax[2] = qc[2];
+      qmax[3] = qc[3];
+      qmax[4] = qc[4];
+    }
+  }
+  q2[0] = qmax[0];
+  q2[1] = qmax[1];
+  q2[2] = qmax[2];
+  q2[3] = qmax[3];
+  q2[4] = qmax[4];
+  if(q2[4] < 0)
+  {
+ //   q2[0] = q2[0];
+    q2[1] = -q2[1];
+    q2[2] = -q2[2];
+    q2[3] = -q2[3];
+    q2[4] = -q2[4];
+  }
+}
+
+void OrientationMath::_calcQuatNearestOrigin(const float quatsym[24][5], int numsym, float *qr)
+{
+  float dist = 0;
+  float smallestdist = 1000000.0f;
+  float qc[5];
+  float qmax[5];
+
+  for(int i=0;i<5;i++)
+  {
+    qc[i] = qr[i];
+  }
+  for(int i=0;i<numsym;i++)
+  {
+    //OrientationMath::multiplyQuaternions(qr, quatsym[i], qc);
+	  MULT_QUAT(qr, quatsym[i], qc);
+    dist = 1-fabs(qc[4]);
+    if(dist < smallestdist)
+    {
+      smallestdist = dist;
+      qmax[0] = qc[0];
+      qmax[1] = qc[1];
+      qmax[2] = qc[2];
+      qmax[3] = qc[3];
+      qmax[4] = qc[4];
+    }
+  }
+  qr[0] = qmax[0];
+  qr[1] = qmax[1];
+  qr[2] = qmax[2];
+  qr[3] = qmax[3];
+  qr[4] = qmax[4];
+  if(qr[4] < 0)
+  {
+   // qr[0] = qr[0];
+    qr[1] = -qr[1];
+    qr[2] = -qr[2];
+    qr[3] = -qr[3];
+    qr[4] = -qr[4];
+  }
+}
+
+
+int OrientationMath::_calcMisoBin(float dim[3], float bins[3], float step[3], float r1, float r2, float r3)
+{
+  int miso1bin = int((r1+dim[0])/step[0]);
+  int miso2bin = int((r2+dim[1])/step[1]);
+  int miso3bin = int((r3+dim[2])/step[2]);
+  if(miso1bin >= bins[0]) miso1bin = static_cast<int>( bins[0]-1 );
+  if(miso2bin >= bins[1]) miso2bin = static_cast<int>( bins[1]-1 );
+  if(miso3bin >= bins[2]) miso3bin = static_cast<int>( bins[2]-1 );
+  if(miso1bin < 0) miso1bin = 0;
+  if(miso2bin < 0) miso2bin = 0;
+  if(miso3bin < 0) miso3bin = 0;
+  return (static_cast<int>( (bins[0]*bins[1]*miso3bin)+(bins[0]*miso2bin)+miso1bin ));
+}
+
+void OrientationMath::_calcDetermineHomochoricValues(float init[3], float step[3], float phi[3], int choose, float &r1, float &r2, float &r3)
+{
+  float random;
+
+  DREAM3D_RANDOMNG_NEW()
+  random = static_cast<float>( rg.genrand_res53() );
+  r1 = (step[0] * phi[0]) + (step[0] * random) - (init[0]);
+  random = static_cast<float>( rg.genrand_res53() );
+  r2 = (step[1] * phi[1]) + (step[1] * random) - (init[1]);
+  random = static_cast<float>( rg.genrand_res53() );
+  r3 = (step[2] * phi[2]) + (step[2] * random) - (init[2]);
+}
+
+int OrientationMath::_calcODFBin(float dim[3], float bins[3], float step[3], float r1, float r2, float r3)
+{
+  int g1euler1bin;
+  int g1euler2bin;
+  int g1euler3bin;
+  int g1odfbin;
+  g1euler1bin = int((r1+dim[0])/step[0]);
+  g1euler2bin = int((r2+dim[1])/step[1]);
+  g1euler3bin = int((r3+dim[2])/step[2]);
+  if(g1euler1bin >= bins[0]) g1euler1bin = static_cast<int>( bins[0]-1 );
+  if(g1euler2bin >= bins[1]) g1euler2bin = static_cast<int>( bins[1]-1 );
+  if(g1euler3bin >= bins[2]) g1euler3bin = static_cast<int>( bins[2]-1 );
+  if(g1euler1bin < 0) g1euler1bin = 0;
+  if(g1euler2bin < 0) g1euler2bin = 0;
+  if(g1euler3bin < 0) g1euler3bin = 0;
+  g1odfbin = static_cast<int>( (g1euler3bin*bins[0]*bins[1])+(g1euler2bin*bins[0])+(g1euler1bin) );
+  return g1odfbin;
+}
+
+void OrientationMath::axisAngletoHomochoric(float w, float n1, float n2, float n3, float &r1, float &r2, float &r3)
+{
+  float denom;
+
+  denom = (n1 * n1) + (n2 * n2) + (n3 * n3);
+  denom = sqrt(denom);
+  n1 = n1 / denom;
+  n2 = n2 / denom;
+  n3 = n3 / denom;
+  if(denom == 0.0) n1 = 0.0, n2 = 0.0, n3 = 1.0;
+  r1 = n1 * powf(((0.75f) * (w - sinf(w))), (1.0f / 3.0f));
+  r2 = n2 * powf(((0.75f) * (w - sinf(w))), (1.0f / 3.0f));
+  r3 = n3 * powf(((0.75f) * (w - sinf(w))), (1.0f / 3.0f));
+}
+
+
+void OrientationMath::axisAngletoRod(float w, float n1, float n2, float n3, float &r1, float &r2, float &r3)
+{
+  float denom;
+
+  denom = (n1 * n1) + (n2 * n2) + (n3 * n3);
+  denom = sqrt(denom);
+  n1 = n1 / denom;
+  n2 = n2 / denom;
+  n3 = n3 / denom;
+  if(denom == 0.0) n1 = 0.0f, n2 = 0.0f, n3 = 1.0f;
+  float const1 = tanf(w/2.0f);
+  r1 = n1 * const1;
+  r2 = n2 * const1;
+  r3 = n3 * const1;
+}
+
+
+void OrientationMath::RodtoHomochoric(float &r1, float &r2, float &r3)
+{
+  float rmag, w;
+
+  rmag = (r1 * r1) + (r2 * r2) + (r3 * r3);
+  rmag = sqrt(rmag);
+  r1 = r1 / rmag;
+  r2 = r2 / rmag;
+  r3 = r3 / rmag;
+  if(rmag == 0.0) r1 = 0.0f, r2 = 0.0f, r3 = 0.0f;
+  w = static_cast<float>( 2.0*atan(rmag) );
+  float const1 = powf(((3.0f / 4.0f) * (w - sinf(w))), (1.0f / 3.0f));
+  r1 = r1 * const1;
+  r2 = r2 * const1;
+  r3 = r3 * const1;
+}
+
+
+void OrientationMath::HomochorictoRod(float &r1, float &r2, float &r3)
+{
+  float hmag, x, w, w_new;
+
+  hmag = (r1 * r1) + (r2 * r2) + (r3 * r3);
+  hmag = sqrt(hmag);
+  r1 = r1 / hmag;
+  r2 = r2 / hmag;
+  r3 = r3 / hmag;
+  if(hmag == 0.0) r1 = 0.0, r2 = 0.0, r3 = 0.0;
+  w = static_cast<float>( powf((8*hmag*hmag*hmag),(1.0f/3.0f)) );
+  x = m_OnePointThree*hmag*hmag*hmag;
+  for(size_t i = 1; i < 10; i++)
+  {
+	w_new = w - ((x-w+sin(w))/(-1+cos(w)));
+	w = w_new;
+  }
+  float const1 = tanf(w/2.0f);
+  r1 = r1 * const1;
+  r2 = r2 * const1;
+  r3 = r3 * const1;
+}
+
+void OrientationMath::RodtoAxisAngle(float r1, float r2, float r3, float &w, float &n1, float &n2, float &n3)
+{
+  float rmag;
+
+  rmag = (r1 * r1) + (r2 * r2) + (r3 * r3);
+  rmag = sqrt(rmag);
+  w = static_cast<float>( 2.0*atan(rmag) );
+  n1 = r1 / rmag;
+  n2 = r2 / rmag;
+  n3 = r3 / rmag;
+  if(rmag == 0.0) n1 = 0.0f, n2 = 0.0f, n3 = 1.0f;
+}
+
+void OrientationMath::QuattoAxisAngle(float *q, float &w, float &n1, float &n2, float &n3)
+{
+  w = static_cast<float>( 2.0*acos(q[4]) );
+  n1 = q[1] / sqrt(1-(q[4]*q[4]));
+  n2 = q[2] / sqrt(1-(q[4]*q[4]));
+  n3 = q[3] / sqrt(1-(q[4]*q[4]));
+  if(q[4] == 1.0) n1 = 0.0f, n2 = 0.0f, n3 = 1.0f;
+}
+
+void OrientationMath::QuattoMat(float *q, float g[3][3])
+{
+   g[0][0] = (1 - (2 * q[2] * q[2]) - (2 * q[3] * q[3]));
+   g[0][1] = ((2 * q[1] * q[2]) + (2 * q[3] * q[4]));
+   g[0][2] = ((2 * q[1] * q[3]) - (2 * q[2] * q[4]));
+   g[1][0] = ((2 * q[1] * q[2]) - (2 * q[3] * q[4]));
+   g[1][1] = (1 - (2 * q[1] * q[1]) - (2 * q[3] * q[3]));
+   g[1][2] = ((2 * q[2] * q[3]) + (2 * q[1] * q[4]));
+   g[2][0] = ((2 * q[1] * q[3]) + (2 * q[2] * q[4]));
+   g[2][1] = ((2 * q[2] * q[3]) - (2 * q[1] * q[4]));
+   g[2][2] = (1 - (2 * q[1] * q[1]) - (2 * q[2] * q[2]));
+}
+
+void OrientationMath::RodtoQuat(float *q, float r1, float r2, float r3)
+{
+  float rmag, w;
+
+  rmag = (r1 * r1) + (r2 * r2) + (r3 * r3);
+  rmag = sqrt(rmag);
+  r1 = r1 / rmag;
+  r2 = r2 / rmag;
+  r3 = r3 / rmag;
+  if(rmag == 0.0) r1 = 0.0f, r2 = 0.0f, r3 = 0.0f;
+  w = 2.0f*atan(rmag);
+  float const1 = sinf(w/2.0f);
+  q[1] = r1 * const1;
+  q[2] = r2 * const1;
+  q[3] = r3 * const1;
+  q[4] = static_cast<float>( cosf(w/2.0f) );
+}
+
+void OrientationMath::QuattoRod(float *q, float &r1, float &r2, float &r3)
+{
+  float qmag, w;
+  float n1, n2, n3;
+
+  qmag = (q[1] * q[1]) + (q[2] * q[2]) + (q[3] * q[3]);
+  qmag = sqrt(qmag);
+  n1 = q[1] / qmag;
+  n2 = q[2] / qmag;
+  n3 = q[3] / qmag;
+  if(qmag == 0.0) n1 = 0.0f, n2 = 0.0f, n3 = 1.0f;
+  w = static_cast<float>( 2.0*acos(q[4]) );
+  float const1 = tanf(w * 0.5f);
+  r1 = n1 * const1;
+  r2 = n2 * const1;
+  r3 = n3 * const1;
+}
+
+void OrientationMath::QuattoEuler(float *q, float &ea1, float &ea2, float &ea3)
+{
+	float diff, sum, tmp;
+    diff=atan2(q[2],q[1]);
+    sum=atan2(q[3],q[4]);
+    ea1=(diff+sum);
+    ea3=(sum-diff);
+    tmp=(q[3]*q[3])+(q[4]*q[4]);
+    tmp = sqrt(tmp);
+    if(tmp > 1.0f) tmp=1.0f;
+    ea2=2*acos(tmp);
+}
+void OrientationMath::eulertoQuat(float* q, float e1, float e2, float e3)
+{
+  float s, c, s1, c1, s2, c2;
+  s = sinf(0.5f * e2);
+  c = cosf(0.5f * e2);
+  s1 = sinf(0.5f * (e1 - e3));
+  c1 = cosf(0.5f * (e1 - e3));
+  s2 = sinf(0.5f * (e1 + e3));
+  c2 = cosf(0.5f * (e1 + e3));
+  q[1] = s*c1;
+  q[2] = s*s1;
+  q[3] = c*s2;
+  q[4] = c*c2;
+}
+void OrientationMath::normalizeQuat(float* qr)
+{
+  double norm = qr[1]*qr[1]+qr[2]*qr[2]+qr[3]*qr[3]+qr[4]*qr[4];
+  norm = sqrt(norm);
+  qr[1] = static_cast<float>( qr[1]/norm );
+  qr[2] = static_cast<float>( qr[2]/norm );
+  qr[3] = static_cast<float>( qr[3]/norm );
+  qr[4] = static_cast<float>( qr[4]/norm );
+}
+
+void OrientationMath::eulertoMat(float ea1, float ea2, float ea3, float g[3][3])
+{
+      // Calcuate all the values once
+      float cos_phi1 = cosf(ea1);
+      float sin_phi1 = sinf(ea1);
+      float cos_phi = cosf(ea2);
+      float sin_phi = sinf(ea2);
+      float cos_phi2 = cosf(ea3);
+      float sin_phi2 = sinf(ea3);
+
+      // 1) find rotation matrix from Euler angles
+      g[0][0] = cos_phi1 * cos_phi2 - sin_phi1 * sin_phi2 * cos_phi;
+      g[0][1] = sin_phi1 * cos_phi2 + cos_phi1 * sin_phi2 * cos_phi;
+      g[0][2] = sin_phi2 * sin_phi;
+      g[1][0] = -cos_phi1 * sin_phi2 - sin_phi1 * cos_phi2 * cos_phi;
+      g[1][1] = -sin_phi1 * sin_phi2 + cos_phi1 * cos_phi2 * cos_phi;
+      g[1][2] = cos_phi2 * sin_phi;
+      g[2][0] = sin_phi1 * sin_phi;
+      g[2][1] = -cos_phi1 * sin_phi;
+      g[2][2] = cos_phi;
+}
+
+void OrientationMath::mattoEuler(float g[3][3], float &ea1, float &ea2, float &ea3)
+{
+	ea2 = acos(g[2][2]);
+	float cosine3 = (g[1][2]/sin(ea2));
+	float sine3 = (g[0][2]/sin(ea2));
+	float cosine1 = (-g[2][1]/sin(ea2));
+	float sine1 = (g[2][0]/sin(ea2));
+	ea3 = acos(cosine3);
+	ea1 = acos(cosine1);
+	if(sine3 < 0) ea3 = (2*m_pi)-ea3;
+	if(sine1 < 0) ea1 = (2*m_pi)-ea1;
+}
+
+void OrientationMath::eulertoRod(float &r1, float &r2, float &r3, float ea1, float ea2, float ea3)
+{
+	float sum, diff, csum, cdiff, sdiff, t2;
+	sum = (ea1+ea3)/2.0f;
+	diff = (ea1-ea3)/2.0f;
+	csum = cosf(sum);
+	cdiff = cosf(diff);
+	sdiff = sinf(diff);
+	t2 = tanf(ea2/2.0f);
+	r1 = t2*cdiff/csum;
+	r2 = t2*sdiff/csum;
+	r3 = tanf(sum);
+}
+
+void OrientationMath::RodtoEuler(float r1, float r2, float r3, float &ea1, float &ea2, float &ea3)
+{
+  float sum = atan(r3);
+  float diff = atan(r2 / r1);
+  ea1 = sum + diff;
+  ea2 = static_cast<float>( 2. * atan(r1 * cosf(sum) / cosf(diff)) );
+  ea3 = sum - diff;
+}
+
+void OrientationMath::multiplyQuaternions(float* inQuat, float* multQuat, float* outQuat)
+{
+  MULT_QUAT(inQuat, multQuat, outQuat);
+}
+
+float OrientationMath::matrixMisorientation(float g1[3][3], float g2[3][3])
+{
+	float deltaG[3][3];
+	//only need to calculate diagonal terms to allow for trace calculation
+	deltaG[0][0] = g1[0][0]*g2[0][0] + g1[1][0]*g2[1][0] + g1[2][0]*g2[2][0];
+	deltaG[1][1] = g1[0][1]*g2[0][1] + g1[1][1]*g2[1][1] + g1[2][1]*g2[2][1];
+	deltaG[2][2] = g1[0][2]*g2[0][2] + g1[1][2]*g2[1][2] + g1[2][2]*g2[2][2];
+	float value = ((deltaG[0][0]+deltaG[1][1]+deltaG[2][2])-1.0)/2.0;
+	if(value > 1.0) value = 1.0;
+	if(value < -1.0) value = -1.0;
+	return acosf(value);
+}
+
+void OrientationMath::changeAxisReferenceFrame(float q[5], float &n1, float &n2, float &n3)
+{
+  float g[3][3];
+  float n[3];
+  float nNew[3];
+
+  n[0] = n1;
+  n[1] = n2;
+  n[2] = n3;
+
+  QuattoMat(q, g);
+  MatrixMath::multiply3x3with3x1(g, n, nNew);
+  MatrixMath::normalize3x1(nNew);
+  n1 = nNew[0];
+  n2 = nNew[1];
+  n3 = nNew[2];
+}
+
+void OrientationMath::getSlipMisalignment(int ss1, float q1[5], float q2[5], float &ssap)
+{
+  float g1[3][3];
+  float g2[3][3];
+  float maxssap = 0.0f;
+  float h1, k1, l1, u1, v1, w1;
+  float h2, k2, l2, u2, v2, w2;
+  float denomhkl1, denomhkl2, denomuvw1, denomuvw2;
+  float planemisalignment, directionmisalignment;
+  QuattoMat(q1, g1);
+  QuattoMat(q2, g2);
+  // Note the order of multiplication is such that I am actually multiplying by the inverse of g1 and g2
+  h1 = CubicSlipSystems[ss1][0]*g1[0][0]+CubicSlipSystems[ss1][1]*g1[1][0]+CubicSlipSystems[ss1][2]*g1[2][0];
+  k1 = CubicSlipSystems[ss1][0]*g1[0][1]+CubicSlipSystems[ss1][1]*g1[1][1]+CubicSlipSystems[ss1][2]*g1[2][1];
+  l1 = CubicSlipSystems[ss1][0]*g1[0][2]+CubicSlipSystems[ss1][1]*g1[1][2]+CubicSlipSystems[ss1][2]*g1[2][2];
+  u1 = CubicSlipSystems[ss1][3]*g1[0][0]+CubicSlipSystems[ss1][4]*g1[1][0]+CubicSlipSystems[ss1][5]*g1[2][0];
+  v1 = CubicSlipSystems[ss1][3]*g1[0][1]+CubicSlipSystems[ss1][4]*g1[1][1]+CubicSlipSystems[ss1][5]*g1[2][1];
+  w1 = CubicSlipSystems[ss1][3]*g1[0][2]+CubicSlipSystems[ss1][4]*g1[1][2]+CubicSlipSystems[ss1][5]*g1[2][2];
+  denomhkl1 = sqrtf((h1*h1+k1*k1+l1*l1));
+  denomuvw1 = sqrtf((u1*u1+v1*v1+w1*w1));
+  for(int i=0;i<12;i++)
+  {
+    h2 = CubicSlipSystems[i][0]*g2[0][0]+CubicSlipSystems[i][1]*g2[1][0]+CubicSlipSystems[i][2]*g2[2][0];
+    k2 = CubicSlipSystems[i][0]*g2[0][1]+CubicSlipSystems[i][1]*g2[1][1]+CubicSlipSystems[i][2]*g2[2][1];
+    l2 = CubicSlipSystems[i][0]*g2[0][2]+CubicSlipSystems[i][1]*g2[1][2]+CubicSlipSystems[i][2]*g2[2][2];
+    u2 = CubicSlipSystems[i][3]*g2[0][0]+CubicSlipSystems[i][4]*g2[1][0]+CubicSlipSystems[i][5]*g2[2][0];
+    v2 = CubicSlipSystems[i][3]*g2[0][1]+CubicSlipSystems[i][4]*g2[1][1]+CubicSlipSystems[i][5]*g2[2][1];
+    w2 = CubicSlipSystems[i][3]*g2[0][2]+CubicSlipSystems[i][4]*g2[1][2]+CubicSlipSystems[i][5]*g2[2][2];
+    denomhkl2 = sqrtf((h2*h2+k2*k2+l2*l2));
+    denomuvw2 = sqrtf((u2*u2+v2*v2+w2*w2));
+    planemisalignment = fabs((h1*h2+k1*k2+l1*l2)/(denomhkl1*denomhkl2));
+    directionmisalignment = fabs((u1*u2+v1*v2+w1*w2)/(denomuvw1*denomuvw2));
+    ssap = planemisalignment*directionmisalignment;
+    if(ssap > maxssap) maxssap = ssap;
+  }
+  ssap = maxssap;
+}