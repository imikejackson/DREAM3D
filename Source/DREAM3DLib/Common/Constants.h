--- conflicted
+++ resolved
@@ -123,19 +123,12 @@
     const std::string ImageQuality("Image Quality");
     const std::string ConfidenceIndexNoSpace("ConfidenceIndex");
     const std::string ConfidenceIndex("Confidence Index");
-<<<<<<< HEAD
     const std::string IPFColor("IPFColor");
-
-
-=======
-	const std::string IPFColor("IPFColor");
-	const std::string GlobAlpha("GlobAlpha");
->>>>>>> 7e99a570
+    const std::string GlobAlpha("GlobAlpha");
 
 
     const std::string SolidMeshNodes("SolidMeshNodes");
     const std::string SolidMeshTetrahedrons("SolidMeshTetrahedrons");
-
   }
 
   namespace FieldData
