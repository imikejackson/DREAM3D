--- conflicted
+++ resolved
@@ -141,7 +141,6 @@
 
   namespace FieldData
   {
-<<<<<<< HEAD
     const DREAM3D_STRING Active("Active");
     const DREAM3D_STRING GoodFields("GoodFields");
     const DREAM3D_STRING Phases("Phases");
@@ -192,50 +191,10 @@
     const DREAM3D_STRING AvgCAxisMisalignments("AvgCAxisMisalignments");
     const DREAM3D_STRING LocalCAxisMisalignments("LocalCAxisMisalignments");
     const DREAM3D_STRING UnbiasedLocalCAxisMisalignments("UnbiasedLocalCAxisMisalignments");
-=======
-    const std::string Active("Active");
-    const std::string GoodFields("GoodFields");
-    const std::string Phases("Phases");
-    const std::string FieldPhases("Phases");
-    const std::string F1("F1");
-    const std::string F1spt("F1spt");
-    const std::string F7("F7");
-    const std::string mPrime("mPrime");
-    const std::string EulerAngles("EulerAngles");
-    const std::string FieldEulerAngles("FieldEulerAngles");
-    const std::string SurfaceVoxelFractions("SurfaceVoxelFractions");
-    const std::string AxisEulerAngles("AxisEulerAngles");
-    const std::string SurfaceFields("SurfaceFields");
-    const std::string BiasedFields("BiasedFields");
-    const std::string NumNeighbors("NumNeighbors");
-    const std::string RGBs("RGBs");
-    const std::string Centroids("Centroids");
-    const std::string NumCells("NumCells");
-    const std::string ParentIds("ParentIds");
-    const std::string Volumes("Volumes");
-    const std::string EquivalentDiameters("EquivalentDiameters");
-    const std::string Schmids("Schmids");
-    const std::string SlipSystems("SlipSystems");
-    const std::string AspectRatios("AspectRatios");
-    const std::string AxisLengths("AxisLengths");
-    const std::string Omega3s("Omega3s");
-    const std::string AvgCAxes("AvgCAxes");
-    const std::string AvgQuats("AvgQuats");
-    const std::string Poles("Poles");
-    const std::string Neighborhoods("Neighborhoods");
-    const std::string GrainAvgMisorientations("GrainAvgMisorientations");
-    const std::string GrainAvgCAxisMisorientations("GrainAvgCAxisMisorientations");
-    const std::string KernelAvgMisorientations("KernelAvgMisorientations");
-    const std::string NeighborList("NeighborList");
-    const std::string MisorientationList("MisorientationList");
-    const std::string SharedSurfaceAreaList("SharedSurfaceAreaList");
-    const std::string LMG("LMG");
->>>>>>> 4355193f
   }
 
   namespace EnsembleData
   {
-<<<<<<< HEAD
     const DREAM3D_STRING NumFields("NumFields");
     const DREAM3D_STRING VolFractions("VolFractions");
     const DREAM3D_STRING TotalSurfaceAreas("TotalSurfaceAreas");
@@ -250,21 +209,6 @@
     const DREAM3D_STRING LatticeConstants("LatticeConstants");
     const DREAM3D_STRING GBCD("GBCD");
     const DREAM3D_STRING GBCDdimensions("GBCDdimensions");
-=======
-    const std::string NumFields("NumFields");
-    const std::string VolFractions("VolFractions");
-    const std::string TotalSurfaceAreas("TotalSurfaceAreas");
-    const std::string CrystalStructures("CrystalStructures");
-    const std::string PhaseTypes("PhaseTypes");
-    const std::string BravaisLattice("BravaisLattice");
-    const std::string PrecipitateFractions("PrecipitateFractions");
-    const std::string ShapeTypes("ShapeTypes");
-    const std::string Statistics("Statistics");
-    const std::string PhaseName("PhaseName");
-    const std::string MaterialName("MaterialName");
-    const std::string LatticeConstants("LatticeConstants");
-  const std::string GBCD("GBCD");
->>>>>>> 4355193f
   }
 
 
@@ -334,7 +278,7 @@
   {
     const DREAM3D_STRING FileVersionName("FileVersion");
     const DREAM3D_STRING DREAM3DVersion("DREAM3D Version");
-    const DREAM3D_STRING FileVersion("5.0");
+    const DREAM3D_STRING FileVersion("4.0");
     const DREAM3D_STRING DataContainerName("DataContainer");
     const DREAM3D_STRING VoxelDataContainerName("VoxelDataContainer");
     const DREAM3D_STRING VolumeDataContainerName("VolumeDataContainer");
