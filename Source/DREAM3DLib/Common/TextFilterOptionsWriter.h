--- conflicted
+++ resolved
@@ -41,14 +41,8 @@
 
 #include "DREAM3DLib/DREAM3DLib.h"
 #include "DREAM3DLib/Common/DREAM3DSetGetMacros.h"
-<<<<<<< HEAD
-#include "DREAM3DLib/Common/AbstractFilter.h"
-#include "QualityMetricFilter.h"
-=======
-
 #include "DREAM3DLib/Common/AbstractFilter.h"
 #include "DREAM3DLib/Common/QualityMetricFilter.h"
->>>>>>> 7c9c8fd8
 
 #include "AbstractFilterOptionsWriter.h"
 /*
@@ -79,12 +73,8 @@
     virtual int writeValue(const std::string name, float value);
     virtual int writeValue(const std::string name, double value);
 
-<<<<<<< HEAD
     virtual int writeValue(const std::string name, QualityMetricFilter* f);
 
-=======
-	virtual int writeValue(const std::string name, QualityMetricFilter* f);
->>>>>>> 7c9c8fd8
 
   protected:
     TextFilterOptionsWriter();
