////////////////////////////////////////////////////////////////////////////
//
//  Copyright (c) 2009, Michael A. Jackson. BlueQuartz Software
//  Copyright (c) 2009, Michael Groeber, US Air Force Research Laboratory
//  All rights reserved.
//  BSD License: http://www.opensource.org/licenses/bsd-license.html
//
// This code was partly written under US Air Force Contract FA8650-07-D-5800
//
///////////////////////////////////////////////////////////////////////////////

#include "GrainGeneratorFunc.h"

// C Includes
#include <string.h>

// C++ Includes
#include <iostream>
#include <fstream>
#include <sstream>
#include <algorithm>
#include <functional>
#include <cmath>
#include <limits>

// AIM Includes
#include "DREAM3D/Common/AIMMath.h"


const static float m_onepointthree = 1.33333333333;
const static float m_pi = M_PI;
const static float SinOfHalf = sinf(0.5);
const static float CosOfHalf = cosf(0.5);
const static float SinOfZero = sinf(0.0);
const static float CosOfZero = cosf(0.0);
float ShapeClass2Omega3[41][2] = {{0.0, 0.0},
								  {0.0, 0.25},
								  {0.0, 0.5},
								  {0.0, 0.75},
								  {0.0, 1.0},
								  {0.0, 1.25},
								  {0.0, 1.5},
								  {0.0, 1.75},
								  {0.0, 2.0},
								  {0.0, 2.25},
								  {0.0, 2.5},
								  {0.0, 2.75},
								  {0.0, 3.0},
								  {0.0, 3.25},
								  {0.0, 3.5},
								  {0.0, 3.75},
								  {0.0, 4.0},
								  {0.0, 4.25},
								  {0.0, 4.5},
								  {0.0, 4.75},
								  {0.0, 5.0},
								  {0.0, 5.25},
								  {0.0, 5.5},
								  {0.0, 5.75},
								  {0.0, 6.0},
								  {0.0, 6.25},
								  {0.0, 6.5},
								  {0.0, 6.75},
								  {0.0, 7.0},
								  {0.0, 7.25},
								  {0.0, 7.5},
								  {0.0, 7.75},
								  {0.0, 8.0},
								  {0.0, 8.25},
								  {0.0, 8.5},
								  {0.0, 8.75},
								  {0.0, 9.0},
								  {0.0, 9.25},
								  {0.0, 9.5},
								  {0.0, 9.75},
								  {0.0, 10.0}};
float ShapeClass3Omega3[41][2] = {{0.787873524, 0.0},
								  {0.78793553, 0.05},
								  {0.788341216, 0.1},
								  {0.789359741, 0.15},
								  {0.791186818, 0.2},
								  {0.793953966, 0.25},
								  {0.797737494, 0.3},
								  {0.802566619, 0.35},
								  {0.808430467, 0.4},
								  {0.815283954, 0.45},
								  {0.823052718, 0.5},
								  {0.831637359, 0.55},
								  {0.840917349, 0.6},
								  {0.850755028, 0.65},
								  {0.86100021, 0.7},
								  {0.871496036, 0.75},
								  {0.882086906, 0.8},
								  {0.892629636, 0.85},
								  {0.903009489, 0.9},
								  {0.913163591, 0.95},
								  {0.92311574, 1.00},
								  {0.932874613, 1.05},
								  {0.941981628, 1.1},
								  {0.949904418, 1.15},
								  {0.956171947, 1.2},
								  {0.96037277, 1.25},
								  {0.962158855, 1.3},
								  {0.961254001, 1.35},
								  {0.957466141, 1.4},
								  {0.950703099, 1.45},
								  {0.940991385, 1.5},
								  {0.92849772, 1.55},
								  {0.913552923, 1.6},
								  {0.89667764, 1.65},
								  {0.878608694, 1.7},
								  {0.860322715, 1.75},
								  {0.843047317, 1.8},
								  {0.828232275, 1.85},
								  {0.81740437, 1.9},
								  {0.811701359, 1.95},
								  {0.810569469, 2.0}};

#define DIMS "DIMENSIONS"
#define LOOKUP "LOOKUP_TABLE"

#if 0
// -i C:\Users\GroebeMA\Desktop\NewFolder --outputDir C:\Users\GroebeMA\Desktop\NewFolder -f Slice_ --angMaxSlice 400 -s 1 -e 30 -z 0.25 -t -g 10 -c 0.1 -o 5.0 -x 2
#endif



// -----------------------------------------------------------------------------
//
// -----------------------------------------------------------------------------

using namespace std;

// -----------------------------------------------------------------------------
//
// -----------------------------------------------------------------------------
GrainGeneratorFunc::GrainGeneratorFunc()
{
  m_HexOps = HexagonalOps::New();
  m_OrientatioOps.push_back(m_HexOps.get());
  m_CubicOps = CubicOps::New();
  m_OrientatioOps.push_back(m_CubicOps.get());
  m_OrthoOps = OrthoRhombicOps::New();
  m_OrientatioOps.push_back(m_OrthoOps.get());

  voxels.reset(NULL);
  GGseed = MXA::getMilliSeconds();


// Just stuff to quiet the compiler
  float a = SinOfHalf;
  a = CosOfHalf;
}

// -----------------------------------------------------------------------------
//
// -----------------------------------------------------------------------------
GrainGeneratorFunc::~GrainGeneratorFunc()
{
  m_Grains.clear();
}

#define GG_INIT_DOUBLE_ARRAY(array, value, size)\
    for(size_t n = 0; n < size; ++n) { array[n] = (value); }

void GrainGeneratorFunc::initializeArrays(std::vector<AIM::Reconstruction::CrystalStructure> structures)
{
  //------------------
  size_t nElements = 0;
  size_t size = structures.size();

  crystruct.resize(size+1);
  pptFractions.resize(size + 1);
  phaseType.resize(size+1);
  phasefraction.resize(size+1);

  // Initialize the first slot in these arrays since they should never be used
  crystruct[0] = AIM::Reconstruction::UnknownCrystalStructure;
  phasefraction[0] = 0.0;
  phaseType[0] = AIM::Reconstruction::UnknownPhaseType;
  pptFractions[0] = -1.0;

  mindiameter.resize(size+1);
  maxdiameter.resize(size+1);
  binstepsize.resize(size+1);
  numdiameterbins.resize(size+1);
  avgdiam.resize(size+1);
  sddiam.resize(size+1);
  bovera.resize(size+1);
  covera.resize(size+1);
  coverb.resize(size+1);
  omega3.resize(size+1);
  neighborparams.resize(size+1);

  actualodf.resize(size+1);
  simodf.resize(size+1);
  actualmdf.resize(size+1);
  simmdf.resize(size+1);
  axisodf.resize(size+1);
  actualmicrotex.resize(size+1);
  simmicrotex.resize(size+1);
  for(size_t i= 1; i < size+1; ++i)
  {
    if(crystruct[i] == AIM::Reconstruction::Hexagonal) nElements = 36*36*12;
    if(crystruct[i] == AIM::Reconstruction::Cubic) nElements = 18*18*18;

    float initValue = 1.0/(float)(nElements);
    actualodf[i] = SharedFloatArray(new float [nElements]);
    GG_INIT_DOUBLE_ARRAY(actualodf[i], initValue, nElements);

    simodf[i] = SharedFloatArray(new float [nElements]);
    GG_INIT_DOUBLE_ARRAY(simodf[i], 0.0, nElements);
    actualmdf[i] = SharedFloatArray(new float [nElements]);
    GG_INIT_DOUBLE_ARRAY(actualmdf[i], initValue, nElements);
    simmdf[i] = SharedFloatArray(new float [nElements]);
    GG_INIT_DOUBLE_ARRAY(simmdf[i], 0.0, nElements);

    nElements = 36*36*36;
    initValue = (1.0/float(nElements));
    axisodf[i] = SharedFloatArray(new float [nElements]);
    GG_INIT_DOUBLE_ARRAY(axisodf[i], initValue, nElements);
    nElements = 10;
    initValue = (1.0/float(nElements));
    actualmicrotex[i] = SharedFloatArray(new float [nElements]);
    GG_INIT_DOUBLE_ARRAY(actualmicrotex[i], initValue, nElements);
    simmicrotex[i] = SharedFloatArray(new float [nElements]);
    GG_INIT_DOUBLE_ARRAY(simmicrotex[i], 0.0, nElements);
  }
}


void GrainGeneratorFunc::initialize_packinggrid()
{
  sizex = (xpoints*resx);
  sizey = (ypoints*resy);
  sizez = (zpoints*resz);
  totalvol = sizex*sizey*sizez;
  totalpoints = xpoints * ypoints * zpoints;
  voxels.reset(new GrainGeneratorVoxel[totalpoints]);

  packingresx = resx*4.0;
  packingresy = resy*4.0;
  packingresz = resz*4.0;
  packingxpoints = int(sizex/packingresx);
  packingypoints = int(sizey/packingresy);
  packingzpoints = int(sizez/packingresz);
  packingtotalpoints = packingxpoints*packingypoints*packingzpoints;
  goalgrainowners.resize(packingxpoints);
  grainowners.resize(packingxpoints);
  for(int i=0;i<packingxpoints;i++)
  {
	  goalgrainowners[i].resize(packingypoints);
	  grainowners[i].resize(packingypoints);
	  for(int j=0;j<packingypoints;j++)
	  {
		  goalgrainowners[i][j].resize(packingzpoints,1);
		  grainowners[i][j].resize(packingzpoints,0);
	  }
  }
}

#define CHECK_STATS_READ_ERROR(err, group, dataset)\
if (err < 0) {\
  std::cout << "GrainGeneratorFunc::readReconStatsData Error: Could not read '" << group << "' data set '" << dataset << "'" << std::endl;\
  std::cout << "  File: " << __FILE__ << std::endl;\
  std::cout << "  Line: " << __LINE__ << std::endl;\
return err; }

#define READ_2_COLUMN_STATS_DATA(err, index, phase, group, var, distribution, Col0Hdr, Col1Hdr, ColCount)\
{\
  disType = h5io->getDistributionType(phase, group, dt);\
  var[index].resize(numdiameterbins[index]);\
  std::vector<float> col0;\
  std::vector<float> col1;\
  switch(dt)\
  {\
    case distribution:\
      path = group + ("/") + Col0Hdr;\
      err = h5io->readStatsDataset(phase, path, col0);\
      CHECK_STATS_READ_ERROR(err, group, Col0Hdr)\
      path = group + ("/") + Col1Hdr;\
      err = h5io->readStatsDataset(phase, path, col1);\
      CHECK_STATS_READ_ERROR(err, group, Col1Hdr)\
      for (size_t temp7 = 0; temp7 < nBins; temp7++)\
      {\
        var[index][temp7].resize(ColCount);\
        var[index][temp7][0] = col0[temp7];\
        var[index][temp7][1] = col1[temp7];\
      }\
      break;\
    default:\
      std::cout << "Error Reading " << group <<\
                " the distribution must be of type '" << distribution << "' but is of type '"\
                << disType << "'" << std::endl;\
      return -1;\
      break;\
  }\
}

#define READ_3_COLUMN_STATS_DATA(err, index, phase, group, var, distribution, Col0Hdr, Col1Hdr, Col2Hdr, ColCount)\
{\
  disType = h5io->getDistributionType(phase, group, dt);\
  var[index].resize(numdiameterbins[index]);\
  std::vector<float> col0;\
  std::vector<float> col1;\
  std::vector<float> col2;\
  switch(dt)\
  {\
    case distribution:\
      path = group + ("/") + Col0Hdr;\
      err = h5io->readStatsDataset(phase, path, col0);\
      CHECK_STATS_READ_ERROR(err, group, Col0Hdr)\
      path = group + ("/") + Col1Hdr;\
      err = h5io->readStatsDataset(phase, path, col1);\
      CHECK_STATS_READ_ERROR(err, group, Col1Hdr)\
      path = group + ("/") + Col2Hdr;\
      err = h5io->readStatsDataset(phase, path, col2);\
      CHECK_STATS_READ_ERROR(err, group, Col2Hdr)\
      for (size_t temp7 = 0; temp7 < nBins; temp7++)\
      {\
        var[index][temp7].resize(ColCount);\
        var[index][temp7][0] = col0[temp7];\
        var[index][temp7][1] = col1[temp7];\
        var[index][temp7][2] = col2[temp7];\
      }\
      break;\
  default:\
    std::cout << "Error Reading " << group <<\
              " the distribution must be of type '" << distribution << "' but is of type '"\
              << disType << "'" << std::endl;\
    return -1;\
    break;\
  }\
}

int GrainGeneratorFunc::readReconStatsData(H5ReconStatsReader::Pointer h5io)
{
  int err = -1;
  std::vector<float> grainDiamInfo;
  std::vector<float> double_data;
  std::string path;

  // Read the Phase and Crystal Structure information from the Stats File
  std::vector<int> phases;
  std::vector<AIM::Reconstruction::CrystalStructure> structures;
  err = h5io->getPhaseAndCrystalStructures(phases, structures);
  if (err < 0)
  {
    return err;
  }

  // Now that we have that information - initialize the arrays
  initializeArrays(structures);
  int size = phases.size();

  int phase = -1;

  for (int i = 0; i < size; i++)
  {
      phase = phases[i];
	  crystruct[phase] = structures[i];

	  /* Read the PhaseFraction Value*/
      std::vector<float> pFraction;
	  err = h5io->readStatsDataset(phase, AIM::HDF5::PhaseFraction, pFraction);
	  phasefraction[phase] = pFraction.front();

	  std::vector<unsigned int> phasetypes;
	  err = h5io->readStatsDataset(phase, AIM::HDF5::PhaseType, phasetypes);
	  phaseType[phase] = static_cast<AIM::Reconstruction::PhaseType>(phasetypes[0]);

	  // If the Phase Type is Precipitate then we need the pptFraction on Boundary
	  if (phaseType[phase] == AIM::Reconstruction::PrecipitatePhase)
	  {
	    float f = -1.0f;
	    err = h5io->readScalarAttribute(phase, AIM::HDF5::PhaseType, AIM::HDF5::PrecipitateBoundaryFraction, f);
	    if (err < 0) {
	      f = -1.0f;
	    }
	    pptFractions[phase] = f;
	  }
	  if (phaseType[phase] != AIM::Reconstruction::PrecipitatePhase) pptFractions[phase] = -1.0;

	  /* Read the BinNumbers data set */
	  std::vector<float> bins;
	  err = h5io->readStatsDataset(phase, AIM::HDF5::BinNumber, bins);
	  CHECK_STATS_READ_ERROR(err, AIM::HDF5::Reconstruction, AIM::HDF5::BinNumber)
	  numdiameterbins[phase] = bins.size();
	  size_t nBins = bins.size();

	  /* Read the Grain_Diameter_Info Data */
	  err = h5io->readStatsDataset(phase, AIM::HDF5::Grain_Diameter_Info, grainDiamInfo);
	  CHECK_STATS_READ_ERROR(err,  AIM::HDF5::Reconstruction, AIM::HDF5::Grain_Diameter_Info)

	  binstepsize[phase] = grainDiamInfo[0];
	  maxdiameter[phase]  = grainDiamInfo[1];
	  mindiameter[phase] = grainDiamInfo[2];

	  /* Read the Grain_Size_Distribution Data */
	  err = h5io->readStatsDataset(phase, AIM::HDF5::Grain_Size_Distribution, double_data);
	  CHECK_STATS_READ_ERROR(err,  AIM::HDF5::Reconstruction, AIM::HDF5::Grain_Size_Distribution)
	  avgdiam[phase] = double_data[0];
	  sddiam[phase] = double_data[1];

	  AIM::Reconstruction::DistributionType dt;
	  std::string disType;

	  /* Read the Shape Data */
	  READ_2_COLUMN_STATS_DATA(err, phase, phase, AIM::HDF5::Grain_SizeVBoverA_Distributions, bovera, AIM::Reconstruction::Beta, AIM::HDF5::Alpha, AIM::HDF5::Beta, AIM::HDF5::BetaColumnCount);
	  READ_2_COLUMN_STATS_DATA(err, phase, phase, AIM::HDF5::Grain_SizeVCoverA_Distributions, covera, AIM::Reconstruction::Beta, AIM::HDF5::Alpha, AIM::HDF5::Beta, AIM::HDF5::BetaColumnCount);
	  READ_2_COLUMN_STATS_DATA(err, phase, phase, AIM::HDF5::Grain_SizeVCoverB_Distributions, coverb, AIM::Reconstruction::Beta, AIM::HDF5::Alpha, AIM::HDF5::Beta, AIM::HDF5::BetaColumnCount);

	  /* Read the Omega3 Data */
	  READ_2_COLUMN_STATS_DATA(err, phase, phase, AIM::HDF5::Grain_SizeVOmega3_Distributions, omega3, AIM::Reconstruction::Beta, AIM::HDF5::Alpha, AIM::HDF5::Beta, AIM::HDF5::BetaColumnCount);

	  /* Read the Neighbor Data - This MUST be the last one because of how variables are assigned bvalues and used in the next section */
	  READ_3_COLUMN_STATS_DATA(err, phase, phase, AIM::HDF5::Grain_SizeVNeighbors_Distributions, neighborparams, AIM::Reconstruction::Power, AIM::HDF5::Alpha, AIM::HDF5::Beta, AIM::HDF5::Exp_k, AIM::HDF5::PowerLawColumnCount);
  }
  return err;
}


#define GGF_CHECK_READ_ERROR(func, name)\
    std::cout << "GrainGeneratorFunc::" << #func << " Error: There was an error trying to read the data set '"\
      << name << "' from the HDF5 file." << std::endl;\
      std::cout << "  File: " << __FILE__ << std::endl;\
      std::cout << "  Line: " << __LINE__ << std::endl;\
// -----------------------------------------------------------------------------
//
// -----------------------------------------------------------------------------
int  GrainGeneratorFunc::readAxisOrientationData(H5ReconStatsReader::Pointer h5io)
{
  std::vector<float> density;
  int err = 0;
  float totaldensity = 0.0;
  size_t size = 0;
  // Read the Phase and Crystal Structure information from the Stats File
  std::vector<int> phases;
  std::vector<AIM::Reconstruction::CrystalStructure> structures;
  err = h5io->getPhaseAndCrystalStructures(phases, structures);
  if (err < 0)
  {
    return err;
  }
  int phase = -1;
  size_t count = phases.size();
  for(size_t i = 0; i< count ;i++)
  {
	  totaldensity = 0.0;
      phase = phases[i];
	  err = h5io->readStatsDataset(phase, AIM::HDF5::AxisOrientation, density);
	  if (err < 0)
	  {
		GGF_CHECK_READ_ERROR(readAxisOrientationData, AIM::HDF5::AxisOrientation)
		//FIXME: This should probably return an ERROR because nothing was read
		return 10;
	  }
	  size = 36 * 36 * 36;
	  if (size != density.size() )
	  {
		std::cout << "GrainGeneratorFunc::readAxisOrientationData Error: Mismatch in number of elements in the 'AxisOrientation' "
			 << " Arrays. The Array stored in the Reconstruction HDF5 file has " << density.size()
			 << " elements and we need " << size << " Elements. "<< std::endl;
		return -1;
	  }
	  for (size_t k = 0; k < size; k++)
	  {
		totaldensity = totaldensity + density[k];
		axisodf[phase][k] = totaldensity;
	  }
  }
  return err;
}

int GrainGeneratorFunc::readODFData(H5ReconStatsReader::Pointer h5io)
{
  std::vector<float> density;
  int err = 0;
  // Read the Phase and Crystal Structure information from the Stats File
  std::vector<int> phases;
  std::vector<AIM::Reconstruction::CrystalStructure> structures;
  err = h5io->getPhaseAndCrystalStructures(phases, structures);
  if (err < 0)
  {
    return err;
  }
  int phase = -1;
  size_t size = phases.size();
  for(size_t i = 0; i< size ;i++)
  {
      phase = phases[i];
	  err = h5io->readStatsDataset(phase, AIM::HDF5::ODF, density);
	  if (err < 0)
	  {
		GGF_CHECK_READ_ERROR(readODFData, AIM::HDF5::ODF)
		//FIXME: This should probably return an ERROR because nothing was read
		return 10;
	  }
	  size_t numbins = 0;
	  if(crystruct[phase] == AIM::Reconstruction::Hexagonal) numbins = 36*36*12;
	  if(crystruct[phase] == AIM::Reconstruction::Cubic) numbins = 18*18*18;

	  if (numbins != density.size() )
	  {
		std::cout << "GrainGeneratorFunc::readODFData Error: Mismatch in number of elements in the 'ODF' "
			 << " Arrays. The Array stored in the Reconstruction HDF5 file has " << density.size()
			 << " elements and we need " << numbins << " Elements. "<< std::endl;
		return -1;
	  }
	  for (size_t j=0;j<numbins;j++)
	  {
		actualodf[phase][j] = density[j];
	  }
  }
  return err;
}

int GrainGeneratorFunc::readMisorientationData(H5ReconStatsReader::Pointer h5io)
{
  std::vector<float> density;
  int err = 0;
  // Read the Phase and Crystal Structure information from the Stats File
  std::vector<int> phases;
  std::vector<AIM::Reconstruction::CrystalStructure> structures;
  err = h5io->getPhaseAndCrystalStructures(phases, structures);
  if (err < 0)
  {
    return err;
  }
  int phase = -1;
  size_t size = phases.size();
  for(size_t i = 0; i< size ;i++)
  {
      phase = phases[i];
	  err = h5io->readStatsDataset(phase, AIM::HDF5::MisorientationBins, density);
	  if (err < 0)
	  {
		GGF_CHECK_READ_ERROR(readMisorientationData, AIM::HDF5::MisorientationBins)
	   //FIXME: This should probably return an ERROR because nothing was read
		return 10;
	  }
	  size_t numbins = 0;
	  if(crystruct[phase] == AIM::Reconstruction::Hexagonal) numbins = 36*36*12;
	  if(crystruct[phase] == AIM::Reconstruction::Cubic) numbins = 18*18*18;

	  if (numbins != density.size() )
	  {
		std::cout << "GrainGeneratorFunc::readMisorientationData Error: Mismatch in number of elements in the 'ODF' "
			 << " Arrays. The Array stored in the Reconstruction HDF5 file has " << density.size()
			 << " elements and we need " << numbins << " Elements. "<< std::endl;
		return -1;
	  }

	  for (size_t k = 0; k < numbins; k++)
	  {
		actualmdf[phase][k] = density[k];
	  }
	}
  return err;
}

int GrainGeneratorFunc::readMicroTextureData(H5ReconStatsReader::Pointer h5io)
{
  std::vector<float> density;
  int err = 0;
  // Read the Phase and Crystal Structure information from the Stats File
  std::vector<int> phases;
  std::vector<AIM::Reconstruction::CrystalStructure> structures;
  err = h5io->getPhaseAndCrystalStructures(phases, structures);
  if (err < 0)
  {
    return err;
  }
  int phase = -1;
  size_t size = phases.size();
  for(size_t i = 0; i< size ;i++)
  {
      phase = phases[i];
	  err = h5io->readStatsDataset(phase, AIM::HDF5::MicroTextureBins, density);
	  if (err < 0)
	  {
		GGF_CHECK_READ_ERROR(readStatsDataset, AIM::HDF5::MicroTextureBins)
		//FIXME: This should probably return an ERROR because nothing was read
		return 10;
	  }
	  size_t numbins = 10;

	  if (numbins != density.size() )
	  {
		std::cout << "GrainGeneratorFunc::readMicroTextureData Error: Mismatch in number of elements in the 'ODF' "
			 << " Arrays. The Array stored in the Reconstruction HDF5 file has " << density.size()
			 << " elements and we need " << numbins << " Elements. "<< std::endl;
		return -1;
	  }

	  for (size_t k = 0; k < numbins; k++)
	  {
		actualmicrotex[phase][k] = density[k];
	  }
  }
  return err;
}

void  GrainGeneratorFunc::generate_grain(int gnum, int phase)
{
  AIM_RANDOMNG_NEW_SEEDED(GGseed)

  int good = 0;
  float r1 = 1;
  float u=0 ;
  float a1=0,a2=0,a3=0;
  float b1=0,b2=0,b3=0;
  float r2=0,r3=0;
  float diam = 0;
  float vol = 0;
  int volgood = 0;
  float phi1, PHI, phi2;
  while(volgood == 0)
  {
	  volgood = 1;
	  u = rg.Random();
	  diam = rg.RandNorm(avgdiam[phase],sddiam[phase]);
	  diam = exp(diam);
	  if(diam >= maxdiameter[phase]) volgood = 0;
	  if(diam < mindiameter[phase]) volgood = 0;
	  vol = (4.0/3.0)*(m_pi)*((diam/2.0)*(diam/2.0)*(diam/2.0));
  }
  int diameter = int((diam-mindiameter[phase])/binstepsize[phase]);
  good = 0;
  while(good == 0)
  {
    a1 = bovera[phase][diameter][0];
    b1 = bovera[phase][diameter][1];
    if(a1 == 0)
    {
      a1 = bovera[phase][diameter-1][0];
      b1 = bovera[phase][diameter-1][1];
    }
    r2 = rg.RandBeta(a1,b1);
    a2 = covera[phase][diameter][0];
    b2 = covera[phase][diameter][1];
    if(a2 == 0)
    {
      a2 = covera[phase][diameter-1][0];
      b2 = covera[phase][diameter-1][1];
    }
    r3 = rg.RandBeta(a2,b2);
    float cob = r3/r2;
    a3 = coverb[phase][diameter][0];
    b3 = coverb[phase][diameter][1];
    if(a3 == 0)
    {
      a3 = coverb[phase][diameter-1][0];
      b3 = coverb[phase][diameter-1][1];
    }
    float prob = ((gamma((a3+b3))/(gamma(a3)*gamma(b3)))*(powf(cob,(a3-1)))*(powf((1-cob),(b3-1))));
    float check = rg.Random();
    if(prob > check) good = 1;
    if(cob > 1) good = 0;
  }
  float random = rg.Random();
  int bin=0;
  for(int i=0;i<(36*36*36);i++)
  {
    if(random > axisodf[phase][i]) bin = i;
    if(random < axisodf[phase][i]) {break;}
  }
  m_OrientatioOps[AIM::Reconstruction::OrthoRhombic]->determineEulerAngles(bin, phi1, PHI, phi2);
  float m = omega3[phase][diameter][0];
  float s = omega3[phase][diameter][1];
  float omega3 = rg.RandBeta(m,s);
  m_Grains[gnum]->volume = vol;
  m_Grains[gnum]->equivdiameter = diam;
  m_Grains[gnum]->radius1 = r1;
  m_Grains[gnum]->radius2 = r2;
  m_Grains[gnum]->radius3 = r3;
  m_Grains[gnum]->axiseuler1 = phi1;
  m_Grains[gnum]->axiseuler2 = PHI;
  m_Grains[gnum]->axiseuler3 = phi2;
  m_Grains[gnum]->omega3 = omega3;
  m_Grains[gnum]->phase = phase;
  m_Grains[gnum]->neighbordistfunc[0] = 0;
  m_Grains[gnum]->neighbordistfunc[1] = 0;
  m_Grains[gnum]->neighbordistfunc[2] = 0;
}

void  GrainGeneratorFunc::insert_grain(size_t gnum)
{
  AIM_RANDOMNG_NEW()

  float dist;
  float Nvalue = 0;
  float Nvaluedist = 0;
  float bestNvaluedist = 1000000;
  float Gvalue = 0;
  float Gvaluedist = 0;
  float bestGvaluedist = 1000000;
  float inside = -1;
 // int index;
  int column, row, plane;
  int centercolumn, centerrow, centerplane;
 // int shiftcolumn, shiftrow, shiftplane;
  int xmin, xmax, ymin, ymax, zmin, zmax;
  float xc, yc, zc;
  float xp, yp, zp;
  float x, y, z;
//  float ellipfunc = 0;
  float volcur = m_Grains[gnum]->volume;
  float bovera = m_Grains[gnum]->radius2;
  float covera = m_Grains[gnum]->radius3;
  float omega3 = m_Grains[gnum]->omega3;
  float radcur1 = 1;
  m_Grains[gnum]->columnlist = new std::vector<int>(0);
  m_Grains[gnum]->rowlist = new std::vector<int>(0);
  m_Grains[gnum]->planelist = new std::vector<int>(0);
<<<<<<< HEAD
  if(shapeclass == AIM::SyntheticBuilder::CubeOctahedron)
=======
  if(shapeclass == AIM::SyntheticBuilder::ShapeClass::Cylinder)
  {
      radcur1 = (volcur*(1.0/m_pi)*(1.0/bovera)*(1.0/covera));	
  }
  if(shapeclass == AIM::SyntheticBuilder::ShapeClass::CubeOctahedron)
>>>>>>> b817d638
  {
	  for(int i=0;i<41;i++)
	  {
		Gvaluedist = fabsf(omega3-ShapeClass3Omega3[i][0]);
		if(Gvaluedist < bestGvaluedist)
		{
		    bestGvaluedist = Gvaluedist;
			Gvalue = ShapeClass3Omega3[i][1];
		}
	  }
      if(Gvalue >= 0 && Gvalue <= 1)
      {
        radcur1 = (volcur*6.0)/(6-(Gvalue*Gvalue*Gvalue));
      }
      if(Gvalue > 1 && Gvalue <= 2)
      {
        radcur1 = (volcur*6.0)/(3+(9*Gvalue)-(9*Gvalue*Gvalue)+(2*Gvalue*Gvalue*Gvalue));
      }
  }
  if(shapeclass == AIM::SyntheticBuilder::Superellipsoid)
  {
	  for(int i=0;i<41;i++)
	  {
	    float a = gamma(1.0+1.0/ShapeClass2Omega3[i][1]);
		float b = gamma(5.0/ShapeClass2Omega3[i][1]);
	    float c = gamma(3.0/ShapeClass2Omega3[i][1]);
		float d = gamma(1.0+3.0/ShapeClass2Omega3[i][1]);
		ShapeClass2Omega3[i][0] = powf(20.0*(powf(a,3)*b)/(c*powf(d,5.0/3.0)),3)/(2000.0*M_PI*M_PI/9.0);
		Nvaluedist = fabsf(omega3-ShapeClass2Omega3[i][0]);
		if(Nvaluedist < bestNvaluedist)
		{
		    bestNvaluedist = Nvaluedist;
			Nvalue = ShapeClass2Omega3[i][1];
		}
	  }
      float beta1 = (gamma((1.0/Nvalue))*gamma((1.0/Nvalue)))/gamma((2.0/Nvalue));
      float beta2 = (gamma((2.0/Nvalue))*gamma((1.0/Nvalue)))/gamma((3.0/Nvalue));
      radcur1 = (volcur*(3.0/2.0)*(1.0/bovera)*(1.0/covera)*((Nvalue*Nvalue)/4.0)*(1.0/beta1)*(1.0/beta2));
  }
  if(shapeclass == AIM::SyntheticBuilder::Ellipsoid)
  {
      radcur1 = (volcur*(3.0/4.0)*(1.0/m_pi)*(1.0/bovera)*(1.0/covera));
  }
  radcur1 = powf(radcur1,0.333333333333);
  if(shapeclass == AIM::SyntheticBuilder::CubeOctahedron) radcur1 = radcur1/2.0;
  float radcur2 = (radcur1*bovera);
  float radcur3 = (radcur1*covera);
  float phi1 = m_Grains[gnum]->axiseuler1;
  float PHI = m_Grains[gnum]->axiseuler2;
  float phi2 = m_Grains[gnum]->axiseuler3;
  float ga[3][3];
  ga[0][0] = cosf(phi1)*cosf(phi2)-sinf(phi1)*sinf(phi2)*cosf(PHI);
  ga[0][1] = sinf(phi1)*cosf(phi2)+cosf(phi1)*sinf(phi2)*cosf(PHI);
  ga[0][2] = sinf(phi2)*sinf(PHI);
  ga[1][0] = -cosf(phi1)*sinf(phi2)-sinf(phi1)*cosf(phi2)*cosf(PHI);
  ga[1][1] = -sinf(phi1)*sinf(phi2)+cosf(phi1)*cosf(phi2)*cosf(PHI);
  ga[1][2] =  cosf(phi2)*sinf(PHI);
  ga[2][0] =  sinf(phi1)*sinf(PHI);
  ga[2][1] = -cosf(phi1)*sinf(PHI);
  ga[2][2] =  cosf(PHI);
  xc = m_Grains[gnum]->centroidx;
  yc = m_Grains[gnum]->centroidy;
  zc = m_Grains[gnum]->centroidz;
  centercolumn = (xc-(packingresx/2))/packingresx;
  centerrow = (yc-(packingresy/2))/packingresy;
  centerplane = (zc-(packingresz/2))/packingresz;
  xmin = int(centercolumn-((radcur1/packingresx)+1));
  xmax = int(centercolumn+((radcur1/packingresx)+1));
  ymin = int(centerrow-((radcur1/packingresy)+1));
  ymax = int(centerrow+((radcur1/packingresy)+1));
  zmin = int(centerplane-((radcur1/packingresz)+1));
  zmax = int(centerplane+((radcur1/packingresz)+1));
  if(xmin < -packingxpoints) xmin = -packingxpoints;
  if(xmax > 2*packingxpoints-1) xmax = (2*packingxpoints-1);
  if(ymin < -packingypoints) ymin = -packingypoints;
  if(ymax > 2*packingypoints-1) ymax = (2*packingypoints-1);
  if(zmin < -packingzpoints) zmin = -packingzpoints;
  if(zmax > 2*packingzpoints-1) zmax = (2*packingzpoints-1);
  for(int iter1 = xmin; iter1 < xmax+1; iter1++)
  {
    for(int iter2 = ymin; iter2 < ymax+1; iter2++)
    {
		for(int iter3 = zmin; iter3 < zmax+1; iter3++)
		{
		  column = iter1;
		  row = iter2;
		  plane = iter3;
		  x = float(column)*packingresx;
		  y = float(row)*packingresy;
		  z = float(plane)*packingresz;
		  inside = -1;
		  dist = ((x-xc)*(x-xc))+((y-yc)*(y-yc))+((z-zc)*(z-zc));
		  dist = powf(dist,0.5);
		  if(dist < radcur1)
		  {
			x = x-xc;
			y = y-yc;
			z = z-zc;
			xp = (x*ga[0][0])+(y*ga[1][0])+(z*ga[2][0]);
			yp = (x*ga[0][1])+(y*ga[1][1])+(z*ga[2][1]);
			zp = (x*ga[0][2])+(y*ga[1][2])+(z*ga[2][2]);
			float axis1comp = xp/radcur1;
			float axis2comp = yp/radcur2;
			float axis3comp = zp/radcur3;
<<<<<<< HEAD
			if(shapeclass == AIM::SyntheticBuilder::CubeOctahedron)
=======
			if(shapeclass == AIM::SyntheticBuilder::ShapeClass::Cylinder)
			{
				if(fabs(axis1comp) <= 1)
				{
					inside = 1;
					axis2comp = fabs(axis2comp);
					axis3comp = fabs(axis3comp);
					axis2comp = powf(axis2comp,2);
					axis3comp = powf(axis3comp,2);
					inside = 1-axis2comp-axis3comp;
				}
			}
			if(shapeclass == AIM::SyntheticBuilder::ShapeClass::CubeOctahedron)
>>>>>>> b817d638
			{
				if(fabs(axis1comp) <= 1 && fabs(axis2comp) <= 1 && fabs(axis3comp) <= 1)
				{
				  inside = 1;
				  axis1comp = axis1comp+1;
				  axis2comp = axis2comp+1;
				  axis3comp = axis3comp+1;
				  if(((-axis1comp)+(-axis2comp)+(axis3comp)-((-0.5*Gvalue)+(-0.5*Gvalue)+2)) > 0) inside = -1;
				  if(((axis1comp)+(-axis2comp)+(axis3comp)-((2-(0.5*Gvalue))+(-0.5*Gvalue)+2)) > 0) inside = -1;
				  if(((axis1comp)+(axis2comp)+(axis3comp)-((2-(0.5*Gvalue))+(2-(0.5*Gvalue))+2)) > 0) inside = -1;
				  if(((-axis1comp)+(axis2comp)+(axis3comp)-((-0.5*Gvalue)+(2-(0.5*Gvalue))+2)) > 0) inside = -1;
				  if(((-axis1comp)+(-axis2comp)+(-axis3comp)-((-0.5*Gvalue)+(-0.5*Gvalue))) > 0) inside = -1;
				  if(((axis1comp)+(-axis2comp)+(-axis3comp)-((2-(0.5*Gvalue))+(-0.5*Gvalue))) > 0) inside = -1;
				  if(((axis1comp)+(axis2comp)+(-axis3comp)-((2-(0.5*Gvalue))+(2-(0.5*Gvalue)))) > 0) inside = -1;
				  if(((-axis1comp)+(axis2comp)+(-axis3comp)-((-0.5*Gvalue)+(2-(0.5*Gvalue)))) > 0) inside = -1;
				}
			}
			if(shapeclass == AIM::SyntheticBuilder::Superellipsoid)
			{
				axis1comp = fabs(axis1comp);
				axis2comp = fabs(axis2comp);
				axis3comp = fabs(axis3comp);
				axis1comp = powf(axis1comp,Nvalue);
				axis2comp = powf(axis2comp,Nvalue);
				axis3comp = powf(axis3comp,Nvalue);
				inside = 1-axis1comp-axis2comp-axis3comp;
			}
			if(shapeclass == AIM::SyntheticBuilder::Ellipsoid)
			{
				axis1comp = fabs(axis1comp);
				axis2comp = fabs(axis2comp);
				axis3comp = fabs(axis3comp);
				axis1comp = powf(axis1comp,2);
				axis2comp = powf(axis2comp,2);
				axis3comp = powf(axis3comp,2);
				inside = 1-axis1comp-axis2comp-axis3comp;
			}
			if(inside >= 0)
			{
				m_Grains[gnum]->columnlist->push_back(column);
				m_Grains[gnum]->rowlist->push_back(row);
				m_Grains[gnum]->planelist->push_back(plane);
			}
		  }
		}
    }
  }
}

void  GrainGeneratorFunc::insert_precipitate(size_t gnum)
{
  AIM_RANDOMNG_NEW()

  float dist;
  float Nvalue = 0;
  float Nvaluedist = 0;
  float bestNvaluedist = 1000000;
  float Gvalue = 0;
  float Gvaluedist = 0;
  float bestGvaluedist = 1000000;
  float inside = -1;
  int index;
  int column, row, plane;
  int xmin, xmax, ymin, ymax, zmin, zmax;
  float xc, yc, zc;
  float xp, yp, zp;
  float x, y, z;
//  float ellipfunc = 0;
  float insidecount = 0;
  std::vector<int> insidelist(1000,-1);
  float volcur = m_Grains[gnum]->volume;
  float bovera = m_Grains[gnum]->radius2;
  float covera = m_Grains[gnum]->radius3;
  float omega3 = m_Grains[gnum]->omega3;
  float radcur1 = 1;
  if(shapeclass == AIM::SyntheticBuilder::ShapeClass::Cylinder)
  {
      radcur1 = (volcur*(1.0/m_pi)*(1.0/bovera)*(1.0/covera));	
  }
  if(shapeclass == AIM::SyntheticBuilder::ShapeClass::CubeOctahedron)
  {
	  for(int i=0;i<41;i++)
	  {
		Gvaluedist = fabsf(omega3-ShapeClass3Omega3[i][0]);
		if(Gvaluedist < bestGvaluedist)
		{
		    bestGvaluedist = Gvaluedist;
			Gvalue = ShapeClass3Omega3[i][1];
		}
	  }
      if(Gvalue >= 0 && Gvalue <= 1)
      {
        radcur1 = (volcur*6.0)/(6-(Gvalue*Gvalue*Gvalue));
      }
      if(Gvalue > 1 && Gvalue <= 2)
      {
        radcur1 = (volcur*6.0)/(3+(9*Gvalue)-(9*Gvalue*Gvalue)+(2*Gvalue*Gvalue*Gvalue));
      }
  }
  if(shapeclass == AIM::SyntheticBuilder::ShapeClass::Superellipsoid)
  {
	  for(int i=0;i<41;i++)
	  {
	    float a = gamma(1.0+1.0/ShapeClass2Omega3[i][1]);
		float b = gamma(5.0/ShapeClass2Omega3[i][1]);
	    float c = gamma(3.0/ShapeClass2Omega3[i][1]);
		float d = gamma(1.0+3.0/ShapeClass2Omega3[i][1]);
		ShapeClass2Omega3[i][0] = powf(20.0*(powf(a,3)*b)/(c*powf(d,5.0/3.0)),3)/(2000.0*M_PI*M_PI/9.0);
		Nvaluedist = fabsf(omega3-ShapeClass2Omega3[i][0]);
		if(Nvaluedist < bestNvaluedist)
		{
		    bestNvaluedist = Nvaluedist;
			Nvalue = ShapeClass2Omega3[i][1];
		}
	  }
      float beta1 = (gamma((1.0/Nvalue))*gamma((1.0/Nvalue)))/gamma((2.0/Nvalue));
      float beta2 = (gamma((2.0/Nvalue))*gamma((1.0/Nvalue)))/gamma((3.0/Nvalue));
      radcur1 = (volcur*(3.0/2.0)*(1.0/bovera)*(1.0/covera)*((Nvalue*Nvalue)/4.0)*(1.0/beta1)*(1.0/beta2));
  }
  if(shapeclass == AIM::SyntheticBuilder::ShapeClass::Ellipsoid)
  {
      radcur1 = (volcur*(3.0/4.0)*(1.0/m_pi)*(1.0/bovera)*(1.0/covera));
  }
  radcur1 = powf(radcur1,0.333333333333);
  if(shapeclass == AIM::SyntheticBuilder::ShapeClass::CubeOctahedron) radcur1 = radcur1/2.0;
  float radcur2 = (radcur1*bovera);
  float radcur3 = (radcur1*covera);
  float phi1 = m_Grains[gnum]->axiseuler1;
  float PHI = m_Grains[gnum]->axiseuler2;
  float phi2 = m_Grains[gnum]->axiseuler3;
  float ga[3][3];
  ga[0][0] = cosf(phi1)*cosf(phi2)-sinf(phi1)*sinf(phi2)*cosf(PHI);
  ga[0][1] = sinf(phi1)*cosf(phi2)+cosf(phi1)*sinf(phi2)*cosf(PHI);
  ga[0][2] = sinf(phi2)*sinf(PHI);
  ga[1][0] = -cosf(phi1)*sinf(phi2)-sinf(phi1)*cosf(phi2)*cosf(PHI);
  ga[1][1] = -sinf(phi1)*sinf(phi2)+cosf(phi1)*cosf(phi2)*cosf(PHI);
  ga[1][2] =  cosf(phi2)*sinf(PHI);
  ga[2][0] =  sinf(phi1)*sinf(PHI);
  ga[2][1] = -cosf(phi1)*sinf(PHI);
  ga[2][2] =  cosf(PHI);
  xc = m_Grains[gnum]->centroidx;
  yc = m_Grains[gnum]->centroidy;
  zc = m_Grains[gnum]->centroidz;
  column = (xc-(resx/2))/resx;
  row = (yc-(resy/2))/resy;
  plane = (zc-(resz/2))/resz;
  xmin = int(column-((radcur1/resx)+1));
  xmax = int(column+((radcur1/resx)+1));
  ymin = int(row-((radcur1/resy)+1));
  ymax = int(row+((radcur1/resy)+1));
  zmin = int(plane-((radcur1/resz)+1));
  zmax = int(plane+((radcur1/resz)+1));
  if(periodic_boundaries == true)
  {
	  if(xmin < -xpoints) xmin = -xpoints;
	  if(xmax > 2*xpoints-1) xmax = (2*xpoints-1);
	  if(ymin < -ypoints) ymin = -ypoints;
	  if(ymax > 2*ypoints-1) ymax = (2*ypoints-1);
	  if(zmin < -zpoints) zmin = -zpoints;
	  if(zmax > 2*zpoints-1) zmax = (2*zpoints-1);
  }
  if(periodic_boundaries == false)
  {
	  if(xmin < 0) xmin = 0;
	  if(xmax > xpoints-1) xmax = xpoints-1;
	  if(ymin < 0) ymin = 0;
	  if(ymax > ypoints-1) ymax = ypoints-1;
	  if(zmin < 0) zmin = 0;
	  if(zmax > zpoints-1) zmax = zpoints-1;
  }
  for(int iter1 = xmin; iter1 < xmax+1; iter1++)
  {
    for(int iter2 = ymin; iter2 < ymax+1; iter2++)
    {
		for(int iter3 = zmin; iter3 < zmax+1; iter3++)
		{
		  column = iter1;
		  row = iter2;
		  plane = iter3;
		  if(iter1 < 0) column = iter1+xpoints;
		  if(iter1 > xpoints-1) column = iter1-xpoints;
		  if(iter2 < 0) row = iter2+ypoints;
		  if(iter2 > ypoints-1) row = iter2-ypoints;
		  if(iter3 < 0) plane = iter3+zpoints;
		  if(iter3 > zpoints-1) plane = iter3-zpoints;
		  index = (plane*xpoints*ypoints)+(row*xpoints)+column;
		  inside = -1;
		  x = float(column)*resx;
		  y = float(row)*resy;
		  z = float(plane)*resz;
		  if(iter1 < 0) x = x-sizex;
		  if(iter1 > xpoints-1) x = x+sizex;
		  if(iter2 < 0) y = y-sizey;
		  if(iter2 > ypoints-1) y = y+sizey;
		  if(iter3 < 0) z = z-sizez;
		  if(iter3 > zpoints-1) z = z+sizez;
		  dist = ((x-xc)*(x-xc))+((y-yc)*(y-yc))+((z-zc)*(z-zc));
		  dist = powf(dist,0.5);
		  if(dist < radcur1)
		  {
			x = x-xc;
			y = y-yc;
			z = z-zc;
			xp = (x*ga[0][0])+(y*ga[1][0])+(z*ga[2][0]);
			yp = (x*ga[0][1])+(y*ga[1][1])+(z*ga[2][1]);
			zp = (x*ga[0][2])+(y*ga[1][2])+(z*ga[2][2]);
			float axis1comp = xp/radcur1;
			float axis2comp = yp/radcur2;
			float axis3comp = zp/radcur3;
			if(shapeclass == AIM::SyntheticBuilder::ShapeClass::Cylinder)
			{
				if(fabs(axis1comp) <= 1)
				{
					inside = 1;
					axis2comp = fabs(axis2comp);
					axis3comp = fabs(axis3comp);
					axis2comp = powf(axis2comp,2);
					axis3comp = powf(axis3comp,2);
					inside = 1-axis2comp-axis3comp;
				}
			}
			if(shapeclass == AIM::SyntheticBuilder::ShapeClass::CubeOctahedron)
			{
				if(fabs(axis1comp) <= 1 && fabs(axis2comp) <= 1 && fabs(axis3comp) <= 1)
				{
				  inside = 1;
				  axis1comp = axis1comp+1;
				  axis2comp = axis2comp+1;
				  axis3comp = axis3comp+1;
				  if(((-axis1comp)+(-axis2comp)+(axis3comp)-((-0.5*Gvalue)+(-0.5*Gvalue)+2)) > 0) inside = -1;
				  if(((axis1comp)+(-axis2comp)+(axis3comp)-((2-(0.5*Gvalue))+(-0.5*Gvalue)+2)) > 0) inside = -1;
				  if(((axis1comp)+(axis2comp)+(axis3comp)-((2-(0.5*Gvalue))+(2-(0.5*Gvalue))+2)) > 0) inside = -1;
				  if(((-axis1comp)+(axis2comp)+(axis3comp)-((-0.5*Gvalue)+(2-(0.5*Gvalue))+2)) > 0) inside = -1;
				  if(((-axis1comp)+(-axis2comp)+(-axis3comp)-((-0.5*Gvalue)+(-0.5*Gvalue))) > 0) inside = -1;
				  if(((axis1comp)+(-axis2comp)+(-axis3comp)-((2-(0.5*Gvalue))+(-0.5*Gvalue))) > 0) inside = -1;
				  if(((axis1comp)+(axis2comp)+(-axis3comp)-((2-(0.5*Gvalue))+(2-(0.5*Gvalue)))) > 0) inside = -1;
				  if(((-axis1comp)+(axis2comp)+(-axis3comp)-((-0.5*Gvalue)+(2-(0.5*Gvalue)))) > 0) inside = -1;
				}
			}
			if(shapeclass == AIM::SyntheticBuilder::ShapeClass::Superellipsoid)
			{
				axis1comp = fabs(axis1comp);
				axis2comp = fabs(axis2comp);
				axis3comp = fabs(axis3comp);
				axis1comp = powf(axis1comp,Nvalue);
				axis2comp = powf(axis2comp,Nvalue);
				axis3comp = powf(axis3comp,Nvalue);
				inside = 1-axis1comp-axis2comp-axis3comp;
			}
			if(shapeclass == AIM::SyntheticBuilder::ShapeClass::Ellipsoid)
			{
				axis1comp = fabs(axis1comp);
				axis2comp = fabs(axis2comp);
				axis3comp = fabs(axis3comp);
				axis1comp = powf(axis1comp,2);
				axis2comp = powf(axis2comp,2);
				axis3comp = powf(axis3comp,2);
				inside = 1-axis1comp-axis2comp-axis3comp;
			}
			if(inside >= 0)
			{
				int currentpoint = index;
				insidelist[insidecount] = currentpoint;
				insidecount++;
				if (insidecount >= (insidelist.size()))
				{
				  insidelist.resize(insidecount + 1000,-1);
				}
			}
		  }
		}
    }
  }
  insidelist.resize(insidecount);
  m_Grains[gnum]->voxellist = new std::vector<int>(insidecount);
  m_Grains[gnum]->voxellist->swap(insidelist);
  insidelist.clear();
}

void GrainGeneratorFunc::move_grain(size_t gnum, float xc, float yc, float zc)
{
  std::vector<int> voxellist(1000,-1);
 // int voxelcount = 0;
  int column, row, plane;
  int occolumn, ocrow, ocplane;
  int nccolumn, ncrow, ncplane;
  int shiftcolumn, shiftrow, shiftplane;
//  int index;
  float oxc = m_Grains[gnum]->centroidx;
  float oyc = m_Grains[gnum]->centroidy;
  float ozc = m_Grains[gnum]->centroidz;
  occolumn = (oxc-(packingresx/2))/packingresx;
  ocrow = (oyc-(packingresy/2))/packingresy;
  ocplane = (ozc-(packingresz/2))/packingresz;
  nccolumn = (xc-(packingresx/2))/packingresx;
  ncrow = (yc-(packingresy/2))/packingresy;
  ncplane = (zc-(packingresz/2))/packingresz;
  shiftcolumn = nccolumn-occolumn;
  shiftrow = ncrow-ocrow;
  shiftplane = ncplane-ocplane;
  m_Grains[gnum]->centroidx = xc;
  m_Grains[gnum]->centroidy = yc;
  m_Grains[gnum]->centroidz = zc;
  for(size_t i=0;i<m_Grains[gnum]->columnlist->size();i++)
  {
	column = m_Grains[gnum]->columnlist->at(i);
	row = m_Grains[gnum]->rowlist->at(i);
	plane = m_Grains[gnum]->planelist->at(i);
	column = column+shiftcolumn;
	row = row+shiftrow;
	plane = plane+shiftplane;
	m_Grains[gnum]->columnlist->at(i) = column;
	m_Grains[gnum]->rowlist->at(i) = row;
	m_Grains[gnum]->planelist->at(i) = plane;
  }
}
void  GrainGeneratorFunc::remove_grain(size_t gnum)
{
  int index;
  int col, row, plane;
  for(size_t i=0;i<m_Grains[gnum]->columnlist->size();i++)
  {
    index = -1;
	if(periodic_boundaries == true)
	{
		if(m_Grains[gnum]->columnlist->at(i) < 0) col = m_Grains[gnum]->columnlist->at(i) + packingxpoints;
		if(m_Grains[gnum]->columnlist->at(i) > packingxpoints-1) col = m_Grains[gnum]->columnlist->at(i) - packingxpoints;
		if(m_Grains[gnum]->rowlist->at(i) < 0) row = m_Grains[gnum]->rowlist->at(i) + packingypoints;
		if(m_Grains[gnum]->rowlist->at(i) > packingypoints-1) row = m_Grains[gnum]->rowlist->at(i) - packingypoints;
		if(m_Grains[gnum]->planelist->at(i) < 0) plane = m_Grains[gnum]->planelist->at(i) + packingzpoints;
		if(m_Grains[gnum]->planelist->at(i) > packingzpoints-1) plane = m_Grains[gnum]->planelist->at(i) - packingzpoints;
		grainowners[col][row][plane] = grainowners[col][row][plane] - 1;
	}
	if(periodic_boundaries == false)
	{
		if(m_Grains[gnum]->columnlist->at(i) >= 0 && m_Grains[gnum]->columnlist->at(i) <= packingxpoints-1 && m_Grains[gnum]->rowlist->at(i) >= 0 && m_Grains[gnum]->rowlist->at(i) <= packingypoints-1 && m_Grains[gnum]->planelist->at(i) >= 0 && m_Grains[gnum]->planelist->at(i) <= packingzpoints-1)
		{
			grainowners[m_Grains[gnum]->columnlist->at(i)][m_Grains[gnum]->rowlist->at(i)][m_Grains[gnum]->planelist->at(i)] = grainowners[m_Grains[gnum]->columnlist->at(i)][m_Grains[gnum]->rowlist->at(i)][m_Grains[gnum]->planelist->at(i)] - 1;
		}
	}
  }
//  determine_neighbors(gnum, -1);
}

void  GrainGeneratorFunc::add_grain(size_t gnum)
{
  int index;
  int col, row, plane;
  for(size_t i=0;i<m_Grains[gnum]->columnlist->size();i++)
  {
    index = -1;
	if(periodic_boundaries == true)
	{
		if(m_Grains[gnum]->columnlist->at(i) < 0) col = m_Grains[gnum]->columnlist->at(i) + packingxpoints;
		if(m_Grains[gnum]->columnlist->at(i) > packingxpoints-1) col = m_Grains[gnum]->columnlist->at(i) - packingxpoints;
		if(m_Grains[gnum]->rowlist->at(i) < 0) row = m_Grains[gnum]->rowlist->at(i) + packingypoints;
		if(m_Grains[gnum]->rowlist->at(i) > packingypoints-1) row = m_Grains[gnum]->rowlist->at(i) - packingypoints;
		if(m_Grains[gnum]->planelist->at(i) < 0) plane = m_Grains[gnum]->planelist->at(i) + packingzpoints;
		if(m_Grains[gnum]->planelist->at(i) > packingzpoints-1) plane = m_Grains[gnum]->planelist->at(i) - packingzpoints;
		grainowners[col][row][plane]++;
	}
	if(periodic_boundaries == false)
	{
		if(m_Grains[gnum]->columnlist->at(i) >= 0 && m_Grains[gnum]->columnlist->at(i) <= packingxpoints-1 && m_Grains[gnum]->rowlist->at(i) >= 0 && m_Grains[gnum]->rowlist->at(i) <= packingypoints-1 && m_Grains[gnum]->planelist->at(i) >= 0 && m_Grains[gnum]->planelist->at(i) <= packingzpoints-1)
		{
			grainowners[m_Grains[gnum]->columnlist->at(i)][m_Grains[gnum]->rowlist->at(i)][m_Grains[gnum]->planelist->at(i)]++;
		}
	}
  }
//  determine_neighbors(gnum, 1);
}

void GrainGeneratorFunc::determine_neighbors(size_t gnum, int add)
{
  float x, y, z;
  float xn, yn, zn;
  float dia, dia2;
  int DoverR;
  float xdist, ydist, zdist, totdist;
  int nnum = 0;
  nnum = 0;
  x = m_Grains[gnum]->centroidx;
  y = m_Grains[gnum]->centroidy;
  z = m_Grains[gnum]->centroidz;
  dia = m_Grains[gnum]->equivdiameter;
  for(size_t n=1;n<m_Grains.size();n++)
  {
      xn = m_Grains[n]->centroidx;
      yn = m_Grains[n]->centroidy;
      zn = m_Grains[n]->centroidz;
      dia2 = m_Grains[n]->equivdiameter;
      xdist = fabs(x-xn);
      ydist = fabs(y-yn);
      zdist = fabs(z-zn);
      totdist = (xdist*xdist)+(ydist*ydist)+(zdist*zdist);
      totdist = powf(totdist,0.5);
      if(totdist < (3*(dia/2.0)))
      {
        DoverR = int(totdist/(dia/2.0));
		for(int iter=DoverR;iter<3;iter++)
		{
	        if(add > 0) m_Grains[n]->neighbordistfunc[iter]++;
	        if(add < 0) m_Grains[n]->neighbordistfunc[iter] = m_Grains[n]->neighbordistfunc[iter]-1;
		}
      }
      if(totdist < (3*(dia2/2.0)))
      {
        DoverR = int(totdist/(dia2/2.0));
		for(int iter=DoverR;iter<3;iter++)
		{
	        if(add > 0) m_Grains[gnum]->neighbordistfunc[iter]++;
	        if(add < 0) m_Grains[gnum]->neighbordistfunc[iter] = m_Grains[gnum]->neighbordistfunc[iter]-1;
		}
      }
  }
}

float GrainGeneratorFunc::check_neighborhooderror(int gadd, int gremove)
{
  float neighborerror;
  float sqrerror;
  float dia;
  int nnum;
  int index;
  vector<int> count;
  int phase;
  for (size_t iter = 0; iter < neighbordist.size(); ++iter)
  {
	  phase = primaryphases[iter];
	  count.resize(simneighbordist[iter].size(),0);
	  for(size_t i=0;i<simneighbordist[iter].size();i++)
	  {
		simneighbordist[iter][i][0] = 0;
		simneighbordist[iter][i][1] = 0;
		simneighbordist[iter][i][2] = 0;
	  }
	  if(gadd > 0 && m_Grains[gadd]->phase == phase)
	  {
		determine_neighbors(gadd, 1);
	  }
	  if(gremove > 0 && m_Grains[gremove]->phase == phase)
	  {
		determine_neighbors(gremove, -1);
	  }
	  for(size_t i=1;i<m_Grains.size();i++)
	  {
		nnum=0;
		index = i;
		if(index != gremove && m_Grains[index]->phase == phase)
		{
		  dia = m_Grains[index]->equivdiameter;
		  if(dia > maxdiameter[phase]) dia = maxdiameter[phase];
		  if(dia < mindiameter[phase]) dia = mindiameter[phase];
		  dia = int((dia-mindiameter[phase])/binstepsize[phase]);
		  for(int j=0;j<3;j++)
		  {
			nnum = m_Grains[index]->neighbordistfunc[j];
			if(nnum > 0)
			{
			  simneighbordist[iter][dia][j] = simneighbordist[iter][dia][j]+nnum;
			}
		  }
		  count[dia]++;
		}
	  }
	  if(gadd > 0 && m_Grains[gadd]->phase == phase)
	  {
	    dia = m_Grains[index]->equivdiameter;
	    if(dia > maxdiameter[phase]) dia = maxdiameter[phase];
	    if(dia < mindiameter[phase]) dia = mindiameter[phase];
	    dia = int((dia-mindiameter[phase])/binstepsize[phase]);
		for(int j=0;j<3;j++)
		{
		  nnum = m_Grains[index]->neighbordistfunc[j];
		  if(nnum > 0)
		  {
			simneighbordist[iter][dia][j] = simneighbordist[iter][dia][j]+nnum;
		  }
		}
		count[dia]++;
	  }
	  for(size_t i=0;i<simneighbordist[iter].size();i++)
	  {
	      for (size_t j = 0; j < 3; j++)
	      {
	        simneighbordist[iter][i][j] = simneighbordist[iter][i][j] / double(count[i]);
	        if (count[i] == 0) simneighbordist[iter][i][j] = 0.0;
	      }
	  }
	  if(gadd > 0 && m_Grains[gadd]->phase == phase)
	  {
		determine_neighbors(gadd, -1);
	  }
	  if(gremove > 0 && m_Grains[gremove]->phase == phase)
	  {
		determine_neighbors(gremove, 1);
	  }
  }
  compare_3Ddistributions(simneighbordist, neighbordist, sqrerror);
  neighborerror = sqrerror;
  return neighborerror;
}

void GrainGeneratorFunc::compare_1Ddistributions(std::vector<float> array1, std::vector<float> array2, float &sqrerror)
{
	sqrerror = 0;
	float scalingmag = 0;
	for(size_t i=0;i<array1.size();i++)
	{
		sqrerror = sqrerror + ((array1[i]-array2[i])*(array1[i]-array2[i]));
		scalingmag = scalingmag + array2[i]*array2[i];
	}
//	sqrerror;
	sqrerror = sqrerror/scalingmag;
}
void GrainGeneratorFunc::compare_2Ddistributions(std::vector<std::vector<float> > array1, std::vector<std::vector<float> > array2, float &sqrerror)
{
	sqrerror = 0;
	float scalingmag = 0;
	for(size_t i=0;i<array1.size();i++)
	{
		for(size_t j=0;j<array1[i].size();j++)
		{
			sqrerror = sqrerror + ((array1[i][j]-array2[i][j])*(array1[i][j]-array2[i][j]));
			scalingmag = scalingmag + array2[i][j]*array2[i][j];
		}
	}
	sqrerror = sqrerror/scalingmag;
}
void GrainGeneratorFunc::compare_3Ddistributions(std::vector<std::vector<std::vector<float> > > array1, std::vector<std::vector<std::vector<float> > > array2, float &sqrerror)
{
	sqrerror = 0;
	float scalingmag = 0;
	for(size_t i=0;i<array1.size();i++)
	{
		for(size_t j=0;j<array1[i].size();j++)
		{
			for(size_t k=0;k<array1[i][j].size();k++)
			{
				sqrerror = sqrerror + ((array1[i][j][k]-array2[i][j][k])*(array1[i][j][k]-array2[i][j][k]));
				scalingmag = scalingmag + array2[i][j][k]*array2[i][j][k];
			}
		}
	}
	sqrerror = sqrerror/scalingmag;
}
float GrainGeneratorFunc::check_sizedisterror(int gadd, int gremove)
{
  float dia;
  float sizedisterror = 0;
  float sqrerror;
  int index;
  int count = 0;
  int phase;
  for(size_t iter = 0; iter < grainsizedist.size(); ++iter)
  {
	  phase = primaryphases[iter];
	  count = 0;
	  for(size_t i=0;i<grainsizedist[iter].size();i++)
	  {
		simgrainsizedist[iter][i] = 0.0;
	  }
	  for(size_t b=1;b<m_Grains.size();b++)
	  {
		index = b;
		if(index != gremove && m_Grains[index]->surfacegrain == 0 && m_Grains[index]->phase == phase)
		{
		  dia = m_Grains[index]->equivdiameter;
		  dia = (dia-(mindiameter[phase]/2.0))/grainsizediststep[iter];
		  if(dia < 0) dia = 0;
		  if(dia > grainsizedist[iter].size()-1) dia = grainsizedist[iter].size()-1;
		  simgrainsizedist[iter][int(dia)]++;
		  count++;
		}
	  }
	  if(gadd > 0 && m_Grains[gadd]->surfacegrain == 0 && m_Grains[gadd]->phase == phase)
	  {
		dia = m_Grains[gadd]->equivdiameter;
		dia = (dia-(mindiameter[phase]/2.0))/grainsizediststep[iter];
		if(dia < 0) dia = 0;
		if(dia > grainsizedist[iter].size()-1) dia = grainsizedist[iter].size()-1;
		simgrainsizedist[iter][int(dia)]++;
		count++;
	  }
	  for(size_t i=0;i<grainsizedist[iter].size();i++)
	  {
		simgrainsizedist[iter][i] = simgrainsizedist[iter][i]/float(count);
		if(count == 0) simgrainsizedist[iter][i] = 0.0;
	  }
  }
  compare_2Ddistributions(simgrainsizedist, grainsizedist, sqrerror);
  sizedisterror = sqrerror;
  return sizedisterror;
}

float GrainGeneratorFunc::check_fillingerror(int gadd, int gremove)
{
  float fillingerror = oldfillingerror*float(packingtotalpoints);
  int index;
  int col, row, plane;
  if(gadd > 0)
  {
	  for(size_t i=0;i<m_Grains[gadd]->columnlist->size();i++)
	  {
		col = m_Grains[gadd]->columnlist->at(i);
		row = m_Grains[gadd]->rowlist->at(i);
		plane = m_Grains[gadd]->planelist->at(i);
		if(periodic_boundaries == true)
		{
			if(col < 0) col = col + packingxpoints;
			if(col > packingxpoints-1) col = col - packingxpoints;
			if(row < 0) row = row + packingypoints;
			if(row > packingypoints-1) row = row - packingypoints;
			if(plane < 0) plane = plane + packingzpoints;
			if(plane > packingzpoints-1) plane = plane - packingzpoints;
			fillingerror = fillingerror + ((grainowners[col][row][plane]*grainowners[col][row][plane])-((grainowners[col][row][plane]-1)*(grainowners[col][row][plane]-1)));
		}
		if(periodic_boundaries == false)
		{
			if(col >= 0 && col <= packingxpoints-1 && row >= 0 && row <= packingypoints-1 && plane >= 0 && plane <= packingzpoints-1)
			{
				fillingerror = fillingerror + ((grainowners[col][row][plane]*grainowners[col][row][plane])-((grainowners[col][row][plane]-1)*(grainowners[col][row][plane]-1)));
			}
		}
	  }
  }
  if(gremove > 0)
  {
	  for(size_t i=0;i<m_Grains[gremove]->columnlist->size();i++)
	  {
		col = m_Grains[gremove]->columnlist->at(i);
		row = m_Grains[gremove]->rowlist->at(i);
		plane = m_Grains[gremove]->planelist->at(i);
		if(periodic_boundaries == true)
		{
			if(col < 0) col = col + packingxpoints;
			if(col > packingxpoints-1) col = col - packingxpoints;
			if(row < 0) row = row + packingypoints;
			if(row > packingypoints-1) row = row - packingypoints;
			if(plane < 0) plane = plane + packingzpoints;
			if(plane > packingzpoints-1) plane = plane - packingzpoints;
			fillingerror = fillingerror + (((grainowners[col][row][plane]-2)*(grainowners[col][row][plane]-2))-((grainowners[col][row][plane]-1)*(grainowners[col][row][plane]-1)));
		}
		if(periodic_boundaries == false)
		{
			if(col >= 0 && col <= packingxpoints-1 && row >= 0 && row <= packingypoints-1 && plane >= 0 && plane <= packingzpoints-1)
			{
				fillingerror = fillingerror + (((grainowners[col][row][plane]-2)*(grainowners[col][row][plane]-2))-((grainowners[col][row][plane]-1)*(grainowners[col][row][plane]-1)));
			}
		}
	  }
  }
  fillingerror = fillingerror/float(packingtotalpoints);
  return fillingerror;
}

void  GrainGeneratorFunc::pack_grains()
{
  AIM_RANDOMNG_NEW()

  totalvol = 0;
  float change1, change2, change3;
  int phase;
  float random;
  int newgrain;
  float xc, yc, zc;
  float bestxc, bestyc, bestzc, bestcurrentfillingerror;
  currentfillingerror = 0, oldfillingerror = 0;
  currentneighborhooderror = 0, oldneighborhooderror = 0;
  currentsizedisterror = 0, oldsizedisterror = 0;
  int acceptedmoves = 0;
  double totalprimaryfractions = 0.0;
  // find which phases are primary phases
  for (size_t i = 1; i < phaseType.size();++i)
  {
	  if(phaseType[i] == AIM::Reconstruction::PrimaryPhase)
	  {
		primaryphases.push_back(i);
		primaryphasefractions.push_back(phasefraction[i]);
		totalprimaryfractions = totalprimaryfractions + phasefraction[i];
	  }
  }
  // scale the primary phase fractions to total to 1
  for (size_t i = 0; i < primaryphasefractions.size(); i++)
  {
	  primaryphasefractions[i] = primaryphasefractions[i]/totalprimaryfractions;
	  if(i > 0) primaryphasefractions[i] = primaryphasefractions[i] + primaryphasefractions[i-1];
	  if(i == 0) primaryphasefractions[i] = primaryphasefractions[i];
  }
  // this initializes the arrays to hold the details of the locations of all of the grains during packing
  initialize_packinggrid();
  // generate the grains
  int gid = 1;
  float currentvol = 0.0;
  m_Grains.resize(2);
  m_Grains[1] = Grain::New();
  while (currentvol < totalvol)
  {
    GGseed++;
    random = rg.Random();
    for (size_t j = 0; j < primaryphases.size();++j)
    {
      if (random < primaryphasefractions[j])
      {
        phase = primaryphases[j];
        break;
      }
    }
    generate_grain(gid, phase);
    currentvol = currentvol + m_Grains[gid]->volume;
	gid++;
	m_Grains.resize(gid+1);
    m_Grains[gid] = Grain::New();
  }
  // initialize the sim and goal size distributions for the primary phases
  grainsizedist.resize(primaryphases.size());
  simgrainsizedist.resize(primaryphases.size());
  grainsizediststep.resize(primaryphases.size());
  for(size_t i = 0; i < primaryphases.size(); i++)
  {
	  phase = primaryphases[i];
	  grainsizedist[i].resize(40);
	  simgrainsizedist[i].resize(40);
	  grainsizediststep[i] = ((2*maxdiameter[phase])-(mindiameter[phase]/2.0))/grainsizedist[i].size();
	  float root2pi = powf((2.0 * 3.1415926535897), 0.5);
	  float input = 0;
	  for (size_t j=0;j<grainsizedist[i].size();j++)
	  {
		input = ((float(j)*grainsizediststep[i])+(grainsizediststep[i]/2.0))+(mindiameter[phase]/2.0);
		grainsizedist[i][j] = (grainsizediststep[i]/(input*sddiam[phase]*root2pi))*exp(-((log(float(input))-avgdiam[phase])*(log(float(input))-avgdiam[phase]))/(2*sddiam[phase]*sddiam[phase]));
	  }
  }
  // initialize the sim and goal neighbor distribution for the primary phases
  neighbordist.resize(primaryphases.size());
  simneighbordist.resize(primaryphases.size());
  for(size_t i = 0; i < primaryphases.size(); i++)
  {
	  phase = primaryphases[i];
	  neighbordist[i].resize(numdiameterbins[phase]);
	  simneighbordist[i].resize(numdiameterbins[phase]);
	  for (size_t j=0;j<neighbordist[i].size();j++)
	  {
		neighbordist[i][j].resize(3);
		simneighbordist[i][j].resize(3);
		neighbordist[i][j][0] = neighborparams[phase][j][0]*powf(0.5,neighborparams[phase][j][2])+neighborparams[phase][j][1];
		neighbordist[i][j][1] = neighborparams[phase][j][0]*powf(1.5,neighborparams[phase][j][2])+neighborparams[phase][j][1];
		neighbordist[i][j][2] = neighborparams[phase][j][0]*powf(2.5,neighborparams[phase][j][2])+neighborparams[phase][j][1];
	  }
  }
  //  for each grain : select centroid, determine voxels in grain, monitor filling error and decide of the 50 placements which
  // is the most beneficial, then the grain is added and its neighbors are determined
<<<<<<< HEAD
  for (size_t i = 1; i < m_Grains.size(); i++)
  {
    bestcurrentfillingerror = 100000000000000.0;
    m_Grains[i]->active = 1;
    xc = rg.Random() * (xpoints * resx);
    yc = rg.Random() * (ypoints * resy);
    zc = rg.Random() * (zpoints * resz);
    m_Grains[i]->centroidx = xc;
    m_Grains[i]->centroidy = yc;
    m_Grains[i]->centroidz = zc;
    insert_grain(i);
    for (int iter = 0; iter < 20; iter++)
    {
      xc = rg.Random() * (xpoints * resx);
      yc = rg.Random() * (ypoints * resy);
      zc = rg.Random() * (zpoints * resz);
      move_grain(i, xc, yc, zc);
      currentfillingerror = check_fillingerror(i, -1000);
      if (currentfillingerror < bestcurrentfillingerror)
      {
        bestcurrentfillingerror = currentfillingerror;
        bestxc = xc;
        bestyc = yc;
        bestzc = zc;
      }
    }
    move_grain(i, bestxc, bestyc, bestzc);
=======
  oldfillingerror = 1;
  for (int i = 1; i < m_Grains.size(); i++)
  {
    bestcurrentfillingerror = 100000000000000.0;
    m_Grains[i]->active = 1;
	xc = sizex/2.0;
	yc = sizey/2.0;
	zc = sizez/2.0;
	m_Grains[i]->centroidx = xc;
	m_Grains[i]->centroidy = yc;
	m_Grains[i]->centroidz = zc;
	insert_grain(i);
	for(int iter=0;iter<10;iter++)
	{
		xc = rg.Random() * (xpoints * resx);
		yc = rg.Random() * (ypoints * resy);
		zc = rg.Random() * (zpoints * resz);
		move_grain(i, xc, yc, zc);
	    currentfillingerror = check_fillingerror(i, -1000);
		if(currentfillingerror < bestcurrentfillingerror)
		{
			bestcurrentfillingerror = currentfillingerror;
			bestxc = xc;
			bestyc = yc;
			bestzc = zc;
		}
	}
	move_grain(i, bestxc, bestyc, bestzc);
>>>>>>> b817d638
    add_grain(i);
	oldfillingerror = bestcurrentfillingerror;
  }
  // determine initial filling, size distribution and neighbor distribution errors
  oldsizedisterror = check_sizedisterror(-1000, -1000);
  oldneighborhooderror = check_neighborhooderror(-1000, -1000);
  oldfillingerror = check_fillingerror(-1000, -1000);
  // begin swaping/moving/adding/removing grains to try to improve packing
  for (int iteration = 0; iteration < (25000); iteration++)
  {
	change1 = 0;
    change2 = 0;
    change3 = 0;
    int option = iteration % 4;
	// this option adds a grain
	if (option == 0)
    {
	  newgrain = m_Grains.size();
	  m_Grains.resize(newgrain+1);
	  m_Grains[newgrain] = Grain::New();
      random = rg.Random();
      for (size_t j = 0; j < primaryphases.size();++j)
      {
        if (random < primaryphasefractions[j])
        {
          phase = primaryphases[j];
          break;
        }
      }
      generate_grain(newgrain, phase);
	  GGseed++;
	  xc = rg.Random() * (xpoints * resx);
	  yc = rg.Random() * (ypoints * resy);
	  zc = rg.Random() * (zpoints * resz);
	  m_Grains[newgrain]->centroidx = xc;
	  m_Grains[newgrain]->centroidy = yc;
	  m_Grains[newgrain]->centroidz = zc;
	  insert_grain(newgrain);
      if (fillingerrorweight > 0) currentfillingerror = check_fillingerror(newgrain, -1000);
      if (sizedisterrorweight > 0) currentsizedisterror = check_sizedisterror(newgrain, -1000);
      if (neighborhooderrorweight > 0) currentneighborhooderror = check_neighborhooderror(newgrain, -1000);
      if (fillingerrorweight > 0) change1 = (currentfillingerror - oldfillingerror)/oldfillingerror;
      if (sizedisterrorweight > 0) change2 = (currentsizedisterror - oldsizedisterror)/oldsizedisterror;
      if (neighborhooderrorweight > 0) change3 = (currentneighborhooderror - oldneighborhooderror)/oldneighborhooderror;
	  if(currentfillingerror < 0.01) change1 = 0.0;
	  if(currentsizedisterror < 0.01) change2 = 0.0;
	  if(currentneighborhooderror < 0.01) change3 = 0.0;
      if (fillingerrorweight * change1 + sizedisterrorweight * change2 + neighborhooderrorweight * change3 < 0)
      {
        m_Grains[newgrain]->active = 1;
        add_grain(newgrain);
        oldfillingerror = currentfillingerror;
        oldneighborhooderror = currentneighborhooderror;
        oldsizedisterror = currentsizedisterror;
        acceptedmoves++;
      }
	  else
	  {
		  m_Grains.resize(newgrain);
	  }
    }
	// this option removes a grain
    if (option == 1)
    {
	  size_t random = int(rg.Random() * m_Grains.size());
      if (random == 0) random = 1;
      if (fillingerrorweight > 0) currentfillingerror = check_fillingerror(-1000, random);
      if (sizedisterrorweight > 0) currentsizedisterror = check_sizedisterror(-1000, random);
      if (neighborhooderrorweight > 0) currentneighborhooderror = check_neighborhooderror(-1000, random);
      if (fillingerrorweight > 0) change1 = (currentfillingerror - oldfillingerror)/oldfillingerror;
      if (sizedisterrorweight > 0) change2 = (currentsizedisterror - oldsizedisterror)/oldsizedisterror;
      if (neighborhooderrorweight > 0) change3 = (currentneighborhooderror - oldneighborhooderror)/oldneighborhooderror;
	  if(currentfillingerror < 0.01) change1 = 0.0;
	  if(currentsizedisterror < 0.01) change2 = 0.0;
	  if(currentneighborhooderror < 0.01) change3 = 0.0;
      if (fillingerrorweight * change1 + sizedisterrorweight * change2 + neighborhooderrorweight * change3 < 0)
      {
        remove_grain(random);
		m_Grains.erase(m_Grains.begin()+random);
        oldfillingerror = currentfillingerror;
        oldneighborhooderror = currentneighborhooderror;
        oldsizedisterror = currentsizedisterror;
        acceptedmoves++;
      }
    }
	// this option removes one grain and adds another grain
    if (option == 2)
    {
	  size_t random1 = int(rg.Random() * m_Grains.size());
      if (random1 == 0) random1 = 1;
	  newgrain = m_Grains.size();
	  m_Grains.resize(newgrain+1);
	  m_Grains[newgrain] = Grain::New();
      random = rg.Random();
      for (size_t j = 0; j < primaryphases.size();++j)
      {
        if (random < primaryphasefractions[j])
        {
          phase = primaryphases[j];
          break;
        }
      }
      generate_grain(newgrain, phase);
	  GGseed++;
	  xc = rg.Random() * (xpoints * resx);
	  yc = rg.Random() * (ypoints * resy);
	  zc = rg.Random() * (zpoints * resz);
	  m_Grains[newgrain]->centroidx = xc;
	  m_Grains[newgrain]->centroidy = yc;
	  m_Grains[newgrain]->centroidz = zc;
	  insert_grain(newgrain);
      if (fillingerrorweight > 0) currentfillingerror = check_fillingerror(newgrain, random1);
      if (sizedisterrorweight > 0) currentsizedisterror = check_sizedisterror(newgrain, random1);
      if (neighborhooderrorweight > 0) currentneighborhooderror = check_neighborhooderror(newgrain, random1);
      if (fillingerrorweight > 0) change1 = (currentfillingerror - oldfillingerror)/oldfillingerror;
      if (sizedisterrorweight > 0) change2 = (currentsizedisterror - oldsizedisterror)/oldsizedisterror;
      if (neighborhooderrorweight > 0) change3 = (currentneighborhooderror - oldneighborhooderror)/oldneighborhooderror;
	  if(currentfillingerror < 0.01) change1 = 0.0;
	  if(currentsizedisterror < 0.01) change2 = 0.0;
	  if(currentneighborhooderror < 0.01) change3 = 0.0;
      if (fillingerrorweight * change1 + sizedisterrorweight * change2 + neighborhooderrorweight * change3 < 0)
      {
        m_Grains[newgrain]->active = 1;
        add_grain(newgrain);
        remove_grain(random1);
		m_Grains.erase(m_Grains.begin()+random1);
        oldfillingerror = currentfillingerror;
        oldneighborhooderror = currentneighborhooderror;
        oldsizedisterror = currentsizedisterror;
        acceptedmoves++;
      }
	  else
	  {
		  m_Grains.resize(newgrain);
	  }
    }
	// this option removes a grain and replaces it with another grain at the same centroid
    if (option == 3)
    {
      size_t random1 = int(rg.Random() * m_Grains.size());
      if (random1 == 0) random1 = 1;
	  newgrain = m_Grains.size();
	  m_Grains.resize(newgrain+1);
	  m_Grains[newgrain] = Grain::New();
      random = rg.Random();
      for (size_t j = 0; j < primaryphases.size();++j)
      {
        if (random < primaryphasefractions[j])
        {
          phase = primaryphases[j];
          break;
        }
      }
      generate_grain(newgrain, phase);
	  GGseed++;
	  xc = m_Grains[random1]->centroidx;
	  yc = m_Grains[random1]->centroidy;
	  zc = m_Grains[random1]->centroidz;
	  m_Grains[newgrain]->centroidx = xc;
	  m_Grains[newgrain]->centroidy = yc;
	  m_Grains[newgrain]->centroidz = zc;
	  insert_grain(newgrain);
      if (fillingerrorweight > 0) currentfillingerror = check_fillingerror(newgrain, random1);
      if (sizedisterrorweight > 0) currentsizedisterror = check_sizedisterror(newgrain, random1);
      if (neighborhooderrorweight > 0) currentneighborhooderror = check_neighborhooderror(newgrain, random1);
      if (fillingerrorweight > 0) change1 = (currentfillingerror - oldfillingerror)/oldfillingerror;
      if (sizedisterrorweight > 0) change2 = (currentsizedisterror - oldsizedisterror)/oldsizedisterror;
      if (neighborhooderrorweight > 0) change3 = (currentneighborhooderror - oldneighborhooderror)/oldneighborhooderror;
	  if(currentfillingerror < 0.01) change1 = 0.0;
	  if(currentsizedisterror < 0.01) change2 = 0.0;
	  if(currentneighborhooderror < 0.01) change3 = 0.0;
      if (fillingerrorweight * change1 + sizedisterrorweight * change2 + neighborhooderrorweight * change3 < 0)
      {
        m_Grains[newgrain]->active = 1;
        add_grain(newgrain);
        remove_grain(random1);
		m_Grains.erase(m_Grains.begin()+random1);
        oldfillingerror = currentfillingerror;
        oldneighborhooderror = currentneighborhooderror;
        oldsizedisterror = currentsizedisterror;
        acceptedmoves++;
      }
	  else
	  {
		  m_Grains.resize(newgrain);
	  }
    }
  }
  ofstream outFile;
  string filename = "test.vtk";
  outFile.open(filename.c_str());
  outFile << "# vtk DataFile Version 2.0" << endl;
  outFile << "data set from FFT2dx_GB" << endl;
  outFile << "ASCII" << endl;
  outFile << "DATASET STRUCTURED_POINTS" << endl;
  outFile << "DIMENSIONS " << packingxpoints << " " << packingypoints << " " << packingzpoints << endl;
  outFile << "ORIGIN 0.0 0.0 0.0" << endl;
  outFile << "SPACING " << packingresx << " " << packingresy << " " << packingresz << endl;
  outFile << "POINT_DATA " << packingxpoints*packingypoints*packingzpoints << endl;
  outFile << endl;
  outFile << endl;
  outFile << "SCALARS GrainID int  1" << endl;
  outFile << "LOOKUP_TABLE default" << endl;
  for (int i = 0; i < (packingzpoints); i++)
  {
	for (int j = 0; j < (packingypoints); j++)
	{
		for (int k = 0; k < (packingxpoints); k++)
	    {
			int name = grainowners[k][j][i];
			if(i%20 == 0 && i > 0) outFile << endl;
		    outFile << "     ";
			if(name < 100) outFile << " ";
			if(name < 10) outFile << " ";
			outFile << name;
		}
	}
  }
  outFile.close();
}

void GrainGeneratorFunc::assign_voxels()
{
  int index;
  int *gsizes;
  gsizes = new int[m_Grains.size()];
  int oldname;
 // int size;
  int column, row, plane;
  float inside;
  float Nvalue = 0;
  float Nvaluedist = 0;
  float bestNvaluedist = 1000000;
  float Gvalue = 0;
  float Gvaluedist = 0;
  float bestGvaluedist = 1000000;
  float xc, yc, zc;
  float xp, yp, zp;
  float dist;
  float x, y, z;
  int phase;
  int xmin, xmax, ymin, ymax, zmin, zmax;

  int *gnames;
  gnames = new int[totalpoints];
  int *unassigned;
  unassigned = new int[totalpoints];
  int *phases;
  phases = new int[totalpoints];
  for(int i=0;i<totalpoints;i++)
  {
	  gnames[i] = voxels[i].grain_index;
	  unassigned[i] = voxels[i].unassigned;
	  phases[i] = voxels[i].phase;
  }
  for(size_t i=1;i<m_Grains.size();i++)
  {
	  gsizes[i] = 0;
  }
  for(size_t i=1;i<m_Grains.size();i++)
  {
    float volcur = m_Grains[i]->volume;
    float bovera = m_Grains[i]->radius2;
    float covera = m_Grains[i]->radius3;
    float omega3 = m_Grains[i]->omega3;
	phase = m_Grains[i]->phase;
    xc = m_Grains[i]->centroidx;
    yc = m_Grains[i]->centroidy;
    zc = m_Grains[i]->centroidz;
    float radcur1 = 1;
    if(shapeclass == AIM::SyntheticBuilder::ShapeClass::Cylinder)
    {
      radcur1 = (volcur*(1.0/m_pi)*(1.0/bovera)*(1.0/covera));	
    }
    if(shapeclass == AIM::SyntheticBuilder::ShapeClass::CubeOctahedron)
    {
	  for(int i=0;i<41;i++)
	  {
		Gvaluedist = fabsf(omega3-ShapeClass3Omega3[i][0]);
		if(Gvaluedist < bestGvaluedist)
		{
		    bestGvaluedist = Gvaluedist;
			Gvalue = ShapeClass3Omega3[i][1];
		}
	  }
      if(Gvalue >= 0 && Gvalue <= 1)
      {
        radcur1 = (volcur*6.0)/(6-(Gvalue*Gvalue*Gvalue));
      }
      if(Gvalue > 1 && Gvalue <= 2)
      {
        radcur1 = (volcur*6.0)/(3+(9*Gvalue)-(9*Gvalue*Gvalue)+(2*Gvalue*Gvalue*Gvalue));
      }
    }
    if(shapeclass == AIM::SyntheticBuilder::ShapeClass::Superellipsoid)
    {
	  for(int i=0;i<41;i++)
	  {
	    float a = gamma(1.0+1.0/ShapeClass2Omega3[i][1]);
		float b = gamma(5.0/ShapeClass2Omega3[i][1]);
	    float c = gamma(3.0/ShapeClass2Omega3[i][1]);
		float d = gamma(1.0+3.0/ShapeClass2Omega3[i][1]);
		ShapeClass2Omega3[i][0] = powf(20.0*(powf(a,3)*b)/(c*powf(d,5.0/3.0)),3)/(2000.0*M_PI*M_PI/9.0);
		Nvaluedist = fabsf(omega3-ShapeClass2Omega3[i][0]);
		if(Nvaluedist < bestNvaluedist)
		{
		    bestNvaluedist = Nvaluedist;
			Nvalue = ShapeClass2Omega3[i][1];
		}
	  }
      float beta1 = (gamma((1.0/Nvalue))*gamma((1.0/Nvalue)))/gamma((2.0/Nvalue));
      float beta2 = (gamma((2.0/Nvalue))*gamma((1.0/Nvalue)))/gamma((3.0/Nvalue));
      radcur1 = (volcur*(3.0/2.0)*(1.0/bovera)*(1.0/covera)*((Nvalue*Nvalue)/4.0)*(1.0/beta1)*(1.0/beta2));
    }
    if(shapeclass == AIM::SyntheticBuilder::ShapeClass::Ellipsoid)
    {
      radcur1 = (volcur*(3.0/4.0)*(1.0/m_pi)*(1.0/bovera)*(1.0/covera));
    }
    radcur1 = powf(radcur1,0.333333333333);
    if(shapeclass == 3) radcur1 = radcur1/2.0;
    float radcur2 = (radcur1*bovera);
    float radcur3 = (radcur1*covera);
    float phi1 = m_Grains[i]->axiseuler1;
    float PHI = m_Grains[i]->axiseuler2;
    float phi2 = m_Grains[i]->axiseuler3;
    float ga[3][3];
    ga[0][0] = cosf(phi1)*cosf(phi2)-sinf(phi1)*sinf(phi2)*cosf(PHI);
    ga[0][1] = sinf(phi1)*cosf(phi2)+cosf(phi1)*sinf(phi2)*cosf(PHI);
    ga[0][2] = sinf(phi2)*sinf(PHI);
    ga[1][0] = -cosf(phi1)*sinf(phi2)-sinf(phi1)*cosf(phi2)*cosf(PHI);
    ga[1][1] = -sinf(phi1)*sinf(phi2)+cosf(phi1)*cosf(phi2)*cosf(PHI);
    ga[1][2] =  cosf(phi2)*sinf(PHI);
    ga[2][0] =  sinf(phi1)*sinf(PHI);
    ga[2][1] = -cosf(phi1)*sinf(PHI);
    ga[2][2] =  cosf(PHI);
    column = (xc-(resx/2))/resx;
    row = (yc-(resy/2))/resy;
    plane = (zc-(resz/2))/resz;
    xmin = int(column-((radcur1/resx)+1));
    xmax = int(column+((radcur1/resx)+1));
    ymin = int(row-((radcur1/resy)+1));
    ymax = int(row+((radcur1/resy)+1));
    zmin = int(plane-((radcur1/resz)+1));
    zmax = int(plane+((radcur1/resz)+1));
	if(periodic_boundaries == true)
	{
	  if(xmin < -xpoints) xmin = -xpoints;
	  if(xmax > 2*xpoints-1) xmax = (2*xpoints-1);
	  if(ymin < -ypoints) ymin = -ypoints;
	  if(ymax > 2*ypoints-1) ymax = (2*ypoints-1);
	  if(zmin < -zpoints) zmin = -zpoints;
	  if(zmax > 2*zpoints-1) zmax = (2*zpoints-1);
	}
	if(periodic_boundaries == false)
	{
	  if(xmin < 0) xmin = 0;
	  if(xmax > xpoints-1) xmax = xpoints-1;
	  if(ymin < 0) ymin = 0;
	  if(ymax > ypoints-1) ymax = ypoints-1;
	  if(zmin < 0) zmin = 0;
	  if(zmax > zpoints-1) zmax = zpoints-1;
	}
    for(int iter1 = xmin; iter1 < xmax+1; iter1++)
    {
      for(int iter2 = ymin; iter2 < ymax+1; iter2++)
      {
	      for(int iter3 = zmin; iter3 < zmax+1; iter3++)
	      {
	        column = iter1;
			row = iter2;
			plane = iter3;
			if(iter1 < 0) column = iter1+xpoints;
			if(iter1 > xpoints-1) column = iter1-xpoints;
			if(iter2 < 0) row = iter2+ypoints;
			if(iter2 > ypoints-1) row = iter2-ypoints;
			if(iter3 < 0) plane = iter3+zpoints;
			if(iter3 > zpoints-1) plane = iter3-zpoints;
			index = (plane*xpoints*ypoints)+(row*xpoints)+column;
			inside = -1;
			x = float(column)*resx;
			y = float(row)*resy;
			z = float(plane)*resz;
			if(iter1 < 0) x = x-sizex;
			if(iter1 > xpoints-1) x = x+sizex;
			if(iter2 < 0) y = y-sizey;
			if(iter2 > ypoints-1) y = y+sizey;
			if(iter3 < 0) z = z-sizez;
			if(iter3 > zpoints-1) z = z+sizez;
			dist = ((x-xc)*(x-xc))+((y-yc)*(y-yc))+((z-zc)*(z-zc));
			dist = powf(dist,0.5);
			if(dist < radcur1)
			{
			  x = x-xc;
			  y = y-yc;
			  z = z-zc;
			  xp = (x*ga[0][0])+(y*ga[1][0])+(z*ga[2][0]);
			  yp = (x*ga[0][1])+(y*ga[1][1])+(z*ga[2][1]);
			  zp = (x*ga[0][2])+(y*ga[1][2])+(z*ga[2][2]);
			  float axis1comp = xp/radcur1;
			  float axis2comp = yp/radcur2;
			  float axis3comp = zp/radcur3;
			  if(shapeclass == AIM::SyntheticBuilder::ShapeClass::Cylinder)
			  {
				if(fabs(axis1comp) <= 1)
				{
					inside = 1;
					axis2comp = fabs(axis2comp);
					axis3comp = fabs(axis3comp);
					axis2comp = powf(axis2comp,2);
					axis3comp = powf(axis3comp,2);
					inside = 1-axis2comp-axis3comp;
				}
		 	  }
			  if(shapeclass == AIM::SyntheticBuilder::ShapeClass::CubeOctahedron)
			  {
				if(fabs(axis1comp) <= 1 && fabs(axis2comp) <= 1 && fabs(axis3comp) <= 1)
				{
				  inside = 1;
				  axis1comp = axis1comp+1;
				  axis2comp = axis2comp+1;
				  axis3comp = axis3comp+1;
				  if(((-axis1comp)+(-axis2comp)+(axis3comp)-((-0.5*Gvalue)+(-0.5*Gvalue)+2)) > 0) inside = -1;
				  if(((axis1comp)+(-axis2comp)+(axis3comp)-((2-(0.5*Gvalue))+(-0.5*Gvalue)+2)) > 0) inside = -1;
				  if(((axis1comp)+(axis2comp)+(axis3comp)-((2-(0.5*Gvalue))+(2-(0.5*Gvalue))+2)) > 0) inside = -1;
				  if(((-axis1comp)+(axis2comp)+(axis3comp)-((-0.5*Gvalue)+(2-(0.5*Gvalue))+2)) > 0) inside = -1;
				  if(((-axis1comp)+(-axis2comp)+(-axis3comp)-((-0.5*Gvalue)+(-0.5*Gvalue))) > 0) inside = -1;
				  if(((axis1comp)+(-axis2comp)+(-axis3comp)-((2-(0.5*Gvalue))+(-0.5*Gvalue))) > 0) inside = -1;
				  if(((axis1comp)+(axis2comp)+(-axis3comp)-((2-(0.5*Gvalue))+(2-(0.5*Gvalue)))) > 0) inside = -1;
				  if(((-axis1comp)+(axis2comp)+(-axis3comp)-((-0.5*Gvalue)+(2-(0.5*Gvalue)))) > 0) inside = -1;
				}
			  }
			  if(shapeclass == AIM::SyntheticBuilder::ShapeClass::Superellipsoid)
			  { 
				axis1comp = fabs(axis1comp);
				axis2comp = fabs(axis2comp);
				axis3comp = fabs(axis3comp);
				axis1comp = powf(axis1comp,Nvalue);
				axis2comp = powf(axis2comp,Nvalue);
				axis3comp = powf(axis3comp,Nvalue);
				inside = 1-axis1comp-axis2comp-axis3comp;
		 	  }
			  if(shapeclass == AIM::SyntheticBuilder::ShapeClass::Ellipsoid)
			  { 
				axis1comp = fabs(axis1comp);
				axis2comp = fabs(axis2comp);
				axis3comp = fabs(axis3comp);
				axis1comp = powf(axis1comp,2);
				axis2comp = powf(axis2comp,2);
				axis3comp = powf(axis3comp,2);
				inside = 1-axis1comp-axis2comp-axis3comp;
			  }
			  if(inside >= 0)
			  {
				  int currentpoint = index;
				  if(gnames[currentpoint] > 0)
				  {
					oldname = gnames[currentpoint];
					gsizes[oldname] = gsizes[oldname]-1;
					gnames[currentpoint] = -1;
					unassigned[currentpoint] = 1;
					phases[currentpoint] = 0;
				  }
				  if(gnames[currentpoint] == 0 && unassigned[currentpoint] == 0)
				  {
					gnames[currentpoint] = i;
					phases[currentpoint] = phase;
					gsizes[i]++;
				  }
			  }
			}
		  }
	  }
	}
    m_Grains[i]->centroidx = xc;
    m_Grains[i]->centroidy = yc;
    m_Grains[i]->centroidz = zc;
    m_Grains[i]->numvoxels = gsizes[i];
  }
  int *newnames;
  newnames = new int[m_Grains.size()];
  int goodcount = 1;
  for(size_t i=1;i<m_Grains.size();i++)
  {
    newnames[i] = 0;
    if(gsizes[i] > 0)
    {
	  m_Grains[goodcount] = m_Grains[i];
	  newnames[i] = goodcount;
      goodcount++;
    }
  }
  for(int i=0;i<totalpoints;i++)
  {
	  if(gnames[i] > 0)
	  {
		  voxels[i].grain_index = newnames[gnames[i]];
		  voxels[i].unassigned = unassigned[i];
		  voxels[i].phase = phases[i];
	  }
	  if(gnames[i] <= 0)
	  {
		  voxels[i].grain_index = gnames[i];
		  voxels[i].unassigned = unassigned[i];
		  voxels[i].phase = phases[i];
	  }
  }
  delete [] gnames;
  delete [] phases;
  delete [] unassigned;
  delete [] newnames;
  m_Grains.resize(goodcount);
}
void  GrainGeneratorFunc::assign_eulers()
{
  AIM_RANDOMNG_NEW()

 // int gnum = 0;
  int numbins = 0;
  float totaldensity = 0;
  float synea1=0,synea2=0,synea3=0;
  float q[5];
  float random;
  int choose, phase;

  size_t xtalCount = crystruct.size();
  unbiasedvol.resize(xtalCount);
  for(size_t i=1;i<xtalCount;++i)
  {
	unbiasedvol[i] = 0;
  }
  for(size_t i=1;i<m_Grains.size();i++)
  {
    random = rg.Random();
    choose = 0;
    totaldensity = 0;
    phase = m_Grains[i]->phase;
	if(crystruct[phase] == AIM::Reconstruction::Cubic) numbins = 5832;
	if(crystruct[phase] == AIM::Reconstruction::Hexagonal) numbins = 15552;
    for (int j = 0; j < numbins; j++)
    {
      float density = actualodf[phase][j];
      totaldensity = totaldensity + density;
      if (random >= totaldensity) choose = j;
    }
    m_OrientatioOps[crystruct[phase]]->determineEulerAngles(choose, synea1, synea2, synea3);
    m_Grains[i]->euler1 = synea1;
    m_Grains[i]->euler2 = synea2;
    m_Grains[i]->euler3 = synea3;
    OrientationMath::eulertoQuat(q, synea1, synea2, synea3);
    m_Grains[i]->avg_quat[0] = q[0];
    m_Grains[i]->avg_quat[1] = q[1];
    m_Grains[i]->avg_quat[2] = q[2];
    m_Grains[i]->avg_quat[3] = q[3];
    m_Grains[i]->avg_quat[4] = q[4];
    if (m_Grains[i]->surfacegrain == 0)
    {
      simodf[phase][choose] = simodf[phase][choose] + (float(m_Grains[i]->numvoxels) * resx * resy * resz);
      unbiasedvol[phase] = unbiasedvol[phase] + (float(m_Grains[i]->numvoxels) * resx * resy * resz);
    }
  }
  for(int i=0;i<numbins;i++)
  {
	simodf[phase][i] = simodf[phase][i]/unbiasedvol[phase];
  }
}

void  GrainGeneratorFunc::fill_gaps()
{
 std::vector<int> neighs;
 std::vector<int> remove;
 std::vector<int> gsizes;
  int count = 1;
  int good = 1;
  float x, y, z;
  gsizes.resize(m_Grains.size(),0);
  int neighpoint;
  int neighbors[6];
  std::vector<int> n(m_Grains.size());
  neighbors[0] = -xpoints*ypoints;
  neighbors[1] = -xpoints;
  neighbors[2] = -1;
  neighbors[3] = 1;
  neighbors[4] = xpoints;
  neighbors[5] = xpoints*ypoints;
  while(count != 0)
  {
    count = 0;
    for(int i = 0; i < (xpoints*ypoints*zpoints); i++)
    {
      int grainname = voxels[i].grain_index;
      if(grainname <= 0)
      {
	    count++;
        for(size_t c = 1; c < m_Grains.size(); c++)
        {
          n[c] = 0;
        }
	    x = i%xpoints;
		y = (i/xpoints)%ypoints;
		z = i/(xpoints*ypoints);
	    for(int j=0;j<6;j++)
	    {
	      good = 1;
	      neighpoint = i+neighbors[j];
          if(j == 0 && z == 0) good = 0;
          if(j == 5 && z == (zpoints-1)) good = 0;
          if(j == 1 && y == 0) good = 0;
          if(j == 4 && y == (ypoints-1)) good = 0;
          if(j == 2 && x == 0) good = 0;
          if(j == 3 && x == (xpoints-1)) good = 0;
		  if(good == 1)
          {
	        int grain = voxels[neighpoint].grain_index;
	        if(grain > 0)
	        {
	          neighs.push_back(grain);
	        }
	      }
        }
        int current = 0;
        int most = 0;
        int curgrain = 0;
        int size = int(neighs.size());
        for(int k=0;k<size;k++)
        {
          int neighbor = neighs[k];
          n[neighbor]++;
          current = n[neighbor];
          if(current > most)
          {
            most = current;
            curgrain = neighbor;
          }
        }
        if(size > 0)
        {
          voxels[i].neighbor = curgrain;
          neighs.clear();
        }
      }
    }
    for(int j = 0; j < (xpoints*ypoints*zpoints); j++)
    {
      int grainname = voxels[j].grain_index;
      int neighbor = voxels[j].neighbor;
      if(grainname <= 0 && neighbor > 0)
      {
        voxels[j].grain_index = neighbor;
		voxels[j].phase = m_Grains[neighbor]->phase;
      }
    }
  }
  gsizes.resize(m_Grains.size(),0);
  for (int i = 0; i < (xpoints*ypoints*zpoints); i++)
  {
    int name = voxels[i].grain_index;
    gsizes[name]++;
  }
  for (size_t i = 1; i < m_Grains.size(); i++)
  {
	  m_Grains[i]->numvoxels = gsizes[i];
	  m_Grains[i]->equivdiameter = 2.0*powf((gsizes[i]*resx*resy*resz*(3.0/4.0)*(1/m_pi)),(1.0/3.0));
  }
  gsizes.clear();
}

void  GrainGeneratorFunc::fillin_precipitates()
{
  std::vector<int> neighs;
  std::vector<int> remove;
  std::vector<int> gsizes;
  int count = 1;
  int good = 1;
  float x, y, z;
  gsizes.resize(m_Grains.size(),0);
  int neighpoint;
  int neighbors[6];
  std::vector<int> n(m_Grains.size());
  neighbors[0] = -xpoints*ypoints;
  neighbors[1] = -xpoints;
  neighbors[2] = -1;
  neighbors[3] = 1;
  neighbors[4] = xpoints;
  neighbors[5] = xpoints*ypoints;
  while(count != 0)
  {
    count = 0;
    for(int i = 0; i < (xpoints*ypoints*zpoints); i++)
    {
      int grainname = voxels[i].grain_index;
      if(grainname <= 0)
      {
	    count++;
        for(size_t c = 1; c < m_Grains.size(); c++)
        {
          n[c] = 0;
        }
	    x = i%xpoints;
		y = (i/xpoints)%ypoints;
		z = i/(xpoints*ypoints);
	    for(int j=0;j<6;j++)
	    {
	      good = 1;
	      neighpoint = i+neighbors[j];
          if(j == 0 && z == 0) good = 0;
          if(j == 5 && z == (zpoints-1)) good = 0;
          if(j == 1 && y == 0) good = 0;
          if(j == 4 && y == (ypoints-1)) good = 0;
          if(j == 2 && x == 0) good = 0;
          if(j == 3 && x == (xpoints-1)) good = 0;
		  if(good == 1)
          {
	        int grain = voxels[neighpoint].grain_index;
	        if(grain > 0 && grain >= numprimarygrains)
	        {
	          neighs.push_back(grain);
	        }
	      }
        }
        int current = 0;
        int most = 0;
        int curgrain = 0;
        int size = int(neighs.size());
        for(int k=0;k<size;k++)
        {
          int neighbor = neighs[k];
          n[neighbor]++;
          current = n[neighbor];
          if(current > most)
          {
            most = current;
            curgrain = neighbor;
          }
        }
        if(size > 0)
        {
          voxels[i].neighbor = curgrain;
          neighs.clear();
        }
      }
    }
    for(int j = 0; j < (xpoints*ypoints*zpoints); j++)
    {
      int grainname = voxels[j].grain_index;
      int neighbor = voxels[j].neighbor;
      if(grainname <= 0 && neighbor > 0 && neighbor >= numprimarygrains)
      {
        voxels[j].grain_index = neighbor;
		voxels[j].phase = m_Grains[neighbor]->phase;
      }
    }
  }
  gsizes.resize(m_Grains.size(),0);
  for (int i = 0; i < (xpoints*ypoints*zpoints); i++)
  {
    int name = voxels[i].grain_index;
    gsizes[name]++;
  }
  for (size_t i = 1; i < m_Grains.size(); i++)
  {
	  m_Grains[i]->numvoxels = gsizes[i];
	  m_Grains[i]->equivdiameter = 2.0*powf((gsizes[i]*resx*resy*resz*(3.0/4.0)*(1/m_pi)),(1.0/3.0));
  }
  gsizes.clear();
}

void  GrainGeneratorFunc::place_precipitates()
{
  AIM_RANDOMNG_NEW()

  totalprecipvol = 0;
  int precipvoxelcounter = 0;
  size_t currentnumgrains = m_Grains.size();
  numprimarygrains = m_Grains.size();
 // size_t index;
  int phase;
  float precipboundaryfraction = 0.0;
  float random;
  int random2;
  float xc, yc, zc;
  double totalprecipitatefractions = 0.0;
  for (size_t i = 1; i < phaseType.size();++i)
  {
	  if(phaseType[i] == AIM::Reconstruction::PrecipitatePhase)
	  {
		precipitatephases.push_back(i);
		precipitatephasefractions.push_back(phasefraction[i]);
		totalprecipitatefractions = totalprecipitatefractions + phasefraction[i];
	  }
  }
  for (size_t i = 0; i < precipitatephases.size(); i++)
  {
	  precipitatephasefractions[i] = precipitatephasefractions[i]/totalprecipitatefractions;
	  if(i > 0) precipitatephasefractions[i] = precipitatephasefractions[i] + precipitatephasefractions[i-1];
	  if(i == 0) precipitatephasefractions[i] = precipitatephasefractions[i];
  }
  while(totalprecipvol < totalvol*totalprecipitatefractions)
  {
    GGseed++;
    random = rg.Random();
    for (size_t j = 0; j < precipitatephases.size();++j)
    {
      if (random < precipitatephasefractions[j])
      {
        phase = precipitatephases[j];
        break;
      }
    }
	m_Grains.resize(currentnumgrains+1);
	m_Grains[currentnumgrains] = Grain::New();
    generate_grain(currentnumgrains, phase);
	precipboundaryfraction = pptFractions[phase];
	random = rg.Random();
	if(random <= precipboundaryfraction)
	{
		random2 = int(rg.Random()*double(totalpoints-1));
		while(voxels[random2].surfacevoxel == 0 || voxels[random2].grain_index > numprimarygrains)
		{
			random2++;
			if(random2 >= totalpoints) random2 = random2-totalpoints;
		}
	}
	else if(random > precipboundaryfraction)
	{
		random2 = rg.Random()*(totalpoints-1);
		while(voxels[random2].surfacevoxel != 0 || voxels[random2].grain_index > numprimarygrains)
		{
			random2++;
			if(random2 >= totalpoints) random2 = random2-totalpoints;
		}
	}
    xc = find_xcoord(random2);
    yc = find_ycoord(random2);
    zc = find_zcoord(random2);
    m_Grains[currentnumgrains]->centroidx = xc;
    m_Grains[currentnumgrains]->centroidy = yc;
    m_Grains[currentnumgrains]->centroidz = zc;
    insert_precipitate(currentnumgrains);
	m_Grains[currentnumgrains]->active = 1;
	precipvoxelcounter = 0;
	for(size_t j = 0; j < m_Grains[currentnumgrains]->voxellist->size(); j++)
	{
		if(voxels[m_Grains[currentnumgrains]->voxellist->at(j)].grain_index > 0 && voxels[m_Grains[currentnumgrains]->voxellist->at(j)].grain_index < numprimarygrains)
		{
			precipvoxelcounter++;
		}
	}
	if(double(precipvoxelcounter)/double(m_Grains[currentnumgrains]->voxellist->size()) > 0.75)
	{
		precipvoxelcounter = 0;
		for(size_t j = 0; j < m_Grains[currentnumgrains]->voxellist->size(); j++)
		{
			if(voxels[m_Grains[currentnumgrains]->voxellist->at(j)].grain_index < 0 || voxels[m_Grains[currentnumgrains]->voxellist->at(j)].grain_index >= numprimarygrains)
			{
				voxels[m_Grains[currentnumgrains]->voxellist->at(j)].grain_index = -1;
				voxels[m_Grains[currentnumgrains]->voxellist->at(j)].phase = 0;
			}
			if(voxels[m_Grains[currentnumgrains]->voxellist->at(j)].grain_index > 0 && voxels[m_Grains[currentnumgrains]->voxellist->at(j)].grain_index < numprimarygrains)
			{
				voxels[m_Grains[currentnumgrains]->voxellist->at(j)].grain_index = currentnumgrains;
				voxels[m_Grains[currentnumgrains]->voxellist->at(j)].phase = m_Grains[currentnumgrains]->phase;
				precipvoxelcounter++;
			}
		}
	    totalprecipvol = totalprecipvol + (precipvoxelcounter*resx*resy*resz);
		currentnumgrains++;
	}
  }
}
void GrainGeneratorFunc::adjust_boundaries()
{
  AIM_RANDOMNG_NEW()

	int neighbors[6];
	neighbors[0] = -xpoints*ypoints;
	neighbors[1] = -xpoints;
	neighbors[2] = -1;
	neighbors[3] = 1;
	neighbors[4] = xpoints;
	neighbors[5] = xpoints*ypoints;
	int iterations = 0;
	int selectedgrain = 0;
	int good = 0;
	int growth = 1;
	int nucleus;
	int bad = 0;
	float random, oldsizedisterror, currentsizedisterror, diam;
	int x, y, z;
	int neighpoint, index;
	size_t count, affectedcount;
	int vListSize = 1000;
	int *gsizes;
	float voxtovol = resx*resy*resz*(3.0/4.0)*(1.0/m_pi);
	gsizes = new int[m_Grains.size()];
	std::vector<int> voxellist(vListSize,-1);
	std::vector<int> affectedvoxellist(vListSize,-1);
	for(size_t i=1;i<m_Grains.size();i++)
	{
		gsizes[i] = 0;
	}
	int *gnames;
	gnames = new int[totalpoints];
	int *reassigned;
	reassigned = new int[totalpoints];
	for(int i=0;i<totalpoints;i++)
	{
	  gnames[i] = voxels[i].grain_index;
	  reassigned[i] = 0;
	  gsizes[gnames[i]]++;
	}
	oldsizedisterror = check_sizedisterror(-1000,-1000);
	while(iterations < 10000)
	{
		iterations++;
		good = 0;
		while (good == 0)
		{
			good = 1;
			selectedgrain = int(rg.Random() * m_Grains.size());
			if (selectedgrain >= m_Grains.size()) selectedgrain = m_Grains.size()-1;
			if (selectedgrain == 0) selectedgrain = 1;
			if (m_Grains[selectedgrain]->surfacegrain > 0) good = 0;
		}
		growth = 1;
		random = rg.Random();
		if(random < 0.5) growth = -1;
		nucleus = 0;
		count = 0;
		affectedcount = 0;
		while(gnames[nucleus] != selectedgrain)
		{
			nucleus++;
			if(nucleus >= totalpoints) selectedgrain++, nucleus = 0;
		}
		voxellist[count] = nucleus;
		count++;
		for(size_t i=0;i<count;++i)
		{
			index = voxellist[i];
			x = index%xpoints;
			y = (index/xpoints)%ypoints;
			z = index/(xpoints*ypoints);
			for(int j=0;j<6;j++)
			{
			  good = 1;
			  neighpoint = index+neighbors[j];
			  if(j == 0 && z == 0) good = 0;
			  if(j == 5 && z == (zpoints-1)) good = 0;
			  if(j == 1 && y == 0) good = 0;
			  if(j == 4 && y == (ypoints-1)) good = 0;
			  if(j == 2 && x == 0) good = 0;
			  if(j == 3 && x == (xpoints-1)) good = 0;
			  if(good == 1 && gnames[neighpoint] == selectedgrain && reassigned[neighpoint] == 0)
			  {
				voxellist[count] = neighpoint;
				reassigned[neighpoint] = -1;
				count++;
				if(count >= voxellist.size()) voxellist.resize(voxellist.size()+vListSize,-1);
			  }
			  if(good == 1 && gnames[neighpoint] != selectedgrain && gnames[index] == selectedgrain)
			  {
				if(growth == 1 && reassigned[neighpoint] <= 0)
				{
					reassigned[neighpoint] = gnames[neighpoint];
					gnames[neighpoint] = gnames[index];
					affectedvoxellist[affectedcount] = neighpoint;
					affectedcount++;
					if(affectedcount >= affectedvoxellist.size()) affectedvoxellist.resize(affectedvoxellist.size()+vListSize,-1);
				}
				if(growth == -1 && reassigned[neighpoint] <= 0)
				{
					reassigned[index] = gnames[index];
					gnames[index] = gnames[neighpoint];
					affectedvoxellist[affectedcount] = index;
					affectedcount++;
					if(affectedcount >= affectedvoxellist.size()) affectedvoxellist.resize(affectedvoxellist.size()+vListSize,-1);
				}
			  }
			}
		}
		for(size_t i=0;i<affectedcount;i++)
		{
			index = affectedvoxellist[i];
			if(reassigned[index] > 0)
			{
				gsizes[gnames[index]]++;
				gsizes[reassigned[index]] = gsizes[reassigned[index]]-1;
			}
		}
		for(size_t i=1;i<m_Grains.size();i++)
		{
			index = i;
			diam = 2.0*powf((gsizes[index]*voxtovol),(1.0/3.0));
			m_Grains[index]->equivdiameter = diam;
		}
		currentsizedisterror = check_sizedisterror(-1000,-1000);
		if(currentsizedisterror <= oldsizedisterror)
		{
			oldsizedisterror = currentsizedisterror;
			for(size_t i=1;i<m_Grains.size();i++)
			{
				if(gsizes[i] == 0) m_Grains.erase(m_Grains.begin() + i);
			}
		}
		if(currentsizedisterror > oldsizedisterror)
		{
			bad++;
			for(size_t i=0;i<affectedcount;i++)
			{
				index = affectedvoxellist[i];
				if(reassigned[index] > 0)
				{
					gsizes[gnames[index]] = gsizes[gnames[index]]-1;
					gnames[index] = reassigned[index];
					gsizes[gnames[index]]++;
				}
			}
			for(size_t i=1;i<m_Grains.size();i++)
			{
				index = i;
				diam = 2.0*powf((gsizes[index]*voxtovol),(1.0/3.0));
				m_Grains[index]->equivdiameter = diam;
			}
		}
		for(int i=0;i<totalpoints;i++)
		{
			reassigned[i] = 0;
		}
	}
	int *newnames;
	newnames = new int[m_Grains.size()];
	for (size_t i=1;i<m_Grains.size();i++)
	{
		newnames[i] = i;
	}
	for(int i=0;i<totalpoints;i++)
	{
	  voxels[i].grain_index = newnames[gnames[i]];
	}
}

void  GrainGeneratorFunc::find_neighbors()
{
  int neighbors[6];
  neighbors[0] = -(xpoints*ypoints);
  neighbors[1] = -xpoints;
  neighbors[2] = -1;
  neighbors[3] = 1;
  neighbors[4] = xpoints;
  neighbors[5] = (xpoints*ypoints);
  float column, row, plane;
  float x, y, z;
  float xn, yn, zn;
  float xdist, ydist, zdist;
  int grain;
  size_t nnum;
  int onsurf = 0;
  float dist, dist2, diam, diam2;
  int dist_int, dist2_int;
  int good = 0;
  int neighbor = 0;
  size_t xtalCount = crystruct.size();
  totalsurfacearea.resize(xtalCount);
  for(size_t i=1;i<xtalCount;++i)
  {
	totalsurfacearea[i] = 0;
  }
  int surfacegrain = 1;
  int nListSize = 100;
  for(size_t i=1;i<m_Grains.size();i++)
  {
    m_Grains[i]->numneighbors = 0;
    m_Grains[i]->neighborlist->assign(nListSize, -1);
    m_Grains[i]->neighborsurfarealist->assign(nListSize, -1.0);
    for(int j=0;j<3;j++)
    {
      m_Grains[i]->neighbordistfunc[j] = 0;
    }
  }
  int *gnames;
  gnames = new int[totalpoints];
  for(int i=0;i<totalpoints;i++)
  {
	  gnames[i] = voxels[i].grain_index;
  }
  for(int j = 0; j < (xpoints*ypoints*zpoints); j++)
  {
    onsurf = 0;
    grain = gnames[j];
	if(grain > 0)
	{
		column = j%xpoints;
		row = (j/xpoints)%ypoints;
		plane = j/(xpoints*ypoints);
		if((column == 0 || column == (xpoints-1) || row == 0 || row == (ypoints-1) || plane == 0 || plane == (zpoints-1)) && zpoints != 1) m_Grains[grain]->surfacegrain = surfacegrain;
		if((column == 0 || column == (xpoints-1) || row == 0 || row == (ypoints-1)) && zpoints == 1) m_Grains[grain]->surfacegrain = surfacegrain;
        for(int k=0;k<6;k++)
        {
	      good = 1;
	      neighbor = j+neighbors[k];
          if(k == 0 && plane == 0) good = 0;
          if(k == 5 && plane == (zpoints-1)) good = 0;
          if(k == 1 && row == 0) good = 0;
          if(k == 4 && row == (ypoints-1)) good = 0;
          if(k == 2 && column == 0) good = 0;
          if(k == 3 && column == (xpoints-1)) good = 0;
	      if(good == 1 && gnames[neighbor] != grain && gnames[neighbor] > 0)
          {
	        onsurf++;
	        nnum = m_Grains[grain]->numneighbors;
	        IntVectorType nlist = m_Grains[grain]->neighborlist;
	        if (nnum >= (nlist->size()))
	        {
	         nlist->resize(nnum + nListSize);
	        }
	        nlist->at(nnum) = gnames[neighbor];
	        nnum++;
	        m_Grains[grain]->numneighbors = nnum;
	      }
	    }
	}
	voxels[j].surfacevoxel = onsurf;
  }
 std::vector<int> nlistcopy;
  for(size_t i=1;i<m_Grains.size();i++)
  {
    int phase = m_Grains[i]->phase;
    IntVectorType nlist = m_Grains[i]->neighborlist;
    FloatVectorType nsalist = m_Grains[i]->neighborsurfarealist;
   std::vector<int>::iterator newend;
    sort(nlist->begin(), nlist->end());
    // Make a copy of the contents of the neighborlist vector
    nlistcopy.assign(nlist->begin(), nlist->end());
    newend = unique(nlist->begin(), nlist->end());
    nlist->erase(newend, nlist->end());
    nlist->erase(std::remove(nlist->begin(), nlist->end(), -1), nlist->end());
    nlist->erase(std::remove(nlist->begin(), nlist->end(), 0), nlist->end());
    int numneighs = int(nlist->size());
	nsalist->resize(numneighs,0);
    for (int j = 0; j < numneighs; j++)
    {
      int neigh = nlist->at(j);
      int number = std::count(nlistcopy.begin(), nlistcopy.end(), neigh);
      float area = number * resx * resx;
      nsalist->at(j) = area;
      if (m_Grains[i]->surfacegrain == 0 && (neigh > i || m_Grains[neigh]->surfacegrain == 1))
      {
        totalsurfacearea[phase] = totalsurfacearea[phase] + area;
      }
    }
    m_Grains[i]->numneighbors = numneighs;
  }
  for(size_t i=1;i<m_Grains.size();i++)
  {
	  x = m_Grains[i]->centroidx;
	  y = m_Grains[i]->centroidy;
	  z = m_Grains[i]->centroidz;
	  diam = m_Grains[i]->equivdiameter;
	  for(size_t j=i;j<m_Grains.size();j++)
	  {
      xn = m_Grains[j]->centroidx;
      yn = m_Grains[j]->centroidy;
      zn = m_Grains[j]->centroidz;
      diam2 = m_Grains[j]->equivdiameter;
      xdist = fabs(x - xn);
      ydist = fabs(y - yn);
      zdist = fabs(z - zn);
      dist = (xdist * xdist) + (ydist * ydist) + (zdist * zdist);
      dist = powf(dist, 0.5);
      dist2 = dist;
      dist_int = int(dist / diam);
      dist2_int = int(dist2 / diam2);
      if (dist < 3)
      {
        m_Grains[i]->neighbordistfunc[dist_int]++;
      }
      if (dist2 < 3)
      {
        m_Grains[j]->neighbordistfunc[dist2_int]++;
      }
    }
  }
}


void GrainGeneratorFunc::MC_LoopBody1(int phase, size_t neighbor, int j,std::vector<float>* misolist,std::vector<float>* neighborsurfarealist, float &mdfchange)
{
  float w;
  float n1, n2, n3;
  float r1, r2, r3;

  int curmiso1 = std::numeric_limits<int >::max();
  int curmiso2 = std::numeric_limits<int >::max();
  int curmiso3 = std::numeric_limits<int >::max();

  int neighsurfarea = std::numeric_limits<int >::max();
  int curmisobin = std::numeric_limits<int >::max();
  int newmisobin = std::numeric_limits<int >::max();

  float q1[5], q2[5];

  curmiso1 = misolist->at(3*j);
  curmiso2 = misolist->at(3*j+1);
  curmiso3 = misolist->at(3*j+2);
  neighsurfarea = neighborsurfarealist->at(j);
  curmisobin = m_OrientatioOps[crystruct[phase]]->getMisoBin( curmiso1, curmiso2, curmiso3);
  q2[1] = m_Grains[neighbor]->avg_quat[1];
  q2[2] = m_Grains[neighbor]->avg_quat[2];
  q2[3] = m_Grains[neighbor]->avg_quat[3];
  q2[4] = m_Grains[neighbor]->avg_quat[4];
  w = m_OrientatioOps[crystruct[phase]]->getMisoQuat(q1,q2,n1,n2,n3);
  OrientationMath::axisAngletoHomochoric(w, n1, n2, n3, r1, r2, r3);
  newmisobin = m_OrientatioOps[crystruct[phase]]->getMisoBin(n1, n2, n3);
  mdfchange = mdfchange + (((actualmdf[phase][curmisobin]-simmdf[phase][curmisobin])*(actualmdf[phase][curmisobin]-simmdf[phase][curmisobin])) - ((actualmdf[phase][curmisobin]-(simmdf[phase][curmisobin]-(neighsurfarea/totalsurfacearea[phase])))*(actualmdf[phase][curmisobin]-(simmdf[phase][curmisobin]-(neighsurfarea/totalsurfacearea[phase])))));
  mdfchange = mdfchange + (((actualmdf[phase][newmisobin]-simmdf[phase][newmisobin])*(actualmdf[phase][newmisobin]-simmdf[phase][newmisobin])) - ((actualmdf[phase][newmisobin]-(simmdf[phase][newmisobin]+(neighsurfarea/totalsurfacearea[phase])))*(actualmdf[phase][newmisobin]-(simmdf[phase][newmisobin]+(neighsurfarea/totalsurfacearea[phase])))));
}

void GrainGeneratorFunc::MC_LoopBody2(int phase, size_t neighbor, int j,std::vector<float>* misolist,std::vector<float>* neighborsurfarealist)
{
  float w;
  float n1, n2, n3;
  float r1, r2, r3;

  int curmiso1 = std::numeric_limits<int >::max();
  int curmiso2 = std::numeric_limits<int >::max();
  int curmiso3 = std::numeric_limits<int >::max();

  int neighsurfarea = std::numeric_limits<int >::max();
  int curmisobin = std::numeric_limits<int >::max();
  int newmisobin = std::numeric_limits<int >::max();

  float q1[5], q2[5];
  float miso1 = std::numeric_limits<float >::max();
  float miso2 = std::numeric_limits<float >::max();
  float miso3 = std::numeric_limits<float >::max();

  curmiso1 = misolist->at(3 * j);
  curmiso2 = misolist->at(3 * j + 1);
  curmiso3 = misolist->at(3 * j + 2);
  neighsurfarea = neighborsurfarealist->at(j);
  curmisobin = m_OrientatioOps[crystruct[phase]]->getMisoBin(curmiso1, curmiso2, curmiso3);
  q2[1] = m_Grains[neighbor]->avg_quat[1];
  q2[2] = m_Grains[neighbor]->avg_quat[2];
  q2[3] = m_Grains[neighbor]->avg_quat[3];
  q2[4] = m_Grains[neighbor]->avg_quat[4];
  w = m_OrientatioOps[crystruct[phase]]->getMisoQuat(q1,q2,n1,n2,n3);
  OrientationMath::axisAngletoHomochoric(w, n1, n2, n3, r1, r2, r3);
  newmisobin = m_OrientatioOps[crystruct[phase]]->getMisoBin(n1, n2, n3);
  misolist->at(3 * j) = miso1;
  misolist->at(3 * j + 1) = miso2;
  misolist->at(3 * j + 2) = miso3;
  simmdf[phase][curmisobin] = simmdf[phase][curmisobin] - (neighsurfarea / totalsurfacearea[phase]);
  simmdf[phase][newmisobin] = simmdf[phase][newmisobin] + (neighsurfarea / totalsurfacearea[phase]);
}

void GrainGeneratorFunc::swapOutOrientation( int &badtrycount, int &numbins, float currentodferror, float currentmdferror)
{
  AIM_RANDOMNG_NEW()

  float random;
  int good;
  float deltaerror = 1.0;
  int selectedgrain1;
  float q1[5];
  float ea1, ea2, ea3;
  float r1, r2, r3;

  int g1odfbin = std::numeric_limits<int >::max();

  float g1ea1 = std::numeric_limits<float >::max();
  float g1ea2 = std::numeric_limits<float >::max();
  float g1ea3 = std::numeric_limits<float >::max();

  IntVectorType nlist;
  std::vector<float>* misolist;
  FloatVectorType neighborsurfarealist;

  float totaldensity = 0;

  good = 0;
  while (good == 0)
  {
    good = 1;
    selectedgrain1 = int(rg.Random() * m_Grains.size());
    if (selectedgrain1 == 0) selectedgrain1 = 1;
    if (selectedgrain1 == m_Grains.size()) selectedgrain1 = m_Grains.size() - 1;
    if (m_Grains[selectedgrain1]->surfacegrain > 0) good = 0;
  }

  ea1 = m_Grains[selectedgrain1]->euler1;
  ea2 = m_Grains[selectedgrain1]->euler2;
  ea3 = m_Grains[selectedgrain1]->euler3;
  OrientationMath::eulertoRod(r1, r2, r3, ea1, ea2, ea3);
  int phase = m_Grains[selectedgrain1]->phase;
  g1odfbin = m_OrientatioOps[crystruct[phase]]->getOdfBin(r1, r2, r3);
  random = rg.Random();
  int choose = 0;
  totaldensity = 0;
  for (int i = 0; i < numbins; i++)
  {
    float density = actualodf[phase][i];
    totaldensity = totaldensity + density;
    if (random >= totaldensity) choose = i;
  }

  m_OrientatioOps[crystruct[phase]]->determineEulerAngles(choose, g1ea1, g1ea2, g1ea3);
  OrientationMath::eulertoQuat(q1, g1ea1, g1ea2, g1ea3);

  float odfchange = ((actualodf[phase][choose] - simodf[phase][choose]) * (actualodf[phase][choose] - simodf[phase][choose])) - ((actualodf[phase][choose] - (simodf[phase][choose]
      + (float(m_Grains[selectedgrain1]->numvoxels) * resx * resy * resz / unbiasedvol[phase]))) * (actualodf[phase][choose] - (simodf[phase][choose]
      + (float(m_Grains[selectedgrain1]->numvoxels) * resx * resy * resz / unbiasedvol[phase]))));
  odfchange = odfchange + (((actualodf[phase][g1odfbin] - simodf[phase][g1odfbin]) * (actualodf[phase][g1odfbin] - simodf[phase][g1odfbin])) - ((actualodf[phase][g1odfbin] - (simodf[phase][g1odfbin]
      - (float(m_Grains[selectedgrain1]->numvoxels) * resx * resy * resz / unbiasedvol[phase]))) * (actualodf[phase][g1odfbin] - (simodf[phase][g1odfbin]
      - (float(m_Grains[selectedgrain1]->numvoxels) * resx * resy * resz / unbiasedvol[phase])))));

  float mdfchange = 0;
  nlist = m_Grains[selectedgrain1]->neighborlist;
  misolist = m_Grains[selectedgrain1]->misorientationlist;
  neighborsurfarealist = m_Grains[selectedgrain1]->neighborsurfarealist;
  for (size_t j = 0; j < nlist->size(); j++)
  {
    int neighbor = nlist->at(j);
    MC_LoopBody1(phase, neighbor, j, misolist, neighborsurfarealist.get(), mdfchange);
  }

  deltaerror = (odfchange/currentodferror) + (mdfchange/currentmdferror);
  if (deltaerror > 0)
  {
    badtrycount = 0;
    m_Grains[selectedgrain1]->euler1 = g1ea1;
    m_Grains[selectedgrain1]->euler2 = g1ea2;
    m_Grains[selectedgrain1]->euler3 = g1ea3;
    m_Grains[selectedgrain1]->avg_quat[1] = q1[1];
    m_Grains[selectedgrain1]->avg_quat[2] = q1[2];
    m_Grains[selectedgrain1]->avg_quat[3] = q1[3];
    m_Grains[selectedgrain1]->avg_quat[4] = q1[4];
    simodf[phase][choose] = simodf[phase][choose] + (float(m_Grains[selectedgrain1]->numvoxels) * resx * resy * resz / unbiasedvol[phase]);
    simodf[phase][g1odfbin] = simodf[phase][g1odfbin] - (float(m_Grains[selectedgrain1]->numvoxels) * resx * resy * resz / unbiasedvol[phase]);
    for (size_t j = 0; j < nlist->size(); j++)
    {
      int neighbor = nlist->at(j);
      MC_LoopBody2(phase, neighbor, j, misolist, neighborsurfarealist.get());
    }
  }

}

void GrainGeneratorFunc::switchOrientations( int &badtrycount, int &numbins, float currentodferror, float currentmdferror)
{
  AIM_RANDOMNG_NEW()

  int good = 0;
  float deltaerror;
  int selectedgrain1;
  int selectedgrain2;
  float q1[5];
  float r1, r2, r3;

  int g1odfbin = std::numeric_limits<int >::max();
  int g2odfbin = std::numeric_limits<int >::max();

  float g1ea1 = std::numeric_limits<float >::max();
  float g1ea2 = std::numeric_limits<float >::max();
  float g1ea3 = std::numeric_limits<float >::max();
  float g2ea1 = std::numeric_limits<float >::max();
  float g2ea2 = std::numeric_limits<float >::max();
  float g2ea3 = std::numeric_limits<float >::max();

  IntVectorType nlist;
 std::vector<float>* misolist;
  FloatVectorType neighborsurfarealist;

  good = 0;
  while (good == 0)
  {
    good = 1;
    selectedgrain1 = int(rg.Random() * m_Grains.size());
    if (selectedgrain1 == 0) selectedgrain1 = 1;
    if (selectedgrain1 == m_Grains.size()) selectedgrain1 = m_Grains.size() - 1;
    selectedgrain2 = int(rg.Random() * m_Grains.size());
    if (selectedgrain2 == 0) selectedgrain2 = 1;
    if (selectedgrain2 == m_Grains.size()) selectedgrain2 = m_Grains.size() - 1;
    if (m_Grains[selectedgrain1]->surfacegrain > 0 || m_Grains[selectedgrain2]->surfacegrain > 0) good = 0;
  }
  g1ea1 = m_Grains[selectedgrain1]->euler1;
  g1ea2 = m_Grains[selectedgrain1]->euler2;
  g1ea3 = m_Grains[selectedgrain1]->euler3;
  g2ea1 = m_Grains[selectedgrain2]->euler1;
  g2ea2 = m_Grains[selectedgrain2]->euler2;
  g2ea3 = m_Grains[selectedgrain2]->euler3;
  q1[1] = m_Grains[selectedgrain1]->avg_quat[1];
  q1[2] = m_Grains[selectedgrain1]->avg_quat[2];
  q1[3] = m_Grains[selectedgrain1]->avg_quat[3];
  q1[4] = m_Grains[selectedgrain1]->avg_quat[4];
  int phase = m_Grains[selectedgrain1]->phase;
  OrientationMath::eulertoRod(r1, r2, r3, g1ea1, g1ea2, g1ea3);
  g1odfbin = m_OrientatioOps[crystruct[phase]]->getOdfBin(r1, r2, r3);
  q1[1] = m_Grains[selectedgrain2]->avg_quat[1];
  q1[2] = m_Grains[selectedgrain2]->avg_quat[2];
  q1[3] = m_Grains[selectedgrain2]->avg_quat[3];
  q1[4] = m_Grains[selectedgrain2]->avg_quat[4];
  OrientationMath::eulertoRod(r1, r2, r3, g2ea1, g2ea2, g2ea3);
  g2odfbin = m_OrientatioOps[crystruct[phase]]->getOdfBin(r1, r2, r3);

  float odfchange = ((actualodf[phase][g1odfbin]-simodf[phase][g1odfbin]) * (actualodf[phase][g1odfbin]-simodf[phase][g1odfbin])) - ((actualodf[phase][g1odfbin]
     -(simodf[phase][g1odfbin] - (float(m_Grains[selectedgrain1]->numvoxels) * resx * resy * resz / unbiasedvol[phase]) + (float(m_Grains[selectedgrain2]->numvoxels) * resx
          * resy * resz / unbiasedvol[phase]))) * (actualodf[phase][g1odfbin]-(simodf[phase][g1odfbin] - (float(m_Grains[selectedgrain1]->numvoxels) * resx * resy * resz / unbiasedvol[phase])
      + (float(m_Grains[selectedgrain2]->numvoxels) * resx * resy * resz / unbiasedvol[phase]))));
  odfchange = odfchange + (((actualodf[phase][g2odfbin]-simodf[phase][g2odfbin]) * (actualodf[phase][g2odfbin]-simodf[phase][g2odfbin])) - ((actualodf[phase][g2odfbin]
     -(simodf[phase][g2odfbin] - (float(m_Grains[selectedgrain2]->numvoxels) * resx * resy * resz / unbiasedvol[phase]) + (float(m_Grains[selectedgrain1]->numvoxels) * resx
          * resy * resz / unbiasedvol[phase]))) * (actualodf[phase][g2odfbin]-(simodf[phase][g2odfbin] - (float(m_Grains[selectedgrain2]->numvoxels) * resx * resy * resz / unbiasedvol[phase])
      + (float(m_Grains[selectedgrain1]->numvoxels) * resx * resy * resz / unbiasedvol[phase])))));


  float mdfchange = 0;
  OrientationMath::eulertoQuat(q1, g2ea1, g2ea2, g2ea3);
  nlist = m_Grains[selectedgrain1]->neighborlist;
  misolist = m_Grains[selectedgrain1]->misorientationlist;
  neighborsurfarealist = m_Grains[selectedgrain1]->neighborsurfarealist;
  for (size_t j = 0; j < nlist->size(); j++)
  {
    int neighbor = nlist->at(j);
    if (neighbor != selectedgrain2)
    {
      MC_LoopBody1(phase, neighbor, j, misolist, neighborsurfarealist.get(), mdfchange);
    }
  }

  OrientationMath::eulertoQuat(q1, g1ea1, g1ea2, g1ea3);
  nlist = m_Grains[selectedgrain2]->neighborlist;
  misolist = m_Grains[selectedgrain2]->misorientationlist;
  neighborsurfarealist = m_Grains[selectedgrain2]->neighborsurfarealist;
  for (size_t j = 0; j < nlist->size(); j++)
  {
    int neighbor = nlist->at(j);
    if (neighbor != selectedgrain1)
    {
      MC_LoopBody1(phase, neighbor, j, misolist, neighborsurfarealist.get(), mdfchange);
    }
  }

  deltaerror = (odfchange/currentodferror) + (mdfchange/currentmdferror);
  if (deltaerror > 0)
  {
    badtrycount = 0;
    m_Grains[selectedgrain1]->euler1 = g2ea1;
    m_Grains[selectedgrain1]->euler2 = g2ea2;
    m_Grains[selectedgrain1]->euler3 = g2ea3;
    m_Grains[selectedgrain2]->euler1 = g1ea1;
    m_Grains[selectedgrain2]->euler2 = g1ea2;
    m_Grains[selectedgrain2]->euler3 = g1ea3;
    simodf[phase][g1odfbin] = simodf[phase][g1odfbin] + (float(m_Grains[selectedgrain2]->numvoxels) * resx * resy * resz / unbiasedvol[phase])
        - (float(m_Grains[selectedgrain1]->numvoxels) * resx * resy * resz / unbiasedvol[phase]);
    simodf[phase][g2odfbin] = simodf[phase][g2odfbin] + (float(m_Grains[selectedgrain1]->numvoxels) * resx * resy * resz / unbiasedvol[phase])
        - (float(m_Grains[selectedgrain2]->numvoxels) * resx * resy * resz / unbiasedvol[phase]);

	OrientationMath::eulertoQuat(q1, g2ea1, g2ea2, g2ea3);
	nlist = m_Grains[selectedgrain1]->neighborlist;
    misolist = m_Grains[selectedgrain1]->misorientationlist;
    neighborsurfarealist = m_Grains[selectedgrain1]->neighborsurfarealist;
    m_Grains[selectedgrain1]->avg_quat[1] = q1[1];
    m_Grains[selectedgrain1]->avg_quat[2] = q1[2];
    m_Grains[selectedgrain1]->avg_quat[3] = q1[3];
    m_Grains[selectedgrain1]->avg_quat[4] = q1[4];
    for (size_t j = 0; j < nlist->size(); j++)
    {
      int neighbor = nlist->at(j);
      if (neighbor != selectedgrain2)
      {
        MC_LoopBody2(phase, neighbor, j, misolist, neighborsurfarealist.get());
      }
    }

	OrientationMath::eulertoQuat(q1, g1ea1, g1ea2, g1ea3);
    nlist = m_Grains[selectedgrain2]->neighborlist;
    misolist = m_Grains[selectedgrain2]->misorientationlist;
    neighborsurfarealist = m_Grains[selectedgrain2]->neighborsurfarealist;
    m_Grains[selectedgrain2]->avg_quat[1] = q1[1];
    m_Grains[selectedgrain2]->avg_quat[2] = q1[2];
    m_Grains[selectedgrain2]->avg_quat[3] = q1[3];
    m_Grains[selectedgrain2]->avg_quat[4] = q1[4];
    for (size_t j = 0; j < nlist->size(); j++)
    {
      int neighbor = nlist->at(j);
      if (neighbor != selectedgrain1)
      {
        MC_LoopBody2(phase, neighbor, j, misolist, neighborsurfarealist.get());
      }
    }
  }
}

void GrainGeneratorFunc::matchCrystallography()
{
  AIM_RANDOMNG_NEW()

  int numbins = 0;

  int iterations = 0;
  int badtrycount = 0;
  float random;
  float currentodferror = 0;
  float currentmdferror = 0;
  size_t xtalSize = crystruct.size();
  for(size_t iter=1;iter<xtalSize;++iter)
  {
	  if(crystruct[iter] == AIM::Reconstruction::Cubic) numbins = 18*18*18;
	  if(crystruct[iter] == AIM::Reconstruction::Hexagonal) numbins = 36*36*12;
	  while(badtrycount < 5000 && iterations < 100000)
	  {
		currentodferror = 0;
		currentmdferror = 0;
		for(int i=0;i<numbins;i++)
		{
		  currentodferror = currentodferror + ((actualodf[iter][i]-simodf[iter][i])*(actualodf[iter][i]-simodf[iter][i]));
		}
		for(int i=0;i<(numbins);i++)
		{
		  currentmdferror = currentmdferror + ((actualmdf[iter][i]-simmdf[iter][i])*(actualmdf[iter][i]-simmdf[iter][i]));
		}
		iterations++;
		badtrycount++;
		random = rg.Random();

		if(random < 0.5)  // SwapOutOrientation
		{
		  swapOutOrientation(badtrycount, numbins, currentodferror, currentmdferror);
		}
		else if(random > 0.5) // SwitchOrientation
		{
		  switchOrientations(badtrycount, numbins, currentodferror, currentmdferror);
		}
	  }
  }
  float q[5];
  for(int i = 0; i < totalpoints; i++)
  {
	  voxels[i].euler1 = m_Grains[voxels[i].grain_index]->euler1;
	  voxels[i].euler2 = m_Grains[voxels[i].grain_index]->euler2;
	  voxels[i].euler3 = m_Grains[voxels[i].grain_index]->euler3;
	  OrientationMath::eulertoQuat(q, voxels[i].euler1, voxels[i].euler2, voxels[i].euler3);
	  voxels[i].quat[0] = 1.0;
	  voxels[i].quat[1] = q[1];
	  voxels[i].quat[2] = q[2];
	  voxels[i].quat[3] = q[3];
	  voxels[i].quat[4] = q[4];
  }
}
void  GrainGeneratorFunc::measure_misorientations ()
{
  float w;
  float n1, n2, n3;
  float r1, r2, r3;
  float q1[5];
  float q2[5];
  AIM::Reconstruction::CrystalStructure phase1, phase2;
  int mbin;

  IntVectorType nlist ;
  FloatVectorType neighsurfarealist;
  for (size_t i = 1; i < m_Grains.size(); i++)
  {
    nlist = m_Grains[i]->neighborlist;
    neighsurfarealist = m_Grains[i]->neighborsurfarealist;
	  m_Grains[i]->misorientationlist = new std::vector<float>(nlist->size() * 3, 0.0);
    q1[1] = m_Grains[i]->avg_quat[1];
    q1[2] = m_Grains[i]->avg_quat[2];
    q1[3] = m_Grains[i]->avg_quat[3];
    q1[4] = m_Grains[i]->avg_quat[4];
    phase1 = crystruct[m_Grains[i]->phase];
    size_t size = 0;
    if (NULL != nlist.get())
    {
      size = nlist->size();
    }
    for (size_t j = 0; j < size; j++)
    {
      w = 10000.0;
      int nname = nlist->at(j);
      float neighsurfarea = neighsurfarealist->at(j);
      q2[1] = m_Grains[nname]->avg_quat[1];
      q2[2] = m_Grains[nname]->avg_quat[2];
      q2[3] = m_Grains[nname]->avg_quat[3];
      q2[4] = m_Grains[nname]->avg_quat[4];
      phase2 = crystruct[m_Grains[nname]->phase];
      if (phase1 == phase2) w = m_OrientatioOps[phase1]->getMisoQuat(q1, q2, n1, n2, n3);
      OrientationMath::axisAngletoHomochoric(w, n1, n2, n3, r1, r2, r3);
      if (phase1 == phase2)
      {
        m_Grains[i]->misorientationlist->at(3 * j) = r1;
        m_Grains[i]->misorientationlist->at(3 * j + 1) = r2;
        m_Grains[i]->misorientationlist->at(3 * j + 2) = r3;
      }
      if (phase1 != phase2)
      {
        m_Grains[i]->misorientationlist->at(3 * j) = -100;
        m_Grains[i]->misorientationlist->at(3 * j + 1) = -100;
        m_Grains[i]->misorientationlist->at(3 * j + 2) = -100;
      }
      if (phase1 == phase2) mbin = m_OrientatioOps[phase1]->getMisoBin(m_Grains[i]->misorientationlist->at(3 * j), m_Grains[i]->misorientationlist->at(3 * j
          + 1), m_Grains[i]->misorientationlist->at(3 * j + 2));
      if (m_Grains[i]->surfacegrain == 0 && (nname > i || m_Grains[nname]->surfacegrain == 1) && phase1 == phase2)
      {
        simmdf[m_Grains[i]->phase][mbin] = simmdf[m_Grains[i]->phase][mbin] + (neighsurfarea / totalsurfacearea[m_Grains[i]->phase]);
      }
    }
  }
}

void GrainGeneratorFunc::write_eulerangles(const std::string &filename)
{
  //std::cout << "GrainGeneratorFunc::write_volume1: '" << writename10 << "'" << std::endl;
  ofstream outFile;
  outFile.open(filename.c_str());
  for (size_t i = 1; i < m_Grains.size(); i++)
  {
    float ea1 = m_Grains[i]->euler1;
    float ea2 = m_Grains[i]->euler2;
    float ea3 = m_Grains[i]->euler3;
    outFile << i << " " << ea1 << " " << ea2 << " " << ea3 << endl;
  }
  outFile.close();
}

float GrainGeneratorFunc::gamma(float x)
{
    int i,k,m;
    float ga,gr,r,z;


    static float g[] = {
        1.0f,
        0.5772156649015329f,
       -0.6558780715202538f,
       -0.420026350340952e-1f,
        0.1665386113822915f,
       -0.421977345555443e-1f,
       -0.9621971527877e-2f,
        0.7218943246663e-2f,
       -0.11651675918591e-2f,
       -0.2152416741149e-3f,
        0.1280502823882e-3f,
       -0.201348547807e-4f,
       -0.12504934821e-5f,
        0.1133027232e-5f,
       -0.2056338417e-6f,
        0.6116095e-8f,
        0.50020075e-8f,
       -0.11812746e-8f,
        0.1043427e-9f,
        0.77823e-11f,
       -0.36968e-11f,
        0.51e-12f,
       -0.206e-13f,
       -0.54e-14f,
        0.14e-14f};

    if (x > 171.0f) return 1e308;    // This value is an overflow flag.
    if (x == (int)x) {
        if (x > 0.0) {
            ga = 1.0;               // use factorial
            for (i=2;i<x;i++) {
               ga *= i;
            }
         }
         else
            ga = 1e308;
     }
     else {
        if (fabs(x) > 1.0) {
            z = fabs(x);
            m = (int)z;
            r = 1.0;
            for (k=1;k<=m;k++) {
                r *= (z-k);
            }
            z -= m;
        }
        else
            z = x;
        gr = g[24];
        for (k=23;k>=0;k--) {
            gr = gr*z+g[k];
        }
        ga = 1.0/(gr*z);
        if (fabs(x) > 1.0) {
            ga *= r;
            if (x < 0.0) {
                ga = -1 * m_pi/(x*ga*sinf(m_pi*x));
            }
        }
    }
    return ga;
}


float GrainGeneratorFunc::gammastirf(float x)
{
    float result;
    float y;
    float w;
    float v;
    float stir;

    w = 1/x;
    stir = 7.87311395793093628397E-4;
    stir = -2.29549961613378126380E-4+w*stir;
    stir = -2.68132617805781232825E-3+w*stir;
    stir = 3.47222221605458667310E-3+w*stir;
    stir = 8.33333333333482257126E-2+w*stir;
    w = 1+w*stir;
    y = exp(x);
    if(x > 143.01608)
    {
        v = powf(x, 0.5*x-0.25);
        y = v*(v/y);
    }
    else
    {
        y = powf(x, x-0.5)/y;
    }
    result = 2.50662827463100050242*y*w;
    return result;
}
float GrainGeneratorFunc::lngamma(float x, float& sgngam)
{
    float result;
    float a;
    float b;
    float c;
    float p;
    float q;
    float u;
    float w;
    float z;
    int i;
    float logpi;
    float ls2pi;
    float tmp;

    sgngam = 1;
    logpi = 1.14472988584940017414;
    ls2pi = 0.91893853320467274178;
    if(x < -34.0)
    {
        q = -x;
        w = lngamma(q, tmp);
        p = int(floor(q));
        i = int(floor(p+0.5));
        if( i%2==0 )
        {
            sgngam = -1;
        }
        else
        {
            sgngam = 1;
        }
        z = q-p;
        if(z > 0.5)
        {
            p = p+1;
            z = p-q;
        }
        z = q*sinf(m_pi*z);
        result = logpi-log(z)-w;
        return result;
    }
    if(x < 13)
    {
        z = 1;
        p = 0;
        u = x;
        while(u > 3)
        {
            p = p-1;
            u = x+p;
            z = z*u;
        }
        while(u < 2)
        {
            z = z/u;
            p = p+1;
            u = x+p;
        }
        if(z <0)
        {
            sgngam = -1;
            z = -z;
        }
        else
        {
            sgngam = 1;
        }
        if(u == 2)
        {
            result = log(z);
            return result;
        }
        p = p-2;
        x = x+p;
        b = -1378.25152569120859100;
        b = -38801.6315134637840924+x*b;
        b = -331612.992738871184744+x*b;
        b = -1162370.97492762307383+x*b;
        b = -1721737.00820839662146+x*b;
        b = -853555.664245765465627+x*b;
        c = 1;
        c = -351.815701436523470549+x*c;
        c = -17064.2106651881159223+x*c;
        c = -220528.590553854454839+x*c;
        c = -1139334.44367982507207+x*c;
        c = -2532523.07177582951285+x*c;
        c = -2018891.41433532773231+x*c;
        p = x*b/c;
        result = log(z)+p;
        return result;
    }
    q = (x-0.5)*log(x)-x+ls2pi;
    if(x >= 100000000)
    {
        result = q;
        return result;
    }
    p = 1/(x*x);
    if(x >= 1000.0)
    {
        q = q+((7.9365079365079365079365*0.0001*p-2.7777777777777777777778*0.001)*p+0.0833333333333333333333)/x;
    }
    else
    {
        a = 8.11614167470508450300*0.0001;
        a = -5.95061904284301438324*0.0001+p*a;
        a = 7.93650340457716943945*0.0001+p*a;
        a = -2.77777777730099687205*0.001+p*a;
        a = 8.33333333333331927722*0.01+p*a;
        q = q+a/x;
    }
    result = q;
    return result;
}
float GrainGeneratorFunc::find_xcoord(long long int index)
{
  float x = resx*float(index%xpoints);
  return x;
}
float GrainGeneratorFunc::find_ycoord(long long int index)
{
  float y = resy*float((index/xpoints)%ypoints);
  return y;
}
float GrainGeneratorFunc::find_zcoord(long long int index)
{
  float z = resz*float(index/(xpoints*ypoints));
  return z;
}
float GrainGeneratorFunc::erf(float x)
{
    float result;
    float xsq;
    float s;
    float p;
    float q;


    s = 1;
  if(x < 0) s = -1;
    x = fabs(x);
    if(x < 0.5)
    {
        xsq = x*x;
        p = 0.007547728033418631287834;
        p = 0.288805137207594084924010+xsq*p;
        p = 14.3383842191748205576712+xsq*p;
        p = 38.0140318123903008244444+xsq*p;
        p = 3017.82788536507577809226+xsq*p;
        p = 7404.07142710151470082064+xsq*p;
        p = 80437.3630960840172832162+xsq*p;
        q = 0.0;
        q = 1.00000000000000000000000+xsq*q;
        q = 38.0190713951939403753468+xsq*q;
        q = 658.070155459240506326937+xsq*q;
        q = 6379.60017324428279487120+xsq*q;
        q = 34216.5257924628539769006+xsq*q;
        q = 80437.3630960840172826266+xsq*q;
        result = s*1.1283791670955125738961589031*x*p/q;
        return result;
    }
    if(x >= 10)
    {
        result = s;
        return result;
    }
    result = s*(1-erfc(x));
    return result;
}
float GrainGeneratorFunc::erfc(float x)
{
    float result;
    float p;
    float q;

    if(x < 0)
    {
        result = 2-erfc(-x);
        return result;
    }
    if(x < 0.5)
    {
        result = 1.0-erf(x);
        return result;
    }
    if(x >= 10)
    {
        result = 0;
        return result;
    }
    p = 0.0;
    p = 0.5641877825507397413087057563+x*p;
    p = 9.675807882987265400604202961+x*p;
    p = 77.08161730368428609781633646+x*p;
    p = 368.5196154710010637133875746+x*p;
    p = 1143.262070703886173606073338+x*p;
    p = 2320.439590251635247384768711+x*p;
    p = 2898.0293292167655611275846+x*p;
    p = 1826.3348842295112592168999+x*p;
    q = 1.0;
    q = 17.14980943627607849376131193+x*q;
    q = 137.1255960500622202878443578+x*q;
    q = 661.7361207107653469211984771+x*q;
    q = 2094.384367789539593790281779+x*q;
    q = 4429.612803883682726711528526+x*q;
    q = 6089.5424232724435504633068+x*q;
    q = 4958.82756472114071495438422+x*q;
    q = 1826.3348842295112595576438+x*q;
    result = exp(-(x*x))*p/q;
    return result;
}
float GrainGeneratorFunc::incompletebeta(float a, float b, float x)
{
  machineepsilon = 5E-16;
  maxrealnumber = 1E300;
  minrealnumber = 1E-300;
    float result;
    float t;
    float xc;
    float w;
    float y;
    int flag;
    float sg;
    float big;
    float biginv;
    float maxgam;
    float minlog;
    float maxlog;

    big = 4.503599627370496e15;
    biginv = 2.22044604925031308085e-16;
    maxgam = 171.624376956302725;
    minlog = log(minrealnumber);
    maxlog = log(maxrealnumber);
    if(x == 0)
    {
        result = 0;
        return result;
    }
    if(x == 1)
    {
        result = 1;
        return result;
    }
    flag = 0;
    if((b*x) <= 1.0 && x <= 0.95)
    {
        result = incompletebetaps(a, b, x, maxgam);
        return result;
    }
    w = 1.0-x;
    if(x > (a/(a+b)))
    {
        flag = 1;
        t = a;
        a = b;
        b = t;
        xc = x;
        x = w;
    }
    else
    {
        xc = w;
    }
    if(flag == 1 && (b*x) <= 1.0 && x <=0.95)
    {
        t = incompletebetaps(a, b, x, maxgam);
        if(t <= machineepsilon)
        {
            result = 1.0-machineepsilon;
        }
        else
        {
            result = 1.0-t;
        }
        return result;
    }
    y = x*(a+b-2.0)-(a-1.0);
    if(y < 0.0)
    {
        w = incompletebetafe(a, b, x, big, biginv);
    }
    else
    {
        w = incompletebetafe2(a, b, x, big, biginv)/xc;
    }
    y = a*log(x);
    t = b*log(xc);
    if((a+b) < maxgam && fabs(y) < maxlog && fabs(t) < maxlog)
    {
        t = powf(xc, b);
        t = t*powf(x, a);
        t = t/a;
        t = t*w;
        t = t*(gamma(a+b)/(gamma(a)*gamma(b)));
        if( flag==1 )
        {
            if(t <= machineepsilon)
            {
                result = 1.0-machineepsilon;
            }
            else
            {
                result = 1.0-t;
            }
        }
        else
        {
            result = t;
        }
        return result;
    }
    y = y+t+lngamma(a+b, sg)-lngamma(a, sg)-lngamma(b, sg);
    y = y+log(w/a);
    if(y < minlog)
    {
        t = 0.0;
    }
    else
    {
        t = exp(y);
    }
    if(flag == 1)
    {
        if(t <= machineepsilon)
        {
            t = 1.0-machineepsilon;
        }
        else
        {
            t = 1.0-t;
        }
    }
    result = t;
    return result;
}
float GrainGeneratorFunc::incompletebetafe(float a, float b, float x, float big, float biginv)
{
    float result;
    float xk;
    float pk;
    float pkm1;
    float pkm2;
    float qk;
    float qkm1;
    float qkm2;
    float k1;
    float k2;
    float k3;
    float k4;
    float k5;
    float k6;
    float k7;
    float k8;
    float r;
    float t;
    float ans;
    float thresh;
    int n;

    k1 = a;
    k2 = a+b;
    k3 = a;
    k4 = a+1.0;
    k5 = 1.0;
    k6 = b-1.0;
    k7 = k4;
    k8 = a+2.0;
    pkm2 = 0.0;
    qkm2 = 1.0;
    pkm1 = 1.0;
    qkm1 = 1.0;
    ans = 1.0;
    r = 1.0;
    n = 0;
    thresh = 3.0*machineepsilon;
    do
    {
        xk = -x*k1*k2/(k3*k4);
        pk = pkm1+pkm2*xk;
        qk = qkm1+qkm2*xk;
        pkm2 = pkm1;
        pkm1 = pk;
        qkm2 = qkm1;
        qkm1 = qk;
        xk = x*k5*k6/(k7*k8);
        pk = pkm1+pkm2*xk;
        qk = qkm1+qkm2*xk;
        pkm2 = pkm1;
        pkm1 = pk;
        qkm2 = qkm1;
        qkm1 = qk;
        if(qk != 0)
        {
            r = pk/qk;
        }
        if(r != 0)
        {
            t = fabs((ans-r)/r);
            ans = r;
        }
        else
        {
            t = 1.0;
        }
        if(t < thresh)
        {
            break;
        }
        k1 = k1+1.0;
        k2 = k2+1.0;
        k3 = k3+2.0;
        k4 = k4+2.0;
        k5 = k5+1.0;
        k6 = k6-1.0;
        k7 = k7+2.0;
        k8 = k8+2.0;
        if((fabs(qk)+fabs(pk)) > big)
        {
            pkm2 = pkm2*biginv;
            pkm1 = pkm1*biginv;
            qkm2 = qkm2*biginv;
            qkm1 = qkm1*biginv;
        }
        if(fabs(qk) < biginv || fabs(pk) < biginv)
        {
            pkm2 = pkm2*big;
            pkm1 = pkm1*big;
            qkm2 = qkm2*big;
            qkm1 = qkm1*big;
        }
        n = n+1;
    }
    while(n!=300);
    result = ans;
    return result;
}
float GrainGeneratorFunc::incompletebetafe2(float a, float b, float x, float big, float biginv)
{
    float result;
    float xk;
    float pk;
    float pkm1;
    float pkm2;
    float qk;
    float qkm1;
    float qkm2;
    float k1;
    float k2;
    float k3;
    float k4;
    float k5;
    float k6;
    float k7;
    float k8;
    float r;
    float t;
    float ans;
    float z;
    float thresh;
    int n;

    k1 = a;
    k2 = b-1.0;
    k3 = a;
    k4 = a+1.0;
    k5 = 1.0;
    k6 = a+b;
    k7 = a+1.0;
    k8 = a+2.0;
    pkm2 = 0.0;
    qkm2 = 1.0;
    pkm1 = 1.0;
    qkm1 = 1.0;
    z = x/(1.0-x);
    ans = 1.0;
    r = 1.0;
    n = 0;
    thresh = 3.0*machineepsilon;
    do
    {
        xk = -z*k1*k2/(k3*k4);
        pk = pkm1+pkm2*xk;
        qk = qkm1+qkm2*xk;
        pkm2 = pkm1;
        pkm1 = pk;
        qkm2 = qkm1;
        qkm1 = qk;
        xk = z*k5*k6/(k7*k8);
        pk = pkm1+pkm2*xk;
        qk = qkm1+qkm2*xk;
        pkm2 = pkm1;
        pkm1 = pk;
        qkm2 = qkm1;
        qkm1 = qk;
        if(qk != 0)
        {
            r = pk/qk;
        }
        if(r != 0)
        {
            t = fabs((ans-r)/r);
            ans = r;
        }
        else
        {
            t = 1.0;
        }
        if(t < thresh)
        {
            break;
        }
        k1 = k1+1.0;
        k2 = k2-1.0;
        k3 = k3+2.0;
        k4 = k4+2.0;
        k5 = k5+1.0;
        k6 = k6+1.0;
        k7 = k7+2.0;
        k8 = k8+2.0;
        if((fabs(qk)+fabs(pk)) > big)
        {
            pkm2 = pkm2*biginv;
            pkm1 = pkm1*biginv;
            qkm2 = qkm2*biginv;
            qkm1 = qkm1*biginv;
        }
        if(fabs(qk) < biginv || fabs(pk) < biginv)
        {
            pkm2 = pkm2*big;
            pkm1 = pkm1*big;
            qkm2 = qkm2*big;
            qkm1 = qkm1*big;
        }
        n = n+1;
    }
    while(n!=300);
    result = ans;
    return result;
}
float GrainGeneratorFunc::incompletebetaps(float a, float b, float x, float maxgam)
{
  float result;
    float s;
    float t;
    float u;
    float v;
    float n;
    float t1;
    float z;
    float ai;
    float sg;

    ai = 1.0/a;
    u = (1.0-b)*x;
    v = u/(a+1.0);
    t1 = v;
    t = u;
    n = 2.0;
    s = 0.0;
    z = machineepsilon*ai;
    while(fabs(v) > z)
    {
        u = (n-b)*x/n;
        t = t*u;
        v = t/(a+n);
        s = s+v;
        n = n+1.0;
    }
    s = s+t1;
    s = s+ai;
    u = a*log(x);
    if((a+b) < maxgam && fabs(u) < log(maxrealnumber))
    {
        t = gamma(a+b)/(gamma(a)*gamma(b));
        s = s*t*powf(x, a);
    }
    else
    {
        t = lngamma(a+b, sg)-lngamma(a, sg)-lngamma(b, sg)+u+log(s);
        if(t < log(minrealnumber))
        {
            s = 0.0;
        }
        else
        {
            s = exp(t);
        }
    }
    result = s;
    return result;
}


//int GrainGeneratorFunc::writePhFormat(const std::string &file)
//{
//  int err = 0;
//
//  FILE* f = fopen(file.c_str(), "wb");
//
//  fprintf(f, "     %d     %d     %d     Written by DREAM.3D\n", xpoints, ypoints, zpoints);
//  fprintf(f, "'testXX'               0.00 10.792  0.0       %d\n", (int)(m_Grains.size()) );
//  fprintf(f, "1.000 1.000 1.000       %d\n", (int)(m_Grains.size()));
//  for(int i = 0; i < totalpoints; ++i)
//  {
//    fprintf(f, "    %d\n",  voxels[i].grain_index );
//  }
//
//  fclose(f);
//
//  return err;
//}

<|MERGE_RESOLUTION|>--- conflicted
+++ resolved
@@ -713,15 +713,12 @@
   m_Grains[gnum]->columnlist = new std::vector<int>(0);
   m_Grains[gnum]->rowlist = new std::vector<int>(0);
   m_Grains[gnum]->planelist = new std::vector<int>(0);
-<<<<<<< HEAD
-  if(shapeclass == AIM::SyntheticBuilder::CubeOctahedron)
-=======
+
   if(shapeclass == AIM::SyntheticBuilder::ShapeClass::Cylinder)
   {
       radcur1 = (volcur*(1.0/m_pi)*(1.0/bovera)*(1.0/covera));	
   }
   if(shapeclass == AIM::SyntheticBuilder::ShapeClass::CubeOctahedron)
->>>>>>> b817d638
   {
 	  for(int i=0;i<41;i++)
 	  {
@@ -826,9 +823,6 @@
 			float axis1comp = xp/radcur1;
 			float axis2comp = yp/radcur2;
 			float axis3comp = zp/radcur3;
-<<<<<<< HEAD
-			if(shapeclass == AIM::SyntheticBuilder::CubeOctahedron)
-=======
 			if(shapeclass == AIM::SyntheticBuilder::ShapeClass::Cylinder)
 			{
 				if(fabs(axis1comp) <= 1)
@@ -842,7 +836,6 @@
 				}
 			}
 			if(shapeclass == AIM::SyntheticBuilder::ShapeClass::CubeOctahedron)
->>>>>>> b817d638
 			{
 				if(fabs(axis1comp) <= 1 && fabs(axis2comp) <= 1 && fabs(axis3comp) <= 1)
 				{
@@ -1594,35 +1587,6 @@
   }
   //  for each grain : select centroid, determine voxels in grain, monitor filling error and decide of the 50 placements which
   // is the most beneficial, then the grain is added and its neighbors are determined
-<<<<<<< HEAD
-  for (size_t i = 1; i < m_Grains.size(); i++)
-  {
-    bestcurrentfillingerror = 100000000000000.0;
-    m_Grains[i]->active = 1;
-    xc = rg.Random() * (xpoints * resx);
-    yc = rg.Random() * (ypoints * resy);
-    zc = rg.Random() * (zpoints * resz);
-    m_Grains[i]->centroidx = xc;
-    m_Grains[i]->centroidy = yc;
-    m_Grains[i]->centroidz = zc;
-    insert_grain(i);
-    for (int iter = 0; iter < 20; iter++)
-    {
-      xc = rg.Random() * (xpoints * resx);
-      yc = rg.Random() * (ypoints * resy);
-      zc = rg.Random() * (zpoints * resz);
-      move_grain(i, xc, yc, zc);
-      currentfillingerror = check_fillingerror(i, -1000);
-      if (currentfillingerror < bestcurrentfillingerror)
-      {
-        bestcurrentfillingerror = currentfillingerror;
-        bestxc = xc;
-        bestyc = yc;
-        bestzc = zc;
-      }
-    }
-    move_grain(i, bestxc, bestyc, bestzc);
-=======
   oldfillingerror = 1;
   for (int i = 1; i < m_Grains.size(); i++)
   {
@@ -1651,7 +1615,6 @@
 		}
 	}
 	move_grain(i, bestxc, bestyc, bestzc);
->>>>>>> b817d638
     add_grain(i);
 	oldfillingerror = bestcurrentfillingerror;
   }
