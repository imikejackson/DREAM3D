--- conflicted
+++ resolved
@@ -50,18 +50,8 @@
 class VtkScalarWriter
 {
   public:
-<<<<<<< HEAD
-    MXA_SHARED_POINTERS(VTKFileWriters);
-    MXA_STATIC_NEW_MACRO(VTKFileWriters);
-    MXA_TYPE_MACRO(VTKFileWriters);
-
-	virtual ~VTKFileWriters()
-	{
-	}
-=======
     VtkScalarWriter() : m_WriteBinaryFiles(true){}
     ~VtkScalarWriter(){}
->>>>>>> 26e32d67
 
     bool m_WriteBinaryFiles;
 
@@ -604,13 +594,7 @@
 
 
   protected:
-<<<<<<< HEAD
-	  VTKFileWriters()
-	  {
-	  }
-=======
     VtkMiscFileWriter(){}
->>>>>>> 26e32d67
 
   private:
     VtkMiscFileWriter(const VtkMiscFileWriter&); // Copy Constructor Not Implemented
