--- conflicted
+++ resolved
@@ -49,61 +49,6 @@
 #include "DREAM3D/HDF5/H5ReconStatsWriter.h"
 #include "DREAM3D/HDF5/H5GrainWriter.h"
 
-<<<<<<< HEAD
-=======
-
-#define AIM_RECONSTRUCTION_BENCHMARKS 1
-
-#if AIM_RECONSTRUCTION_BENCHMARKS
-#define START_CLOCK()\
-  unsigned long long int millis;\
-  millis = MXA::getMilliSeconds();
-#else
-#define START_CLOCK() unsigned long long int millis = 0;\
-  millis = 0;
-#endif
-
-#ifdef DREAM3D_USE_QT
-#define CHECK_FOR_CANCELED(AClass, name)\
-    if (this->m_Cancel) { \
-      QString msg = #AClass; \
-              msg += " was Canceled"; \
-              emit updateMessage(msg);\
-              emit updateProgress(0);\
-              emit finished();\
-              m = AClass::NullPointer();\
-      return;}\
-      if(AIM_RECONSTRUCTION_BENCHMARKS) {\
-    std::cout << #name << " Finish Time(ms): " << (MXA::getMilliSeconds() - millis) << std::endl;\
-    millis = MXA::getMilliSeconds(); }
-
-
-#else
-
-#define CHECK_FOR_CANCELED(AClass, name)\
-  m = AClass::NullPointer();\
-  if(AIM_RECONSTRUCTION_BENCHMARKS) {\
-    std::cout << #name << " Finish Time(ms): " << (MXA::getMilliSeconds() - millis) << std::endl;\
-    millis = MXA::getMilliSeconds(); }
-#endif
-
-
-
-
-
-#if DREAM3D_USE_QT
-
-// -----------------------------------------------------------------------------
-//
-// -----------------------------------------------------------------------------
-MicrostructureStatistics::Pointer MicrostructureStatistics::New( QObject* parent)
-{
-  Pointer sharedPtr(new MicrostructureStatistics(parent));
-  return sharedPtr;
-}
-#endif
-
->>>>>>> ab0c9858
 // -----------------------------------------------------------------------------
 //
 // -----------------------------------------------------------------------------
@@ -127,16 +72,7 @@
 // -----------------------------------------------------------------------------
 void MicrostructureStatistics::execute()
 {
-<<<<<<< HEAD
-  // Instantiate our GrainGeneratorFunc object
-  m = MicrostructureStatisticsFunc::New();
-  // Initialize some benchmark timers
-  START_CLOCK()
 
-  /*****************************************
-   * Put your pipeline code starting here
-   ****************************************/
-=======
   //std::cout << "MicrostructureStatistics::compute Start" << std::endl;
   int err = -1;
   MAKE_OUTPUT_FILE_PATH ( graindataFile, AIM::Reconstruction::GrainDataFile);
@@ -150,60 +86,60 @@
 
   START_CLOCK()
 
-  progressMessage(AIM_STRING("Finding Reference Orientations For Grains"), 32);
+  updateProgressAndMessage(("Finding Reference Orientations For Grains"), 32);
   m->find_grain_and_kernel_misorientations();
-  CHECK_FOR_CANCELED(MicrostructureStatisticsFunc, find_grain_and_kernel_misorientations)
+  CHECK_FOR_CANCELED(MicrostructureStatisticsFunc, "MicrostructureStatistics was canceled",  find_grain_and_kernel_misorientations)
 
-  progressMessage(AIM_STRING("Finding Grain Schmid Factors"), 84);
+  updateProgressAndMessage(("Finding Grain Schmid Factors"), 84);
   m->find_schmids();
-  CHECK_FOR_CANCELED(MicrostructureStatisticsFunc, find_schmids)
+  CHECK_FOR_CANCELED(MicrostructureStatisticsFunc, "MicrostructureStatistics was canceled",  find_schmids)
 
-  progressMessage(AIM_STRING("Finding Grain Centroids"), 48);
+  updateProgressAndMessage(("Finding Grain Centroids"), 48);
   if(m->zpoints > 1) m->find_centroids();
   if(m->zpoints == 1)m->find_centroids2D();
-  CHECK_FOR_CANCELED(MicrostructureStatisticsFunc, find_centroids2D)
+  CHECK_FOR_CANCELED(MicrostructureStatisticsFunc, "MicrostructureStatistics was canceled",  find_centroids2D)
 
-  progressMessage(AIM_STRING("Finding Grain Moments"), 52);
+  updateProgressAndMessage(("Finding Grain Moments"), 52);
   if(m->zpoints > 1) m->find_moments();
   if(m->zpoints == 1) m->find_moments2D();
-  CHECK_FOR_CANCELED(MicrostructureStatisticsFunc, find_moments2D)
+  CHECK_FOR_CANCELED(MicrostructureStatisticsFunc, "MicrostructureStatistics was canceled",  find_moments2D)
 
-  progressMessage(AIM_STRING("Finding Grain Principal Axes Lengths"), 56);
+  updateProgressAndMessage(("Finding Grain Principal Axes Lengths"), 56);
   if(m->zpoints > 1) m->find_axes();
   if(m->zpoints == 1) m->find_axes2D();
-  CHECK_FOR_CANCELED(MicrostructureStatisticsFunc, find_axes2D)
+  CHECK_FOR_CANCELED(MicrostructureStatisticsFunc, "MicrostructureStatistics was canceled",  find_axes2D)
 
-  progressMessage(AIM_STRING("Finding Grain Pricipal Axes Vectors"), 60);
+  updateProgressAndMessage(("Finding Grain Pricipal Axes Vectors"), 60);
   if(m->zpoints > 1) m->find_vectors(h5io);
   if(m->zpoints == 1) m->find_vectors2D(h5io);
-  CHECK_FOR_CANCELED(MicrostructureStatisticsFunc, find_vectors2D)
+  CHECK_FOR_CANCELED(MicrostructureStatisticsFunc, "MicrostructureStatistics was canceled",  find_vectors2D)
 
-  progressMessage(AIM_STRING("Defining Neighborhoods"), 64);
+  updateProgressAndMessage(("Defining Neighborhoods"), 64);
   m->define_neighborhood();
-  CHECK_FOR_CANCELED(MicrostructureStatisticsFunc, define_neighborhood)
+  CHECK_FOR_CANCELED(MicrostructureStatisticsFunc, "MicrostructureStatistics was canceled",  define_neighborhood)
 
-  progressMessage(AIM_STRING("Finding Euclidean Distance Maps"), 68);
+  updateProgressAndMessage(("Finding Euclidean Distance Maps"), 68);
   m->find_euclidean_map();
-  CHECK_FOR_CANCELED(MicrostructureStatisticsFunc, find_euclidean_map)
+  CHECK_FOR_CANCELED(MicrostructureStatisticsFunc, "MicrostructureStatistics was canceled",  find_euclidean_map)
 
-  progressMessage(AIM_STRING("Finding Euler ODF"), 72);
+  updateProgressAndMessage(("Finding Euler ODF"), 72);
   m->find_eulerodf(h5io);
-  CHECK_FOR_CANCELED(MicrostructureStatisticsFunc, find_eulerodf)
+  CHECK_FOR_CANCELED(MicrostructureStatisticsFunc, "MicrostructureStatistics was canceled",  find_eulerodf)
 
-  progressMessage(AIM_STRING("Measuring Misorientations"), 76);
+  updateProgressAndMessage(("Measuring Misorientations"), 76);
   m->measure_misorientations(h5io);
-  CHECK_FOR_CANCELED(MicrostructureStatisticsFunc, measure_misorientations)
+  CHECK_FOR_CANCELED(MicrostructureStatisticsFunc, "MicrostructureStatistics was canceled",  measure_misorientations)
 
-  progressMessage(AIM_STRING("Writing Statistics"), 88);
+  updateProgressAndMessage(("Writing Statistics"), 88);
   if(m->zpoints > 1) { m->volume_stats(h5io); }
   if(m->zpoints == 1) { m->volume_stats2D(h5io); }
->>>>>>> ab0c9858
 
-  progressMessage(AIM_STRING("Writing Deformation Statistics"), 88);
+
+  updateProgressAndMessage(("Writing Deformation Statistics"), 88);
   m->deformation_stats(reconDeformStatsFile, reconDeformIPFFile);
-  CHECK_FOR_CANCELED(MicrostructureStatisticsFunc, volume_stats)
+  CHECK_FOR_CANCELED(MicrostructureStatisticsFunc, "MicrostructureStatistics was canceled",  volume_stats)
 
-  progressMessage(AIM_STRING("Writing Grain Data"), 92);
+  updateProgressAndMessage(("Writing Grain Data"), 92);
   m->write_graindata(graindataFile);
 
   // Clean up all the memory by forcibly setting a NULL pointer to the Shared
