--- conflicted
+++ resolved
@@ -2385,15 +2385,9 @@
   size_t numgrains = m_Grains.size();
   outFile.open(graindataFile.c_str());
   outFile << numgrains << endl;
-<<<<<<< HEAD
   outFile << "Grain ID	Surface Grain";
   if(writeavgorientations == true) outFile << "	Phi1	PHI	Phi2";
-  if(writesizes == true) outFile <<  "	Equiv. Diameter";
-=======
-  outFile << "Grain_ID	Surface_Grain";
-  if(writeavgorientations == true) outFile << "	Euler1	Euler2	Euler3";
   if(writesizes == true) outFile <<  "	Equiv_Diameter";
->>>>>>> 7579cce7
   if(writeshapes == true) outFile << "	b/a	c/a	Omega3";
   if(writeneighbors == true) outFile << "	No_Neighbors";
   outFile << endl;
