/* ============================================================================
 * Copyright (c) 2012 Michael A. Jackson (BlueQuartz Software)
 * Copyright (c) 2012 Dr. Michael A. Groeber (US Air Force Research Laboratories)
 * All rights reserved.
 *
 * Redistribution and use in source and binary forms, with or without modification,
 * are permitted provided that the following conditions are met:
 *
 * Redistributions of source code must retain the above copyright notice, this
 * list of conditions and the following disclaimer.
 *
 * Redistributions in binary form must reproduce the above copyright notice, this
 * list of conditions and the following disclaimer in the documentation and/or
 * other materials provided with the distribution.
 *
 * Neither the name of Michael A. Groeber, Michael A. Jackson, the US Air Force,
 * BlueQuartz Software nor the names of its contributors may be used to endorse
 * or promote products derived from this software without specific prior written
 * permission.
 *
 * THIS SOFTWARE IS PROVIDED BY THE COPYRIGHT HOLDERS AND CONTRIBUTORS "AS IS"
 * AND ANY EXPRESS OR IMPLIED WARRANTIES, INCLUDING, BUT NOT LIMITED TO, THE
 * IMPLIED WARRANTIES OF MERCHANTABILITY AND FITNESS FOR A PARTICULAR PURPOSE ARE
 * DISCLAIMED. IN NO EVENT SHALL THE COPYRIGHT HOLDER OR CONTRIBUTORS BE LIABLE
 * FOR ANY DIRECT, INDIRECT, INCIDENTAL, SPECIAL, EXEMPLARY, OR CONSEQUENTIAL
 * DAMAGES (INCLUDING, BUT NOT LIMITED TO, PROCUREMENT OF SUBSTITUTE GOODS OR
 * SERVICES; LOSS OF USE, DATA, OR PROFITS; OR BUSINESS INTERRUPTION) HOWEVER
 * CAUSED AND ON ANY THEORY OF LIABILITY, WHETHER IN CONTRACT, STRICT LIABILITY,
 * OR TORT (INCLUDING NEGLIGENCE OR OTHERWISE) ARISING IN ANY WAY OUT OF THE
 * USE OF THIS SOFTWARE, EVEN IF ADVISED OF THE POSSIBILITY OF SUCH DAMAGE.
 *
 *  This code was written under United States Air Force Contract number
 *                           FA8650-07-D-5800
 *
 * ~~~~~~~~~~~~~~~~~~~~~~~~~~~~~~~~~~~~~~~~~~~~~~~~~~~~~~~~~~~~~~~~~~~~~~~~~~ */
#include <stdio.h>

#include <string>
#include <map>
#include <vector>
#include <iostream>
#include <fstream>
#include <sstream>

#include "MXA/Utilities/MXADir.h"
#include "MXA/Utilities/MXAFileInfo.h"
#include "MXA/Utilities/MD5.h"

#include "DREAM3DLib/Common/AbstractFilter.h"
#include "DREAM3DLib/Common/FilterParameter.h"
#include "DREAM3DLib/Common/CreatedArrayHelpIndexEntry.h"




// Enabling this will create a pair of files that can be used to update
// the "PreflightTest.cpp" unit test
#define GENERATE_PREFLIGHT_TEST_CODE_FRAGMENT 0
#define GENERATE_FILTER_PARAMTERS_READER_CODE 1



typedef std::map<std::string, std::set<std::string> >  FilterMapType;
typedef std::set<std::string>  StringSetType;

// These will be defined in an include header file below.
std::string FILTER_WIDGETS_BINARY_DIR();
std::string FILTER_WIDGETS_SOURCE_DIR();
std::string FILTER_WIDGETS_TEMP_DIR();
std::string FILTER_WIDGETS_DOCS_DIR();
std::string DREAM3D_SOURCE_DIR();
std::string FILTER_INCLUDE_PREFIX();
std::string DREAM3D_SOURCE_DIR();
std::string DREAM3D_BINARY_DIR();
std::string DREAM3DLIB_SOURCE_DIR();

typedef std::map<std::string, CreatedArrayHelpIndexEntry::VectorType> IndexMap_t;

std::map<std::string, CreatedArrayHelpIndexEntry::VectorType>  helpIndex;

// -----------------------------------------------------------------------------
//
// -----------------------------------------------------------------------------
void copyFile(const std::string &src, const std::string &dest)
{
  size_t tempFileSize = MXAFileInfo::fileSize(src);

  unsigned char* contents = reinterpret_cast<unsigned char*>(malloc(tempFileSize));
  FILE* f = fopen(src.c_str(), "rb");
  size_t itemsRead = fread(contents, tempFileSize, 1, f);
  if(itemsRead != 1)
  {

  }
  fclose(f);
  f = NULL;

  f = fopen(dest.c_str(), "wb");
  fwrite(contents, tempFileSize, 1, f);
  fclose(f);

  free(contents);
}



// -----------------------------------------------------------------------------
//
// -----------------------------------------------------------------------------
void extractHelpIndexEntries(AbstractFilter* filter)
{
  VoxelDataContainer::Pointer vdc = VoxelDataContainer::New();
  SurfaceMeshDataContainer::Pointer surf = SurfaceMeshDataContainer::New();
  SolidMeshDataContainer::Pointer sol = SolidMeshDataContainer::New();
  filter->setVoxelDataContainer(vdc.get());
  filter->setSurfaceMeshDataContainer(surf.get());
  filter->setSolidMeshDataContainer(sol.get());
  filter->preflight();
  CreatedArrayHelpIndexEntry::VectorType entries = filter->getCreatedArrayHelpIndexEntries();

  for(CreatedArrayHelpIndexEntry::VectorType::iterator entry = entries.begin(); entry != entries.end(); ++entry)
  {
    std::string entryName = (*entry)->getArrayDefaultName();
    entryName = entryName + " (" + (*entry)->getArrayGroup() + ")";
    CreatedArrayHelpIndexEntry::VectorType& vec = helpIndex[entryName]; // Will Create one if not there already
    vec.push_back((*entry));
  }

}

// -----------------------------------------------------------------------------
//
// -----------------------------------------------------------------------------
void createMarkdownCreatedArrayIndex()
{

  std::string path = DREAM3D_BINARY_DIR();
  path = path + MXADir::Separator + "createdarrayindex.md";

  FILE* f = fopen(path.c_str(), "wb");

  fprintf(f, "Created Array Index {#createdarrayindex}\n======\n");

  for(IndexMap_t::iterator entry = helpIndex.begin(); entry != helpIndex.end(); ++entry)
  {
    std::string name = (*entry).first;
    fprintf (f, "## %s ##\n\n", (*entry).first.c_str());

    CreatedArrayHelpIndexEntry::VectorType& filters = (*entry).second;


    for(CreatedArrayHelpIndexEntry::VectorType::iterator indexEntry = filters.begin(); indexEntry != filters.end(); ++indexEntry)
    {
      std::string lower = (*indexEntry)->getFilterName();
      std::transform(lower.begin(), lower.end(), lower.begin(), ::tolower);
      fprintf(f, "+ [%s](%s.html) (%s->%s)\n", (*indexEntry)->getFilterHumanLabel().c_str(), lower.c_str(), (*indexEntry)->getFilterGroup().c_str(), (*indexEntry)->getFilterSubGroup().c_str());
    }

    fprintf(f, "\n");
  }
  fclose(f);

}

// -----------------------------------------------------------------------------
//
// -----------------------------------------------------------------------------
void createHeaderFile(const std::string &group, const std::string &filterName, AbstractFilter* filterPtr, const std::string &outputPath)
{
  std::stringstream ss;

  extractHelpIndexEntries(filterPtr);

  std::string completePath = MXADir::toNativeSeparators(outputPath);
  // Make sure the output path exists
  std::string parentPath = MXADir::parentPath(completePath);
  if (MXADir::exists(parentPath) == false)
  {
    MXADir::mkdir(parentPath, true);
  }

  std::vector<FilterParameter::Pointer> options = filterPtr->getFilterParameters();

  ss.str("");
  ss << FILTER_WIDGETS_TEMP_DIR() << "/TEMP_WIDGET.h";
  std::string tempPath = ss.str();

  FILE* f = fopen(tempPath.c_str(), "wb");
  if (NULL == f)
  {
    std::cout << "Could not open file '" << tempPath << "' for writing." << std::endl;
     return;
  }

  fprintf(f, "/*\n");
  fprintf(f, "  This file was auto-generated from the program FilterWidgetCodeGen.cpp which is\n  itself generated during cmake time\n");
  fprintf(f, "  If you need to make changes to the code that is generated you will need to make\n  them in the original file. \n");
  fprintf(f, "  The code generated is based off values from the filter located at\n");
  if (FILTER_INCLUDE_PREFIX().empty() == true) {
    fprintf(f, "  %s/%s.h\n*/\n", group.c_str(), filterName.c_str());
  }
  else
  {
    fprintf(f, "  %s/%s/%s.h\n*/\n", FILTER_INCLUDE_PREFIX().c_str(), group.c_str(), filterName.c_str());
  }

  fprintf(f, "#ifndef _Q%sWidget_H_\n", filterName.c_str());
  fprintf(f, "#define _Q%sWidget_H_\n\n", filterName.c_str());

  fprintf(f, "#include <QtCore/QObject>\n");
  fprintf(f, "#include <QtCore/QSettings>\n");
  fprintf(f, "#include <QtCore/QUrl>\n\n");

  fprintf(f, "#include \"PipelineBuilder/QFilterWidget.h\"\n");
  fprintf(f, "#include \"DREAM3DLib/Common/DREAM3DSetGetMacros.h\"\n");
  fprintf(f, "#include \"DREAM3DLib/Common/FilterParameter.h\"\n\n");
  if (FILTER_INCLUDE_PREFIX().empty() == true) {
    fprintf(f, "#include \"%s/%s.h\"\n", group.c_str(), filterName.c_str());
  }
  else
  {
    fprintf(f, "#include \"%s/%s/%s.h\"\n", FILTER_INCLUDE_PREFIX().c_str(), group.c_str(), filterName.c_str());
  }
  fprintf(f, "\n\nclass Q%sWidget : public QFilterWidget \n{\n", filterName.c_str());
  fprintf(f, "   Q_OBJECT\n");
  fprintf(f, "  public:\n");
  fprintf(f, "    Q%sWidget(QWidget* parent = NULL);\n", filterName.c_str());
  fprintf(f, "    virtual ~Q%sWidget();\n", filterName.c_str());
  fprintf(f, "    virtual AbstractFilter::Pointer getFilter();\n");
  fprintf(f, "    void writeOptions(QSettings &prefs);\n");
  fprintf(f, "    void readOptions(QSettings &prefs);\n\n");
  fprintf(f, "    QFilterWidget* createDeepCopy();\n\n");
  fprintf(f, "    QString getFilterGroup();\n\n");
  fprintf(f, "    QString getFilterSubGroup();\n\n");
  fprintf(f, "    virtual void openHtmlHelpFile();\n\n");

  bool implementArrayNameComboBoxUpdated = false;
  bool implementPreflightAboutToExecute = true;
  int axisAngleWidgetCount = 0;
  // Loop on all the filter options
  for(size_t i = 0; i < options.size(); ++i)
  {
    FilterParameter::Pointer opt = options[i];
    std::string prop = opt->getPropertyName();
    std::string typ = opt->getValueType();

    if (opt->getCastableValueType().empty() == false)
    {
      std::string cType = opt->getCastableValueType();
      fprintf(f, "  private:\n");
      fprintf(f, "    %s m_%s;\n", cType.c_str(), prop.c_str());
      fprintf(f, "  public:\n");
      fprintf(f, "    Q_PROPERTY(%s %s READ get%s WRITE set%s)\n", cType.c_str(), prop.c_str(), prop.c_str(), prop.c_str());
      fprintf(f, "  public slots:\n");
      fprintf(f, "    void set%s(%s v, bool emitChanged = true);\n", prop.c_str(), cType.c_str());
      fprintf(f, "  public:\n");
      fprintf(f, "    %s  get%s();\n", cType.c_str(), prop.c_str());
    }
    else if (opt->getValueType().compare("string") == 0)
    {
      std::string cType = "QString";
      fprintf(f, "  private:\n");
      fprintf(f, "    QString m_%s;\n", prop.c_str());
      fprintf(f, "  public:\n");
      fprintf(f, "    Q_PROPERTY(%s %s READ get%s WRITE set%s)\n", cType.c_str(), prop.c_str(), prop.c_str(), prop.c_str());
      fprintf(f, "  public slots:\n");
      fprintf(f, "    void set%s(const %s &v, bool emitChanged = true);\n", prop.c_str(), cType.c_str());
      fprintf(f, "  public:\n");
      fprintf(f, "    %s  get%s();\n\n", cType.c_str(), prop.c_str());
    }
    else if (opt->getWidgetType() == FilterParameter::ArraySelectionWidget && implementPreflightAboutToExecute == true)
    {
      fprintf(f, "  public:\n");
      fprintf(f, "    virtual void preflightAboutToExecute(VoxelDataContainer::Pointer vdc, SurfaceMeshDataContainer::Pointer smdc, SolidMeshDataContainer::Pointer sdc);\n");
      fprintf(f, "\n\n");
      implementPreflightAboutToExecute = false;
    }
    else if (opt->getWidgetType() == FilterParameter::IntVec3Widget)
    {
      fprintf(f, "    Q_PROPERTY(IntVec3Widget_t %s READ get%s WRITE set%s)\n", prop.c_str(), prop.c_str(), prop.c_str());
      fprintf(f, "    QFILTERWIDGET_INSTANCE_PROPERTY(IntVec3Widget_t, %s)\n\n", prop.c_str());
    }
    else if (opt->getWidgetType() == FilterParameter::FloatVec3Widget)
    {
      fprintf(f, "    Q_PROPERTY(FloatVec3Widget_t %s READ get%s WRITE set%s)\n", prop.c_str(), prop.c_str(), prop.c_str());
      fprintf(f, "    QFILTERWIDGET_INSTANCE_PROPERTY(FloatVec3Widget_t, %s)\n\n", prop.c_str());
    }
    else if (opt->getWidgetType() == FilterParameter::AxisAngleWidget)
    {
      fprintf(f, "// AxisAngleWidget: Nothing in the header for %s \n", prop.c_str());
      axisAngleWidgetCount++;
      if (axisAngleWidgetCount > 1)
      {
        fprintf(f, "#error You can have only 1 AxisAngleWidget per filter.\n");
      }
    }
    else if (opt->getWidgetType() >= FilterParameter::CellArrayComparisonSelectionWidget
             && opt->getWidgetType() <= FilterParameter::EdgeArrayComparisonSelectionWidget
             && implementPreflightAboutToExecute == true)
    {
      fprintf(f, "  public:\n");
      fprintf(f, "    virtual void preflightAboutToExecute(VoxelDataContainer::Pointer vdc, SurfaceMeshDataContainer::Pointer smdc, SolidMeshDataContainer::Pointer sdc);\n");
      fprintf(f, "\n\n");
      implementPreflightAboutToExecute = false;
    }
    else
    {
      fprintf(f, "    Q_PROPERTY(%s %s READ get%s WRITE set%s)\n", typ.c_str(), prop.c_str(), prop.c_str(), prop.c_str());
      fprintf(f, "    QFILTERWIDGET_INSTANCE_PROPERTY(%s, %s)\n\n", typ.c_str(), prop.c_str());
    }

    if (opt->getWidgetType() >= FilterParameter::VoxelCellArrayNameSelectionWidget
        && opt->getWidgetType() <= FilterParameter::SurfaceMeshEdgeArrayNameSelectionWidget )
    { implementArrayNameComboBoxUpdated = true; }
  }

  if (true == implementArrayNameComboBoxUpdated)
  {
    fprintf(f, "  public:\n    virtual void arrayNameComboBoxUpdated(QComboBox* cb);\n\n");
  }


  fprintf(f, "  private:\n");
  fprintf(f, "    QString m_FilterGroup;\n\n");
  fprintf(f, "    QString m_FilterSubGroup;\n\n");
  fprintf(f, "    Q%sWidget(const Q%sWidget&);\n", filterName.c_str(), filterName.c_str());
  fprintf(f, "    void operator=(const Q%sWidget&);\n", filterName.c_str());
  fprintf(f, "};\n");
  fprintf(f, "#endif /* Q%sWidget_H_ */\n", filterName.c_str());

  fclose(f);

  // Now compare the file just generated with any possible existing file
  size_t currentFileSize = MXAFileInfo::fileSize(completePath);
  size_t tempFileSize = MXAFileInfo::fileSize(tempPath);
  // If the file sizes are different then copy the file
  if (currentFileSize != tempFileSize)
  {
    std::cout << "0-Creating Header File: " <<completePath << std::endl;
    copyFile(tempPath, completePath);
  }
  else // Just because the files are the same size does not mean they are the same.
  {
    FILE* c = fopen(completePath.c_str(), "rb");
    unsigned char* currentContents = reinterpret_cast<unsigned char*>(malloc(currentFileSize));
    size_t itemsRead = fread(currentContents, currentFileSize, 1, c);
    if(itemsRead != 1)
    {

    }
    fclose(c);

    MD5 md5_current;
    md5_current.update(currentContents, currentFileSize);
    md5_current.finalize();
    std::string currentHexDigest = md5_current.hexdigest();


    FILE* t = fopen(tempPath.c_str(), "rb");
    unsigned char* tempContents = reinterpret_cast<unsigned char*>(malloc(tempFileSize));
    itemsRead = fread(tempContents, tempFileSize, 1, t);
    if(itemsRead != 1)
    {

    }
    fclose(t);

    MD5 md5;
    md5.update(tempContents, tempFileSize);
    md5.finalize();
    std::string tempHexDigest = md5.hexdigest();

    // Use MD5 Checksums to figure out if the files are different
    if (tempHexDigest.compare(currentHexDigest) != 0)
    {
      std::cout << "0-Creating Header File: " << completePath << std::endl;
      copyFile(tempPath, completePath);
    }
  }

}

#if GENERATE_FILTER_PARAMTERS_READER_CODE
// -----------------------------------------------------------------------------
//
// -----------------------------------------------------------------------------
size_t nonPrintables(char* buf, size_t bufSize)
{
  size_t n = 0;
  for (size_t i = 0; i < bufSize; ++i)
  {
    if (buf[i] < 33 && buf[i] > 0) { n++; }
  }
  return n;
}


int readLine(std::istream &in, char* buf, int bufSize)
{

  bool readAnotherLine = true;
  size_t gcount = 0;
  while ( readAnotherLine == true && in.gcount() != 0 && in) {
    // Zero out the buffer
    ::memset(buf, 0, bufSize);
    // Read a line up to a '\n' which will catch windows and unix line endings but
    // will leave a trailing '\r' at the end of the string
    in.getline(buf, bufSize, '\n');
    gcount = in.gcount();
    if (gcount > 1 && buf[in.gcount()-2] == '\r')
    {
      buf[in.gcount()-2] = 0;
    }
    size_t len = strlen(buf);
    size_t np = nonPrintables(buf, bufSize);
    if (len != np)
    {
      readAnotherLine = false;
    }

  }
  return static_cast<int>(in.gcount());
}



#define kBufferSize 1024
void parseSouceFileForMarker(const std::string filename, const std::string marker, const std::string &replace)
{

  std::string tempfile = filename + "_tmp";
  std::ofstream out(tempfile.c_str(), std::ios_base::binary);

  std::cout << filename << std::endl;
  std::ifstream instream;
  instream.open(filename.c_str(), std::ios_base::binary);
  if (!instream.is_open())
  {
    std::stringstream ss;
    std::cout << " file could not be opened: " << filename << std::endl;
    return;
  }

  char buf[kBufferSize];
  ::memset(buf, 0, kBufferSize);
  size_t gcount = 0;
  while( instream.getline(buf, kBufferSize, '\n') )
  {
    gcount = instream.gcount();
    if (gcount > 1 && buf[instream.gcount()-2] == '\r')
    {
      buf[instream.gcount()-2] = 0;
    }
    if (marker.compare(buf) == 0)
    {
      out << replace << std::endl;
    }
    else
    {
      out << std::string(buf) << std::endl;
    }
  }

  //MXADir::remove(tempfile);

}


#endif


// -----------------------------------------------------------------------------
//
// -----------------------------------------------------------------------------
void createSourceFile( const std::string &group,
                       const std::string &filter,
                       std::vector<FilterParameter::Pointer> options,
                       const std::string &outputPath)
{
  std::stringstream ss;

  std::string completePath = MXADir::toNativeSeparators(outputPath);
  // Make sure the output path exists
  std::string parentPath = MXADir::parentPath(completePath);
  if (MXADir::exists(parentPath) == false)
  {
    MXADir::mkdir(ss.str(), true);
  }

  //std::string headerFile = parentPath + MXADir::Separator + MXAFileInfo::fileNameWithOutExtension(completePath) + ".h";

  ss.str("");
  ss << FILTER_WIDGETS_TEMP_DIR() << "/TEMP_WIDGET.cpp";
  std::string tempPath = ss.str();

  FILE* f = fopen(tempPath.c_str(), "wb");

  bool implementArrayNameComboBoxUpdated = false;
  bool implementArrayNameSelectionWidget = false;
  bool implementComparisonSelectionWidget = false;
  bool implementAxisAngleWidget = false;
  fprintf(f, "/*\n");
  fprintf(f, "* This file was auto-generated from the program FilterWidgetCodeGen.cpp which is\n  itself generated during cmake time\n");
  fprintf(f, "* If you need to make changes to the code that is generated you will need to make\n  them in the original file. \n");
  fprintf(f, "* The code generated is based off values from the filter located at\n");
  if(FILTER_INCLUDE_PREFIX().empty() == true)
  {
    fprintf(f, "* %s/%s.h\n*/\n", group.c_str(), filter.c_str());
  }
  else
  {
    fprintf(f, "* %s/%s/%s.h\n*/\n", FILTER_INCLUDE_PREFIX().c_str(), group.c_str(), filter.c_str());
  }
  fprintf(f, "#include \"%s/%sWidgets/Q%sWidget.h\"\n", FILTER_INCLUDE_PREFIX().c_str(), group.c_str(), filter.c_str());
  fprintf(f, "#include <QtCore/QDir>\n");
  fprintf(f, "#include <QtGui/QApplication>\n");
  fprintf(f, "#include <QtGui/QLineEdit>\n");
  fprintf(f, "#include <QtGui/QCheckBox>\n");
  fprintf(f, "#include <QtGui/QComboBox>\n\n");
  fprintf(f, "#include \"QtSupport/DREAM3DHelpUrlGenerator.h\"\n\n");
  for (size_t i = 0; i < options.size(); ++i)
  {
    FilterParameter::Pointer opt = options[i];
    if (opt->getWidgetType() == FilterParameter::ArraySelectionWidget)
    {
      fprintf(f, "#include \"ArraySelectionWidget.h\"\n");
    }
    if (opt->getWidgetType() >= FilterParameter::CellArrayComparisonSelectionWidget
             && opt->getWidgetType() <= FilterParameter::EdgeArrayComparisonSelectionWidget)
    {
      fprintf(f, "#include \"ComparisonSelectionWidget.h\"\n");
    }
    if (opt->getWidgetType() == FilterParameter::AxisAngleWidget)
    {
      fprintf(f, "#include \"AxisAngleWidget.h\"\n");
    }
  }
  fprintf(f, "\n\n\n");
  fprintf(f, "\n// -----------------------------------------------------------------------------\n");
  fprintf(f, "// This file is generated by Qt's moc program which sets up the signals/slots\n");
  fprintf(f, "// for this class.\n");
  fprintf(f, "#include \"moc_Q%sWidget.cxx\"\n\n", filter.c_str());

  fprintf(f, "\n// -----------------------------------------------------------------------------\n");
  fprintf(f, "Q%sWidget::Q%sWidget(QWidget* parent):\nQFilterWidget(parent)\n", filter.c_str(), filter.c_str());
  fprintf(f, "{\n");
  fprintf(f, "     %s::Pointer filter = %s::New();\n", filter.c_str(), filter.c_str());
  // Loop on all the options getting the defaults from a fresh instance of the filter class
  for (size_t i = 0; i < options.size(); ++i)
  {
    FilterParameter::Pointer opt = options[i];
    std::string prop = opt->getPropertyName();
    std::string typ = opt->getValueType();
    if(opt->getValueType().compare("string") == 0)
    {
      fprintf(f, "     set%s( QString::fromStdString(filter->get%s() ) );\n", prop.c_str(), prop.c_str());
    }
    else if (opt->getWidgetType() == FilterParameter::ArraySelectionWidget)
    {
      fprintf(f, "    //ArraySelectionWidget: Do we need to preset something from the filter maybe?\n");
      implementArrayNameSelectionWidget = true;
    }
    else if (opt->getWidgetType() == FilterParameter::AxisAngleWidget)
    {
      fprintf(f, "    //AxisAngleWidget: Do we need to preset something from the filter maybe?\n");
      implementAxisAngleWidget = true;
    }
    else if (opt->getWidgetType() >= FilterParameter::CellArrayComparisonSelectionWidget
             && opt->getWidgetType() <= FilterParameter::EdgeArrayComparisonSelectionWidget)
    {
      fprintf(f, "    //ComparisonSelectionWidget: Do we need to preset something from the filter maybe?\n");
      implementComparisonSelectionWidget = true;
    }
    else
    {
      fprintf(f, "     set%s( filter->get%s() );\n", prop.c_str(), prop.c_str());
    }
  }

  // Generate code to get all the array names and set the local variables that hold those names
  //appendArrayNameConstructorCode<T>(t, f);

  // Finish Writing the remainder of the constructor code
  fprintf(f, "     m_FilterGroup = QString::fromStdString(filter->getGroupName());\n");
  fprintf(f, "     m_FilterSubGroup = QString::fromStdString(filter->getSubGroupName());\n");
  fprintf(f, "     setupGui();\n");
  fprintf(f, "     setTitle(QString::fromStdString(filter->getHumanLabel()));\n");
  fprintf(f, "}\n\n");

  fprintf(f, "\n// -----------------------------------------------------------------------------\n");
  fprintf(f, "Q%sWidget::~Q%sWidget(){}\n\n", filter.c_str(), filter.c_str());

  fprintf(f, "\n// -----------------------------------------------------------------------------\n");
  fprintf(f, "QString Q%sWidget::getFilterGroup() {\n  return m_FilterGroup;\n}\n\n", filter.c_str() );

  fprintf(f, "\n// -----------------------------------------------------------------------------\n");
  fprintf(f, "QString Q%sWidget::getFilterSubGroup() {\n  return m_FilterSubGroup;\n}\n\n", filter.c_str() );

  fprintf(f, "\n// -----------------------------------------------------------------------------\n");
  fprintf(f, "AbstractFilter::Pointer Q%sWidget::getFilter() \n{\n", filter.c_str());
  fprintf(f, "  %s::Pointer filter = %s::New();\n", filter.c_str(), filter.c_str());
  for (size_t i = 0; i < options.size(); ++i)
  {
    FilterParameter::Pointer opt = options[i];
    std::string prop = opt->getPropertyName();
    std::string typ = opt->getValueType();
    if(opt->getValueType().compare("string") == 0)
    {
      fprintf(f, "  filter->set%s( get%s().toStdString() );\n", prop.c_str(), prop.c_str());
    }
    else if (opt->getWidgetType() == FilterParameter::ArraySelectionWidget)
    {
      fprintf(f, "  {\n    ArraySelectionWidget* w = qFindChild<ArraySelectionWidget*>(this, \"%s\");\n", prop.c_str());
      fprintf(f, "    if (NULL != w) {\n");
      fprintf(f, "      w->getArraySelections(filter.get());\n    }\n  }\n");
    }
    else if (opt->getWidgetType() == FilterParameter::AxisAngleWidget)
    {
      fprintf(f, "  {\n    AxisAngleWidget* w = qFindChild<AxisAngleWidget*>(this, \"%s\");\n", prop.c_str());
      fprintf(f, "    if (NULL != w) {\n");
      fprintf(f, "      w->setAxisAnglesIntoFilter<%s>(filter.get());\n    }\n  }\n", filter.c_str());
    }
    else if (opt->getWidgetType() >= FilterParameter::CellArrayComparisonSelectionWidget
             && opt->getWidgetType() <= FilterParameter::EdgeArrayComparisonSelectionWidget)
    {
      fprintf(f, "  {\n    ComparisonSelectionWidget* w = qFindChild<ComparisonSelectionWidget*>(this, \"%s\");\n", prop.c_str());
      fprintf(f, "    if (NULL != w) {\n");
      fprintf(f, "      w->setComparisonsIntoFilter<%s>(filter.get());\n    }\n  }\n", filter.c_str());
    }
    else
    {
      fprintf(f, "  filter->set%s( get%s() );\n", prop.c_str(), prop.c_str());
    }
  }
  // Generate all the source code to set the various array names into the filter
  //  appendArrayNameGetFilterCode<T>(t, f);

  fprintf(f, "  return filter;\n");
  fprintf(f, "}\n");

  fprintf(f, "\n// -----------------------------------------------------------------------------\n");
  fprintf(f, "QFilterWidget* Q%sWidget::createDeepCopy() \n{\n", filter.c_str());
  fprintf(f, "  Q%sWidget* w = new Q%sWidget(NULL);\n", filter.c_str(), filter.c_str());
  fprintf(f, "  return w;\n");
  fprintf(f, "}\n");


  // Loop on all the filter options
  for (size_t i = 0; i < options.size(); ++i)
  {
    FilterParameter::Pointer opt = options[i];
    std::string prop = opt->getPropertyName();
    std::string typ = opt->getValueType();

    if(opt->getCastableValueType().empty() == false)
    {
      std::string cType = opt->getCastableValueType();

      fprintf(f, "\n// -----------------------------------------------------------------------------\n");
      fprintf(f, "void Q%sWidget::set%s(%s v, bool emitChanged)\n{\n", filter.c_str(), prop.c_str(), cType.c_str() );
      fprintf(f, "  m_%s = v;\n", prop.c_str());
      fprintf(f, "  if (true == emitChanged) { emit parametersChanged();}\n}\n");
      fprintf(f, "\n// -----------------------------------------------------------------------------\n");
      fprintf(f, "%s  Q%sWidget::get%s() { \n  return m_%s; \n}\n", cType.c_str(), filter.c_str(), prop.c_str(),  prop.c_str());
    }
    else if(opt->getValueType().compare("string") == 0)
    {
      std::string cType = "QString";

      fprintf(f, "\n// -----------------------------------------------------------------------------\n");
      fprintf(f, "void Q%sWidget::set%s(const %s &v, bool emitChanged)\n{\n  m_%s = v;\n", filter.c_str(), prop.c_str(), cType.c_str(), prop.c_str());
      if (opt->getWidgetType() == FilterParameter::OutputFileWidget ||
          opt->getWidgetType() == FilterParameter::OutputPathWidget ||
          opt->getWidgetType() == FilterParameter::InputFileWidget ||
          opt->getWidgetType() == FilterParameter::InputPathWidget)
      {
        fprintf(f, "  m_%s = QDir::toNativeSeparators(m_%s);\n", prop.c_str(), prop.c_str());
      }
      fprintf(f, "  if (true == emitChanged) { emit parametersChanged();}\n}\n");

      fprintf(f, "\n// -----------------------------------------------------------------------------\n");
      fprintf(f, "%s  Q%sWidget::get%s()\n{ \n  return m_%s; \n}\n", cType.c_str(), filter.c_str(), prop.c_str(), prop.c_str());
    }
    else
    {
      // If we fall in here then the methods should have been generated in the header file
      //    fprintf(f, "Q_PROPERTY(%s %s READ get%s WRITE set%s)\n", typ.c_str(), prop.c_str(), prop.c_str(), prop.c_str());
      //    fprintf(f, "FILTER_PROPERTY_WRAPPER(%s, %s, m_Filter);\n", typ.c_str(), prop.c_str());
    }
  }

  fprintf(f, "\n// -----------------------------------------------------------------------------\n");
  fprintf(f, "void Q%sWidget::writeOptions(QSettings &prefs)\n{\n", filter.c_str());
  fprintf(f, "  prefs.setValue(\"Filter_Name\", \"%s\" );\n", filter.c_str());
  for (size_t i = 0; i < options.size(); ++i)
  {
    FilterParameter::Pointer opt = options[i];
    std::string prop = opt->getPropertyName();
    std::string typ = opt->getValueType();
    if(opt->getWidgetType() == FilterParameter::InputFileWidget
       || opt->getWidgetType() == FilterParameter::InputPathWidget
       || opt->getWidgetType() == FilterParameter::OutputFileWidget
       || opt->getWidgetType() == FilterParameter::OutputPathWidget)
    {
      fprintf(f, "  prefs.setValue(\"%s\", QDir::toNativeSeparators(get%s()) );\n", prop.c_str(), prop.c_str());
    }
    else if (opt->getWidgetType() >= FilterParameter::VoxelCellArrayNameSelectionWidget
             && opt->getWidgetType() <= FilterParameter::SolidMeshEdgeArrayNameSelectionWidget )
    {
      implementArrayNameComboBoxUpdated = true;
      fprintf(f, "  prefs.setValue(\"%s\", get%s() );\n", prop.c_str(), prop.c_str());
    }
    else if (opt->getWidgetType() == FilterParameter::ArraySelectionWidget)
    {
      fprintf(f, "  // ------------- %s ----------------------------------\n", prop.c_str());
      fprintf(f, "  {\n    ArraySelectionWidget* w = qFindChild<ArraySelectionWidget*>(this, \"%s\");\n", prop.c_str());
      fprintf(f, "    if (NULL != w) {\n");
      fprintf(f, "      w->writeOptions(prefs, QString::fromUtf8(\"%s\"));\n", prop.c_str());
      fprintf(f, "    }\n  }\n");
    }
    else if (opt->getWidgetType() == FilterParameter::IntVec3Widget)
    {
      fprintf(f, "// ------------- %s ----------------------------------\n", prop.c_str());
      fprintf(f, "  IntVec3Widget_t v_%s = get%s();\n", prop.c_str(), prop.c_str());
      fprintf(f, "  prefs.beginWriteArray(\"%s\", 3);\n", prop.c_str());
      fprintf(f, "  prefs.setArrayIndex(0);\n");
      fprintf(f, "  prefs.setValue(\"x\", v_%s.x);\n", prop.c_str());
      fprintf(f, "  prefs.setArrayIndex(1);\n");
      fprintf(f, "  prefs.setValue(\"y\", v_%s.y);\n", prop.c_str());
      fprintf(f, "  prefs.setArrayIndex(2);\n");
      fprintf(f, "  prefs.setValue(\"z\", v_%s.z);\n", prop.c_str());
      fprintf(f, "  prefs.endArray();\n");
    }
    else if (opt->getWidgetType() == FilterParameter::FloatVec3Widget)
    {
      fprintf(f, "// ------------- %s ----------------------------------\n", prop.c_str());
      fprintf(f, "  FloatVec3Widget_t v_%s = get%s();\n", prop.c_str(), prop.c_str());
      fprintf(f, "  prefs.beginWriteArray(\"%s\", 3);\n", prop.c_str());
      fprintf(f, "  prefs.setArrayIndex(0);\n");
      fprintf(f, "  prefs.setValue(\"x\", static_cast<double>(v_%s.x));\n", prop.c_str());
      fprintf(f, "  prefs.setArrayIndex(1);\n");
      fprintf(f, "  prefs.setValue(\"y\", static_cast<double>(v_%s.y));\n", prop.c_str());
      fprintf(f, "  prefs.setArrayIndex(2);\n");
      fprintf(f, "  prefs.setValue(\"z\", static_cast<double>(v_%s.z));\n", prop.c_str());
      fprintf(f, "  prefs.endArray();\n");
    }
    else if (opt->getWidgetType() == FilterParameter::AxisAngleWidget)
    {
      fprintf(f, "  // ------------- %s ----------------------------------\n", prop.c_str());
      fprintf(f, "  {\n    AxisAngleWidget* w = qFindChild<AxisAngleWidget*>(this, \"%s\");\n", prop.c_str());
      fprintf(f, "    if (NULL != w) {\n");
      fprintf(f, "      w->writeOptions(prefs, QString::fromUtf8(\"%s\"));\n", prop.c_str());
      fprintf(f, "    }\n  }\n");
    }
    else if (opt->getWidgetType() >= FilterParameter::CellArrayComparisonSelectionWidget
             && opt->getWidgetType() <= FilterParameter::EdgeArrayComparisonSelectionWidget)
    {
      fprintf(f, "  // ------------- %s ----------------------------------\n", prop.c_str());
      fprintf(f, "  {\n    ComparisonSelectionWidget* w = qFindChild<ComparisonSelectionWidget*>(this, \"%s\");\n", prop.c_str());
      fprintf(f, "    if (NULL != w) {\n");
      fprintf(f, "      w->writeOptions(prefs, QString::fromUtf8(\"%s\"));\n", prop.c_str());
      fprintf(f, "    }\n  }\n");
    }
    else
    {
      fprintf(f, "  prefs.setValue(\"%s\", get%s() );\n", prop.c_str(), prop.c_str());
    }

  }
  fprintf(f, "}\n");

  fprintf(f, "\n// -----------------------------------------------------------------------------\n");
  fprintf(f, "void Q%sWidget::readOptions(QSettings &prefs)\n{\n", filter.c_str());
  // fprintf(f, "  std::cout << \"Reading Prefs for Filter  %s \" << std::endl;\n", filter.c_str());

  std::stringstream replaceStream;
  for (size_t i = 0; i < options.size(); ++i)
  {
    FilterParameter::Pointer opt = options[i];
    std::string prop = opt->getPropertyName();
    std::string typ = opt->getValueType();
    std::string hl = opt->getHumanLabel();
    fprintf(f, "  // ------------- %s ----------------------------------\n", prop.c_str());
    fprintf(f, "  {\n   QVariant p_%s = prefs.value(\"%s\");\n", prop.c_str(), prop.c_str());

    if(opt->getWidgetType() == FilterParameter::StringWidget)
    {
      fprintf(f, "   QLineEdit* le = findChild<QLineEdit*>(\"%s\");\n", prop.c_str());
      fprintf(f, "   if (le) { le->setText(p_%s.toString()); }\n", prop.c_str());
      replaceStream << "  set" << prop << "( QString::fromStdString( reader->readValue( \"" << prop << "\", get" << prop << "() ) ) );" << std::endl;
    }
    else if(opt->getWidgetType() == FilterParameter::IntWidget)
    {
      fprintf(f, "   QLineEdit* le = findChild<QLineEdit*>(\"%s\");\n", prop.c_str());
      fprintf(f, "   if (le) { le->setText(p_%s.toString()); }\n", prop.c_str());
      replaceStream << "  set" << prop << "( reader->readValue(\"" << prop << "\", 0) );" << std::endl;
    }
    else if(opt->getWidgetType() == FilterParameter::DoubleWidget)
    {
      fprintf(f, "   QLineEdit* le = findChild<QLineEdit*>(\"%s\");\n", prop.c_str());
      fprintf(f, "   if (le) { le->setText(p_%s.toString());}\n", prop.c_str());
      replaceStream << "  set" << prop << "( reader->readValue(\"" << prop << "\", 0) );" << std::endl;
    }
    else if(opt->getWidgetType() == FilterParameter::InputFileWidget)
    {
      fprintf(f, "   QString path = QDir::toNativeSeparators(p_%s.toString());\n", prop.c_str());
      fprintf(f, "   QLineEdit* lb = qFindChild<QLineEdit*>(this, \"%s\");\n", prop.c_str());
      fprintf(f, "   if (lb) { lb->setText(path); }\n");
      fprintf(f, "   set%s(path);\n", prop.c_str());
      replaceStream << "  set" << prop << "( reader->readValue( \"" << prop << "\", get" << prop << "() ) );" << std::endl;
    }
    else if (opt->getWidgetType() == FilterParameter::InputPathWidget)
    {
      fprintf(f, "   QString path = QDir::toNativeSeparators(p_%s.toString());\n", prop.c_str());
      fprintf(f, "   QLineEdit* lb = qFindChild<QLineEdit*>(this, \"%s\");\n", prop.c_str());
      fprintf(f, "   if (lb) { lb->setText(path); }\n");
      fprintf(f, "   set%s(path);\n", prop.c_str());
<<<<<<< HEAD
      replaceStream << "set( QString::fromStdString( reader->readValue(H5FilterParameter::InputPathConstant, \"\") ) );" << std::endl;
=======
      replaceStream << "  set" << prop << "( reader->readValue( \"" << prop << "\", get" << prop << "() ) );" << std::endl;
>>>>>>> 6d9cdfb6
    }
    else if (opt->getWidgetType() == FilterParameter::OutputFileWidget)
    {
      fprintf(f, "   QString path = QDir::toNativeSeparators(p_%s.toString());\n", prop.c_str());
      fprintf(f, "   QLineEdit* lb = qFindChild<QLineEdit*>(this, \"%s\");\n", prop.c_str());
      fprintf(f, "   if (lb) { lb->setText(path); }\n");
      fprintf(f, "   set%s(path);\n", prop.c_str());
<<<<<<< HEAD
      replaceStream << "set" << prop << "( reader->readValue(\""<< prop << "\", \"\") );" << std::endl;
=======
      replaceStream << "  set" << prop << "( reader->readValue( \"" << prop << "\", get" << prop << "() ) );" << std::endl;
>>>>>>> 6d9cdfb6
    }
    else if (opt->getWidgetType() == FilterParameter::OutputPathWidget)
    {
      fprintf(f, "   QString path = QDir::toNativeSeparators(p_%s.toString());\n", prop.c_str());
      fprintf(f, "   QLineEdit* lb = qFindChild<QLineEdit*>(this, \"%s\");\n", prop.c_str());
      fprintf(f, "   if (lb) { lb->setText(path); }\n");
      fprintf(f, "   set%s(path);\n", prop.c_str());
      replaceStream << "  set" << prop << "( reader->readValue( \"" << prop << "\", get" << prop << "() ) );" << std::endl;
    }
    else if(opt->getWidgetType() == FilterParameter::BooleanWidget)
    {
      fprintf(f, "   QCheckBox* le = findChild<QCheckBox*>(\"%s\");\n", prop.c_str());
      fprintf(f, "   if (le) { le->setChecked(p_%s.toBool()); }\n", prop.c_str());
<<<<<<< HEAD
      replaceStream << "set" << prop << "( reader->readValue(H5FilterParameter::WriteAlignmentShiftsConstant, false) );" << std::endl;
=======
      replaceStream << "  set" << prop << "( reader->readValue(\"" << prop << "\", false) );" << std::endl;
>>>>>>> 6d9cdfb6
    }
    else if(opt->getWidgetType() == FilterParameter::ChoiceWidget)
    {
      fprintf(f, "   QComboBox* cb = findChild<QComboBox*>(\"%s\");\n", prop.c_str());
      fprintf(f, "   if (cb) {\n");
      if (opt->getValueType().compare("string") == 0)
      {
        fprintf(f, "    QString str_%s = p_%s.toString();\n", prop.c_str(), prop.c_str());
        fprintf(f, "    int index = cb->findText(str_%s);\n", prop.c_str() );
        fprintf(f, "    if (index != -1) {\n");
        fprintf(f, "      cb->setCurrentIndex(index);\n");
        fprintf(f, "    }\n");
        fprintf(f, "    else {\n");
        fprintf(f, "      cb->addItem(str_%s);\n", prop.c_str() );
        fprintf(f, "      cb->setCurrentIndex(cb->count() -1 );\n");
        fprintf(f, "    }\n");
      }
      else
      {
        fprintf(f, "     bool ok = false;\n");
        fprintf(f, "     if (p_%s.toInt(&ok) < cb->count()) {\n", prop.c_str());
        fprintf(f, "       cb->setCurrentIndex(p_%s.toInt());\n", prop.c_str());
        fprintf(f, "     }\n");
      }
      fprintf(f, "   }\n");
      replaceStream << "  set" << prop << "( reader->readValue(\"" << prop << "\", 0) );" << std::endl;
    }
    else if (opt->getWidgetType() >= FilterParameter::VoxelCellArrayNameSelectionWidget
             && opt->getWidgetType() <= FilterParameter::SolidMeshEdgeArrayNameSelectionWidget )
    {
      implementArrayNameComboBoxUpdated = true;
      fprintf(f, "   QComboBox* cb = findChild<QComboBox*>(\"%s\");\n", prop.c_str());
      fprintf(f, "   if (cb) {\n");
      fprintf(f, "     qint32 count = cb->count();\n");
      fprintf(f, "     for(qint32 i = 0; i < count; ++i) {\n");
      fprintf(f, "       if (cb->itemText(i).compare(p_%s.toString()) == 0) {\n", prop.c_str());
      fprintf(f, "         cb->setCurrentIndex(i);\n");
      fprintf(f, "         break;\n");
      fprintf(f, "       }\n");
      fprintf(f, "     }\n");
      fprintf(f, "   }\n");
      replaceStream << "  set" << prop << "( reader->readValue( \"" << prop << "\", get" << prop << "() ) );" << std::endl;
    }
    else if (opt->getWidgetType() == FilterParameter::ArraySelectionWidget)
    {
      fprintf(f, "    ArraySelectionWidget* w = qFindChild<ArraySelectionWidget*>(this, \"%s\");\n", prop.c_str());
      fprintf(f, "    if (NULL != w) {\n");
      fprintf(f, "      w->readOptions(prefs, QString::fromUtf8(\"%s\"));\n", prop.c_str());
      fprintf(f, "    }\n");
    }
    else if (opt->getWidgetType() == FilterParameter::IntVec3Widget)
    {
      fprintf(f, "   bool ok = false;\n");
      fprintf(f, "   IntVec3Widget_t v3 = p_%s.value<IntVec3Widget_t>();\n", prop.c_str());
      fprintf(f, "   prefs.beginReadArray(\"%s\");\n", prop.c_str());

      fprintf(f, "   prefs.setArrayIndex(0);\n");
      fprintf(f, "   v3.x = prefs.value(\"x\", v3.x).toInt(&ok);\n");
      fprintf(f, "   QLineEdit* le_0 = findChild<QLineEdit*>(\"0_%s\");\n", prop.c_str());
      fprintf(f, "   if (le_0) { le_0->setText(QString::number(v3.x)); }\n");

      fprintf(f, "   prefs.setArrayIndex(1);\n");
      fprintf(f, "   v3.y = prefs.value(\"y\", v3.y).toInt(&ok);\n");
      fprintf(f, "   QLineEdit* le_1 = findChild<QLineEdit*>(\"1_%s\");\n", prop.c_str());
      fprintf(f, "   if (le_1) { le_1->setText(QString::number(v3.y)); }\n");

      fprintf(f, "   prefs.setArrayIndex(2);\n");
      fprintf(f, "   v3.z = prefs.value(\"z\", v3.z).toInt(&ok);\n");
      fprintf(f, "   QLineEdit* le_2 = findChild<QLineEdit*>(\"2_%s\");\n", prop.c_str());
      fprintf(f, "   if (le_2) { le_2->setText(QString::number(v3.z)); }\n");

      fprintf(f, "   prefs.endArray();\n");

      replaceStream << "  set" << prop << "( reader->readValue(\"" << prop << "\", m_" << prop << ") );" << std::endl;
    }
    else if (opt->getWidgetType() == FilterParameter::FloatVec3Widget)
    {
      fprintf(f, "   bool ok = false;\n");
      fprintf(f, "   FloatVec3Widget_t v3 = p_%s.value<FloatVec3Widget_t>();\n", prop.c_str());
      fprintf(f, "   prefs.beginReadArray(\"%s\");\n", prop.c_str());

      fprintf(f, "   prefs.setArrayIndex(0);\n");
      fprintf(f, "   v3.x = prefs.value(\"x\", v3.x).toFloat(&ok);\n");
      fprintf(f, "   QLineEdit* le_0 = findChild<QLineEdit*>(\"0_%s\");\n", prop.c_str());
      fprintf(f, "   if (le_0) { le_0->setText(QString::number(v3.x)); }\n");

      fprintf(f, "   prefs.setArrayIndex(1);\n");
      fprintf(f, "   v3.y = prefs.value(\"y\", v3.y).toFloat(&ok);\n");
      fprintf(f, "   QLineEdit* le_1 = findChild<QLineEdit*>(\"1_%s\");\n", prop.c_str());
      fprintf(f, "   if (le_1) { le_1->setText(QString::number(v3.y)); }\n");

      fprintf(f, "   prefs.setArrayIndex(2);\n");
      fprintf(f, "   v3.z = prefs.value(\"z\", v3.z).toFloat(&ok);\n");
      fprintf(f, "   QLineEdit* le_2 = findChild<QLineEdit*>(\"2_%s\");\n", prop.c_str());
      fprintf(f, "   if (le_2) { le_2->setText(QString::number(v3.z)); }\n");

      fprintf(f, "   prefs.endArray();\n");

      replaceStream << "  set" << prop << "( reader->readValue(\"" << prop << "\", m_Origin) );" << std::endl;
    }
    else if (opt->getWidgetType() == FilterParameter::AxisAngleWidget)
    {
      fprintf(f, "    AxisAngleWidget* w = qFindChild<AxisAngleWidget*>(this, \"%s\");\n", prop.c_str());
      fprintf(f, "    if (NULL != w) {\n");
      fprintf(f, "      w->readOptions(prefs, QString::fromUtf8(\"%s\"));\n", prop.c_str());
      fprintf(f, "    }\n");
      replaceStream << "  set" << prop << "( reader->readValue(\"" << prop << "\", m_AxisAngleRotations) );" << std::endl;
    }
    else if (opt->getWidgetType() >= FilterParameter::CellArrayComparisonSelectionWidget
             && opt->getWidgetType() <= FilterParameter::EdgeArrayComparisonSelectionWidget)
    {
      fprintf(f, "    ComparisonSelectionWidget* w = qFindChild<ComparisonSelectionWidget*>(this, \"%s\");\n", prop.c_str());
      fprintf(f, "    if (NULL != w) {\n");
      fprintf(f, "      w->readOptions(prefs, QString::fromUtf8(\"%s\"));\n", prop.c_str());
      fprintf(f, "    }\n");
      replaceStream << "  set" << prop << "( reader->readValue(\"" << prop << "\", m_" << prop << ") );" << std::endl;
    }
    else
    {
      fprintf(f, " #error: Class %s  Property %s  NOTHING WAS GENERATED TO READ/WRITE PROPERTY\n", filter.c_str(), prop.c_str());
    }
    fprintf(f, "  }\n");
  }
  fprintf(f, "\n}\n");

  ss.str("");
  ss << DREAM3DLIB_SOURCE_DIR() << "/" << group << "/" << filter << ".cpp";
  parseSouceFileForMarker(ss.str(), "////!!##", replaceStream.str());



  // This template function will generate all the necessary code to set the name of each
  // required and created array.
  //appendArrayNameCodeToSource<T>(t, f);

  if (true == implementArrayNameComboBoxUpdated)
  {
    fprintf(f, "\n// -----------------------------------------------------------------------------\n");
    fprintf(f, "void Q%sWidget::arrayNameComboBoxUpdated(QComboBox* cb)\n{\n", filter.c_str());
    fprintf(f, "  if (NULL == cb) { return; }\n"); // Make sure we have a non null QWidget to deal with
    for (size_t i = 0; i < options.size(); ++i)
    {
      FilterParameter::Pointer opt = options[i];
      std::string prop = opt->getPropertyName();
      std::string typ = opt->getValueType();
      std::string hl = opt->getHumanLabel();
      if (opt->getWidgetType() >= FilterParameter::VoxelCellArrayNameSelectionWidget
          && opt->getWidgetType() <= FilterParameter::SolidMeshEdgeArrayNameSelectionWidget ) {
        fprintf(f, "  if(cb->objectName().compare(\"%s\") == 0) {\n", prop.c_str());
        fprintf(f, "    m_%s = cb->currentText();\n  }\n", prop.c_str());
      }
    }
    fprintf(f, "}\n");
  }

  if (implementArrayNameSelectionWidget == true || implementComparisonSelectionWidget == true)
  {

    fprintf(f, "\n// -----------------------------------------------------------------------------\n");
    fprintf(f, "void Q%sWidget::preflightAboutToExecute(VoxelDataContainer::Pointer vdc, SurfaceMeshDataContainer::Pointer smdc, SolidMeshDataContainer::Pointer sdc)\n{\n", filter.c_str());
    for (size_t i = 0; i < options.size(); ++i)
    {
      FilterParameter::Pointer opt = options[i];
      std::string prop = opt->getPropertyName();
      std::string typ = opt->getValueType();
      std::string hl = opt->getHumanLabel();
      if (opt->getWidgetType() == FilterParameter::ArraySelectionWidget ) {
        fprintf(f, "  {\n    ArraySelectionWidget* w = qFindChild<ArraySelectionWidget*>(this, \"%s\");\n", prop.c_str()); // Make sure we have a non null QWidget to deal with

        fprintf(f, "    if (NULL != w) {\n      w->populateArrayNames(vdc, smdc, sdc);\n    }\n  }\n");
      }
      if (opt->getWidgetType() >= FilterParameter::CellArrayComparisonSelectionWidget
             && opt->getWidgetType() <= FilterParameter::EdgeArrayComparisonSelectionWidget)
      {
        fprintf(f, "  {\n    ComparisonSelectionWidget* w = qFindChild<ComparisonSelectionWidget*>(this, \"%s\");\n", prop.c_str()); // Make sure we have a non null QWidget to deal with

        fprintf(f, "    if (NULL != w) {\n      w->populateArrayNames(vdc, smdc, sdc);\n    }\n  }\n");
      }
    }
    fprintf(f, "}\n");
  }



  /* Implement the htmlHelpIndexFile() method */
  std::string lower = filter;
  std::transform(lower.begin(), lower.end(), lower.begin(), ::tolower);
  fprintf(f, "\n// -----------------------------------------------------------------------------\n");
  fprintf(f, "void Q%sWidget::openHtmlHelpFile()\n{\n", filter.c_str());
  fprintf(f, "\tDREAM3DHelpUrlGenerator::generateAndOpenHTMLUrl(\"%s\", this);\n", lower.c_str());
  fprintf(f, "}\n");




  fprintf(f, "\n\n");
  fclose(f);

  // Now compare the file just generated with any possible existing file
  size_t currentFileSize = MXAFileInfo::fileSize(completePath);
  size_t tempFileSize = MXAFileInfo::fileSize(tempPath);

  // If the file sizes are different then copy the file
  if(currentFileSize != tempFileSize)
  {
    std::cout << "0-Creating Source File: " << completePath << std::endl;
    copyFile(tempPath, completePath);
  }
  else // Just because the files are the same size does not mean they are the same.
  {
    FILE* c = fopen(completePath.c_str(), "rb");
    unsigned char* currentContents = reinterpret_cast<unsigned char*>(malloc(currentFileSize));
    size_t itemsRead = fread(currentContents, currentFileSize, 1, c);
    if(itemsRead != 1)
    {

    }
    fclose(c);

    MD5 md5_current;
    md5_current.update(currentContents, currentFileSize);
    md5_current.finalize();
    std::string currentHexDigest = md5_current.hexdigest();


    FILE* t = fopen(tempPath.c_str(), "rb");
    unsigned char* tempContents = reinterpret_cast<unsigned char*>(malloc(tempFileSize));
    itemsRead = fread(tempContents, tempFileSize, 1, t);
    if(itemsRead != 1)
    {

    }
    fclose(t);

    MD5 md5;
    md5.update(tempContents, tempFileSize);
    md5.finalize();
    std::string tempHexDigest = md5.hexdigest();

    // Use MD5 Checksums to figure out if the files are different
    if (tempHexDigest.compare(currentHexDigest) != 0)
    {
      std::cout << "0-Creating Source File: " << completePath << std::endl;
      copyFile(tempPath, completePath);
    }
  }

}

// -----------------------------------------------------------------------------
//
// -----------------------------------------------------------------------------
template<typename T>
void createPreflightTestCode( const std::string &group, const std::string &filter)
{
  std::string s = FILTER_WIDGETS_TEMP_DIR();
  s.append("Preflight_Test_Code_Fragment_1.h");
  FILE* f = fopen(s.c_str(), "ab+"); // Clear out this file
  fprintf(f, "MAKE_FILTER_TEST(  %s, FAIL_IS_PASS)\n", filter.c_str());
  fclose(f);


  s = FILTER_WIDGETS_TEMP_DIR();
  s.append("Preflight_Test_Code_Fragment_2.h");
  f = fopen(s.c_str(), "ab+"); // Clear out this file
  fprintf(f, "DREAM3D_REGISTER_TEST( %s_PreFlightTest() )\n", filter.c_str());
  fclose(f);

}




#include "FilterWidgetCodeGen.h"

// -----------------------------------------------------------------------------
//
// -----------------------------------------------------------------------------
int main(int argc, char **argv)
{
  // if (true) return 0;

#if (GENERATE_PREFLIGHT_TEST_CODE_FRAGMENT == 1)
  std::string s = FILTER_WIDGETS_TEMP_DIR();
  s.append("Preflight_Test_Code_Fragment_1.h");
  FILE* f = fopen(s.c_str(), "wb"); // Clear out this file
  fclose(f);

  s = FILTER_WIDGETS_TEMP_DIR();
  s.append("Preflight_Test_Code_Fragment_2.h");
  f = fopen(s.c_str(), "wb"); // Clear out this file
  fclose(f);
#endif

  setFilters();

  createMarkdownCreatedArrayIndex();

  return 0;
}

<|MERGE_RESOLUTION|>--- conflicted
+++ resolved
@@ -453,7 +453,7 @@
     }
     if (marker.compare(buf) == 0)
     {
-      out << replace << std::endl;
+      out << replace;
     }
     else
     {
@@ -461,7 +461,7 @@
     }
   }
 
-  //MXADir::remove(tempfile);
+ // MXADir::remove(tempfile);
 
 }
 
@@ -815,25 +815,9 @@
       fprintf(f, "   QLineEdit* lb = qFindChild<QLineEdit*>(this, \"%s\");\n", prop.c_str());
       fprintf(f, "   if (lb) { lb->setText(path); }\n");
       fprintf(f, "   set%s(path);\n", prop.c_str());
-<<<<<<< HEAD
-      replaceStream << "set( QString::fromStdString( reader->readValue(H5FilterParameter::InputPathConstant, \"\") ) );" << std::endl;
-=======
       replaceStream << "  set" << prop << "( reader->readValue( \"" << prop << "\", get" << prop << "() ) );" << std::endl;
->>>>>>> 6d9cdfb6
     }
     else if (opt->getWidgetType() == FilterParameter::OutputFileWidget)
-    {
-      fprintf(f, "   QString path = QDir::toNativeSeparators(p_%s.toString());\n", prop.c_str());
-      fprintf(f, "   QLineEdit* lb = qFindChild<QLineEdit*>(this, \"%s\");\n", prop.c_str());
-      fprintf(f, "   if (lb) { lb->setText(path); }\n");
-      fprintf(f, "   set%s(path);\n", prop.c_str());
-<<<<<<< HEAD
-      replaceStream << "set" << prop << "( reader->readValue(\""<< prop << "\", \"\") );" << std::endl;
-=======
-      replaceStream << "  set" << prop << "( reader->readValue( \"" << prop << "\", get" << prop << "() ) );" << std::endl;
->>>>>>> 6d9cdfb6
-    }
-    else if (opt->getWidgetType() == FilterParameter::OutputPathWidget)
     {
       fprintf(f, "   QString path = QDir::toNativeSeparators(p_%s.toString());\n", prop.c_str());
       fprintf(f, "   QLineEdit* lb = qFindChild<QLineEdit*>(this, \"%s\");\n", prop.c_str());
@@ -841,15 +825,19 @@
       fprintf(f, "   set%s(path);\n", prop.c_str());
       replaceStream << "  set" << prop << "( reader->readValue( \"" << prop << "\", get" << prop << "() ) );" << std::endl;
     }
+    else if (opt->getWidgetType() == FilterParameter::OutputPathWidget)
+    {
+      fprintf(f, "   QString path = QDir::toNativeSeparators(p_%s.toString());\n", prop.c_str());
+      fprintf(f, "   QLineEdit* lb = qFindChild<QLineEdit*>(this, \"%s\");\n", prop.c_str());
+      fprintf(f, "   if (lb) { lb->setText(path); }\n");
+      fprintf(f, "   set%s(path);\n", prop.c_str());
+      replaceStream << "  set" << prop << "( reader->readValue( \"" << prop << "\", get" << prop << "() ) );" << std::endl;
+    }
     else if(opt->getWidgetType() == FilterParameter::BooleanWidget)
     {
       fprintf(f, "   QCheckBox* le = findChild<QCheckBox*>(\"%s\");\n", prop.c_str());
       fprintf(f, "   if (le) { le->setChecked(p_%s.toBool()); }\n", prop.c_str());
-<<<<<<< HEAD
-      replaceStream << "set" << prop << "( reader->readValue(H5FilterParameter::WriteAlignmentShiftsConstant, false) );" << std::endl;
-=======
       replaceStream << "  set" << prop << "( reader->readValue(\"" << prop << "\", false) );" << std::endl;
->>>>>>> 6d9cdfb6
     }
     else if(opt->getWidgetType() == FilterParameter::ChoiceWidget)
     {
@@ -975,11 +963,11 @@
   }
   fprintf(f, "\n}\n");
 
+
   ss.str("");
+
   ss << DREAM3DLIB_SOURCE_DIR() << "/" << group << "/" << filter << ".cpp";
   parseSouceFileForMarker(ss.str(), "////!!##", replaceStream.str());
-
-
 
   // This template function will generate all the necessary code to set the name of each
   // required and created array.
