--- conflicted
+++ resolved
@@ -291,9 +291,6 @@
     {
       fprintf(f, "  public:\n");
       fprintf(f, "    virtual void preflightAboutToExecute(VoxelDataContainer::Pointer vdc, SurfaceMeshDataContainer::Pointer smdc, SolidMeshDataContainer::Pointer sdc);\n");
-<<<<<<< HEAD
-      // fprintf(f, "    virtual void preflightDoneExecuting(VoxelDataContainer::Pointer vdc, SurfaceMeshDataContainer::Pointer smdc, SolidMeshDataContainer::Pointer sdc);\n");
-=======
       fprintf(f, "\n\n");
     }
     else if (opt->getWidgetType() == FilterParameter::IntVec3Widget)
@@ -310,18 +307,7 @@
     {
       fprintf(f, "  public:\n");
       fprintf(f, "    virtual void preflightAboutToExecute(VoxelDataContainer::Pointer vdc, SurfaceMeshDataContainer::Pointer smdc, SolidMeshDataContainer::Pointer sdc);\n");
->>>>>>> f5693929
       fprintf(f, "\n\n");
-    }
-    else if (opt->getWidgetType() == FilterParameter::IntVec3Widget)
-    {
-      fprintf(f, "    Q_PROPERTY(IntVec3Widget_t %s READ get%s WRITE set%s)\n", prop.c_str(), prop.c_str(), prop.c_str());
-      fprintf(f, "    QFILTERWIDGET_INSTANCE_PROPERTY(IntVec3Widget_t, %s)\n\n", prop.c_str());
-    }
-    else if (opt->getWidgetType() == FilterParameter::FloatVec3Widget)
-    {
-      fprintf(f, "    Q_PROPERTY(FloatVec3Widget_t %s READ get%s WRITE set%s)\n", prop.c_str(), prop.c_str(), prop.c_str());
-      fprintf(f, "    QFILTERWIDGET_INSTANCE_PROPERTY(FloatVec3Widget_t, %s)\n\n", prop.c_str());
     }
     else
     {
@@ -694,32 +680,6 @@
       fprintf(f, "    w->writeOptions(prefs, QString::fromUtf8(\"%s\"));\n", prop.c_str());
       fprintf(f, "  }\n");
     }
-    else if (opt->getWidgetType() == FilterParameter::IntVec3Widget)
-    {
-      fprintf(f, "// ------------- %s ----------------------------------\n", prop.c_str());
-      fprintf(f, "  IntVec3Widget_t v_%s = get%s();\n", prop.c_str(), prop.c_str(), prop.c_str());
-      fprintf(f, "  prefs.beginWriteArray(\"%s\", 3);\n", prop.c_str());
-      fprintf(f, "  prefs.setArrayIndex(0);\n");
-      fprintf(f, "  prefs.setValue(\"x\", v_%s.x);\n", prop.c_str());
-      fprintf(f, "  prefs.setArrayIndex(1);\n");
-      fprintf(f, "  prefs.setValue(\"y\", v_%s.y);\n", prop.c_str());
-      fprintf(f, "  prefs.setArrayIndex(2);\n");
-      fprintf(f, "  prefs.setValue(\"z\", v_%s.z);\n", prop.c_str());
-      fprintf(f, "  prefs.endArray();\n");
-    }
-    else if (opt->getWidgetType() == FilterParameter::FloatVec3Widget)
-    {
-      fprintf(f, "// ------------- %s ----------------------------------\n", prop.c_str());
-      fprintf(f, "  FloatVec3Widget_t v_%s = get%s();\n", prop.c_str(), prop.c_str(), prop.c_str());
-      fprintf(f, "  prefs.beginWriteArray(\"%s\", 3);\n", prop.c_str());
-      fprintf(f, "  prefs.setArrayIndex(0);\n");
-      fprintf(f, "  prefs.setValue(\"x\", (double)(v_%s.x));\n", prop.c_str());
-      fprintf(f, "  prefs.setArrayIndex(1);\n");
-      fprintf(f, "  prefs.setValue(\"y\", (double)(v_%s.y));\n", prop.c_str());
-      fprintf(f, "  prefs.setArrayIndex(2);\n");
-      fprintf(f, "  prefs.setValue(\"z\", (double)(v_%s.z));\n", prop.c_str());
-      fprintf(f, "  prefs.endArray();\n");
-    }
     else
     {
       fprintf(f, "  prefs.setValue(\"%s\", get%s() );\n", prop.c_str(), prop.c_str());
@@ -738,11 +698,7 @@
     std::string prop = opt->getPropertyName();
     std::string typ = opt->getValueType();
     std::string hl = opt->getHumanLabel();
-<<<<<<< HEAD
-    fprintf(f, "// ------------- %s ----------------------------------\n", prop.c_str());
-=======
     fprintf(f, "  // ------------- %s ----------------------------------\n", prop.c_str());
->>>>>>> f5693929
     fprintf(f, "  {\n   QVariant p_%s = prefs.value(\"%s\");\n", prop.c_str(), prop.c_str());
 
     if(opt->getWidgetType() == FilterParameter::StringWidget)
@@ -859,52 +815,6 @@
       fprintf(f, "    if (NULL != w) {\n");
       fprintf(f, "      w->readOptions(prefs, QString::fromUtf8(\"%s\"));\n", prop.c_str());
       fprintf(f, "    }\n");
-    }
-    else if (opt->getWidgetType() == FilterParameter::IntVec3Widget)
-    {
-      fprintf(f, "   bool ok = false;\n");
-      fprintf(f, "   IntVec3Widget_t v3 = p_%s.value<IntVec3Widget_t>();\n", prop.c_str());
-      fprintf(f, "   prefs.beginReadArray(\"%s\");\n", prop.c_str());
-
-      fprintf(f, "   prefs.setArrayIndex(0);\n");
-      fprintf(f, "   v3.x = prefs.value(\"x\", v3.x).toInt(&ok);\n", prop.c_str());
-      fprintf(f, "   QLineEdit* le_0 = findChild<QLineEdit*>(\"0_%s\");\n", prop.c_str());
-      fprintf(f, "   if (le_0) { le_0->setText(QString::number(v3.x)); }\n");
-
-      fprintf(f, "   prefs.setArrayIndex(1);\n");
-      fprintf(f, "   v3.y = prefs.value(\"y\", v3.y).toInt(&ok);\n", prop.c_str());
-      fprintf(f, "   QLineEdit* le_1 = findChild<QLineEdit*>(\"1_%s\");\n", prop.c_str());
-      fprintf(f, "   if (le_1) { le_1->setText(QString::number(v3.y)); }\n");
-
-      fprintf(f, "   prefs.setArrayIndex(2);\n");
-      fprintf(f, "   v3.z = prefs.value(\"z\", v3.z).toInt(&ok);\n", prop.c_str());
-      fprintf(f, "   QLineEdit* le_2 = findChild<QLineEdit*>(\"2_%s\");\n", prop.c_str());
-      fprintf(f, "   if (le_2) { le_2->setText(QString::number(v3.z)); }\n");
-
-      fprintf(f, "   prefs.endArray();\n");
-    }
-    else if (opt->getWidgetType() == FilterParameter::FloatVec3Widget)
-    {
-      fprintf(f, "   bool ok = false;\n");
-      fprintf(f, "   FloatVec3Widget_t v3 = p_%s.value<FloatVec3Widget_t>();\n", prop.c_str());
-      fprintf(f, "   prefs.beginReadArray(\"%s\");\n", prop.c_str());
-
-      fprintf(f, "   prefs.setArrayIndex(0);\n");
-      fprintf(f, "   v3.x = prefs.value(\"x\", v3.x).toFloat(&ok);\n", prop.c_str());
-      fprintf(f, "   QLineEdit* le_0 = findChild<QLineEdit*>(\"0_%s\");\n", prop.c_str());
-      fprintf(f, "   if (le_0) { le_0->setText(QString::number(v3.x)); }\n");
-
-      fprintf(f, "   prefs.setArrayIndex(1);\n");
-      fprintf(f, "   v3.y = prefs.value(\"y\", v3.y).toFloat(&ok);\n", prop.c_str());
-      fprintf(f, "   QLineEdit* le_1 = findChild<QLineEdit*>(\"1_%s\");\n", prop.c_str());
-      fprintf(f, "   if (le_1) { le_1->setText(QString::number(v3.y)); }\n");
-
-      fprintf(f, "   prefs.setArrayIndex(2);\n");
-      fprintf(f, "   v3.z = prefs.value(\"z\", v3.z).toFloat(&ok);\n", prop.c_str());
-      fprintf(f, "   QLineEdit* le_2 = findChild<QLineEdit*>(\"2_%s\");\n", prop.c_str());
-      fprintf(f, "   if (le_2) { le_2->setText(QString::number(v3.z)); }\n");
-
-      fprintf(f, "   prefs.endArray();\n");
     }
     else
     {
