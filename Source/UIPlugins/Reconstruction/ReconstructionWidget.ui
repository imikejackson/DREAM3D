--- conflicted
+++ resolved
@@ -6,8 +6,8 @@
    <rect>
     <x>0</x>
     <y>0</y>
-    <width>625</width>
-    <height>691</height>
+    <width>617</width>
+    <height>648</height>
    </rect>
   </property>
   <property name="sizePolicy">
@@ -535,8 +535,7 @@
             </property>
            </widget>
           </item>
-<<<<<<< HEAD
-          <item row="3" column="0">
+          <item row="2" column="0">
            <widget class="QLabel" name="m_H5VolumeFileIcon">
             <property name="text">
              <string/>
@@ -546,15 +545,13 @@
             </property>
            </widget>
           </item>
-          <item row="3" column="1">
+          <item row="2" column="1">
            <widget class="QLabel" name="m_H5VolumeFile">
             <property name="text">
-             <string>HDF5 Volume File</string>
-            </property>
-           </widget>
-          </item>
-=======
->>>>>>> 62048b91
+             <string>VoxelVolumeData</string>
+            </property>
+           </widget>
+          </item>
          </layout>
         </item>
         <item row="1" column="1">
@@ -581,8 +578,6 @@
             </property>
             <property name="pixmap">
              <pixmap resource="../../../Resources/icons/images/Icons.qrc">:/Delete-16x16.png</pixmap>
-<<<<<<< HEAD
-=======
             </property>
            </widget>
           </item>
@@ -593,7 +588,6 @@
             </property>
             <property name="checked">
              <bool>true</bool>
->>>>>>> 62048b91
             </property>
            </widget>
           </item>
@@ -677,39 +671,6 @@
             </property>
            </widget>
           </item>
-<<<<<<< HEAD
-          <item row="7" column="0">
-           <widget class="QLabel" name="m_HDF5GrainFileIcon">
-            <property name="text">
-             <string/>
-            </property>
-            <property name="pixmap">
-             <pixmap resource="../../../Resources/icons/images/Icons.qrc">:/Delete-16x16.png</pixmap>
-            </property>
-           </widget>
-          </item>
-          <item row="6" column="1">
-           <widget class="QCheckBox" name="m_DownSampledVizFile">
-            <property name="text">
-             <string>Downsampled File</string>
-            </property>
-            <property name="checked">
-             <bool>true</bool>
-            </property>
-           </widget>
-          </item>
-          <item row="6" column="0">
-           <widget class="QLabel" name="m_DownSampledVizFileIcon">
-            <property name="text">
-             <string/>
-            </property>
-            <property name="pixmap">
-             <pixmap resource="../../../Resources/icons/images/Icons.qrc">:/Delete-16x16.png</pixmap>
-            </property>
-           </widget>
-          </item>
-=======
->>>>>>> 62048b91
          </layout>
         </item>
         <item row="2" column="0" colspan="2">
@@ -814,14 +775,6 @@
  </customwidgets>
  <resources>
   <include location="../../../Resources/icons/images/Icons.qrc"/>
-  <include location="../../../Resources/icons/images/Icons.qrc"/>
-  <include location="../../../Resources/icons/images/Icons.qrc"/>
-  <include location="../../../Resources/icons/images/Icons.qrc"/>
-  <include location="../../../../Resources/icons/images/Icons.qrc"/>
-<<<<<<< HEAD
-=======
-  <include location="../../../Resources/icons/images/Icons.qrc"/>
->>>>>>> 62048b91
  </resources>
  <connections/>
 </ui>