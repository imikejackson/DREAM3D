/* ============================================================================
 * Copyright (c) 2012 Michael A. Jackson (BlueQuartz Software)
 * Copyright (c) 2012 Dr. Michael A. Groeber (US Air Force Research Laboratories)
 * All rights reserved.
 *
 * Redistribution and use in source and binary forms, with or without modification,
 * are permitted provided that the following conditions are met:
 *
 * Redistributions of source code must retain the above copyright notice, this
 * list of conditions and the following disclaimer.
 *
 * Redistributions in binary form must reproduce the above copyright notice, this
 * list of conditions and the following disclaimer in the documentation and/or
 * other materials provided with the distribution.
 *
 * Neither the name of Michael A. Groeber, Michael A. Jackson, the US Air Force,
 * BlueQuartz Software nor the names of its contributors may be used to endorse
 * or promote products derived from this software without specific prior written
 * permission.
 *
 * THIS SOFTWARE IS PROVIDED BY THE COPYRIGHT HOLDERS AND CONTRIBUTORS "AS IS"
 * AND ANY EXPRESS OR IMPLIED WARRANTIES, INCLUDING, BUT NOT LIMITED TO, THE
 * IMPLIED WARRANTIES OF MERCHANTABILITY AND FITNESS FOR A PARTICULAR PURPOSE ARE
 * DISCLAIMED. IN NO EVENT SHALL THE COPYRIGHT HOLDER OR CONTRIBUTORS BE LIABLE
 * FOR ANY DIRECT, INDIRECT, INCIDENTAL, SPECIAL, EXEMPLARY, OR CONSEQUENTIAL
 * DAMAGES (INCLUDING, BUT NOT LIMITED TO, PROCUREMENT OF SUBSTITUTE GOODS OR
 * SERVICES; LOSS OF USE, DATA, OR PROFITS; OR BUSINESS INTERRUPTION) HOWEVER
 * CAUSED AND ON ANY THEORY OF LIABILITY, WHETHER IN CONTRACT, STRICT LIABILITY,
 * OR TORT (INCLUDING NEGLIGENCE OR OTHERWISE) ARISING IN ANY WAY OUT OF THE
 * USE OF THIS SOFTWARE, EVEN IF ADVISED OF THE POSSIBILITY OF SUCH DAMAGE.
 *
 *  This code was written under United States Air Force Contract number
 *                           FA8650-07-D-5800
 *
 * ~~~~~~~~~~~~~~~~~~~~~~~~~~~~~~~~~~~~~~~~~~~~~~~~~~~~~~~~~~~~~~~~~~~~~~~~~~ */

#include "QFilterWidget.h"



#include <QtCore/QTimer>
#include <QtCore/QResource>

#include <QtGui/QFrame>
#include <QtGui/QSpinBox>
#include <QtGui/QLabel>
#include <QtGui/QCheckBox>
#include <QtGui/QLineEdit>
#include <QtGui/QIntValidator>
#include <QtGui/QDoubleValidator>
#include <QtGui/QComboBox>
#include <QtGui/QApplication>
#include <QtGui/QHBoxLayout>
#include <QtGui/QVBoxLayout>
#include <QtGui/QFormLayout>
#include <QtGui/QGridLayout>
#include <QtGui/QPainter>
#include <QtGui/QPushButton>
#include <QtGui/QFileDialog>
#include <QtGui/QMouseEvent>
#include <QtGui/QDesktopServices>
#include <QtGui/QMessageBox>


#include "QtSupport/QR3DFileCompleter.h"
#include "QtSupport/QFSDropLineEdit.h"
#include "QtSupport/DREAM3DHelpUrlGenerator.h"


#include "ArraySelectionWidget.h"
#include "ComparisonSelectionWidget.h"
#include "AxisAngleWidget.h"

#define PADDING 5
#define BORDER 2
#define IMAGE_WIDTH 17
#define IMAGE_HEIGHT 17

// These Streams need to be implemented so that our 3 Element Vectors can be read/write to disk/prefs files
QDataStream &operator<<( QDataStream &out, const IntVec3Widget_t& v) {
  out << v.x << v.y << v.z; return out;
}
QDataStream &operator>>( QDataStream &in, IntVec3Widget_t& v) { in >> v.x >> v.y >> v.z; return in; }

QDataStream &operator<<( QDataStream &out, const FloatVec3Widget_t& v) { out << v.x << v.y << v.z; return out; }
QDataStream &operator>>( QDataStream &in, FloatVec3Widget_t& v) { in >> v.x >> v.y >> v.z; return in; }

// Initialize private static member variable
QString QFilterWidget::m_OpenDialogLastDirectory = "";


// -----------------------------------------------------------------------------
//
// -----------------------------------------------------------------------------
QFilterWidget::QFilterWidget(QWidget* parent) :
  QGroupBox(parent),
  m_CurrentBorderColorFactor(0),
  m_BorderIncrement(16),
  m_IsSelected(false),
  m_HasPreflightErrors(false),
  m_HasPreflightWarnings(false),
  m_FilterMenu(this)
{
  qRegisterMetaType<IntVec3Widget_t>("IntVec3Widget_t");
  qRegisterMetaTypeStreamOperators<IntVec3Widget_t>("IntVec3Widget_t");

  qRegisterMetaType<FloatVec3Widget_t>("FloatVec3Widget_t");
  qRegisterMetaTypeStreamOperators<FloatVec3Widget_t>("FloatVec3Widget_t");

  // qRegisterMetaType<AxisAngleWidget_t>("AxisAngleWidget_t");
  // qRegisterMetaTypeStreamOperators<AxisAngleWidget_t>("AxisAngleWidget_t");

  if ( m_OpenDialogLastDirectory.isEmpty() )
  {
    m_OpenDialogLastDirectory = QDir::homePath();
  }

  // Initialize right-click menu
  initFilterMenu();

  m_DeleteRect.setX(PADDING + BORDER);
  m_DeleteRect.setY(PADDING + BORDER);
  m_DeleteRect.setWidth(IMAGE_WIDTH);
  m_DeleteRect.setHeight(IMAGE_HEIGHT);
  m_timer = new QTimer(this);
  connect(m_timer, SIGNAL(timeout()), this, SLOT(changeStyle()));

  setContextMenuPolicy(Qt::CustomContextMenu);

  connect(this,
          SIGNAL(customContextMenuRequested(const QPoint&)),
          SLOT(onCustomContextMenuRequested(const QPoint&)));
}

// -----------------------------------------------------------------------------
//
// -----------------------------------------------------------------------------
QFilterWidget::~QFilterWidget()
{
}

// -----------------------------------------------------------------------------
//
// -----------------------------------------------------------------------------
void QFilterWidget::openHtmlHelpFile()
{

}

// -----------------------------------------------------------------------------
//
// -----------------------------------------------------------------------------
void QFilterWidget::onCustomContextMenuRequested(const QPoint& pos)
{
  m_FilterMenu.exec( mapToGlobal(pos) );
}

// -----------------------------------------------------------------------------
//
// -----------------------------------------------------------------------------
void QFilterWidget::initFilterMenu()
{
  m_actionFilterHelp = new QAction(this);
  m_actionFilterHelp->setObjectName(QString::fromUtf8("actionWidgetHelp"));
  m_actionFilterHelp->setText(QApplication::translate("QFilterWidget", "Show Filter Help", 0, QApplication::UnicodeUTF8));
  connect(m_actionFilterHelp, SIGNAL(triggered()),
          this, SLOT( actionWidgetHelp_triggered() ) );
  m_FilterMenu.addAction(m_actionFilterHelp);

  m_FilterMenu.addSeparator();

  m_actionRemoveFilter = new QAction(this);
  m_actionRemoveFilter->setObjectName(QString::fromUtf8("actionRemoveFilter"));
  m_actionRemoveFilter->setText(QApplication::translate("QFilterWidget", "Remove Filter", 0, QApplication::UnicodeUTF8));
  connect(m_actionRemoveFilter, SIGNAL(triggered()),
          this, SLOT( actionRemoveFilter_triggered() ) );
  m_FilterMenu.addAction(m_actionRemoveFilter);

}

// -----------------------------------------------------------------------------
//
// -----------------------------------------------------------------------------
void QFilterWidget::actionWidgetHelp_triggered()
{
  openHtmlHelpFile();
}

// -----------------------------------------------------------------------------
//
// -----------------------------------------------------------------------------
void QFilterWidget::actionRemoveFilter_triggered()
{
  emit clicked(true);
}

// -----------------------------------------------------------------------------
//
// -----------------------------------------------------------------------------
QString QFilterWidget::getFilterGroup()
{
  return (DREAM3D::FilterGroups::GenericFilters);
}

// -----------------------------------------------------------------------------
//
// -----------------------------------------------------------------------------
QString QFilterWidget::getFilterSubGroup()
{
  return (DREAM3D::FilterSubGroups::MiscFilters);
}

// -----------------------------------------------------------------------------
//
// -----------------------------------------------------------------------------
//QFilterWidget* QFilterWidget::createDeepCopy()
//{
//  QFilterWidget* widget = new QFilterWidget();
//  return widget;
//}

// -----------------------------------------------------------------------------
//
// -----------------------------------------------------------------------------
void QFilterWidget::setBorderColorStyle(QString s)
{
  m_BorderColorStyle = s;
}

// -----------------------------------------------------------------------------
//
// -----------------------------------------------------------------------------
QString QFilterWidget::getBorderColorStyle()
{
  return m_BorderColorStyle;
}

// -----------------------------------------------------------------------------
//
// -----------------------------------------------------------------------------
void QFilterWidget::setHasPreflightErrors(bool hasErrors)
{
  m_HasPreflightErrors = hasErrors;
  if (m_HasPreflightErrors == true)
  {
    //    m_timer->start(100);
    //    m_CurrentBorderColorFactor = 64;
    //    m_BorderIncrement = 16;
  }
  else
  {
    m_timer->stop();
  }
  changeStyle();
}

// -----------------------------------------------------------------------------
//
// -----------------------------------------------------------------------------
void QFilterWidget::setHasPreflightWarnings(bool hasWarnings)
{
  m_HasPreflightWarnings = hasWarnings;
  if (m_HasPreflightWarnings == true)
  {
    //    m_timer->start(100);
    //    m_CurrentBorderColorFactor = 64;
    //    m_BorderIncrement = 16;
  }
  else
  {
    m_timer->stop();
  }
  changeStyle();
}

// -----------------------------------------------------------------------------
//
// -----------------------------------------------------------------------------
void QFilterWidget::setIsSelected(bool b)
{
  m_IsSelected = b;
  changeStyle();
}

// -----------------------------------------------------------------------------
//
// -----------------------------------------------------------------------------
bool QFilterWidget::isSelected()
{
  return m_IsSelected;
}

// -----------------------------------------------------------------------------
//
// -----------------------------------------------------------------------------
void QFilterWidget::changeStyle()
{
  QString style;
  if (m_HasPreflightErrors == true)
  {
    m_CurrentBorderColorFactor += m_BorderIncrement;
    if (m_CurrentBorderColorFactor > 127)
    {
      m_BorderIncrement = -16;
    }
    if (m_CurrentBorderColorFactor < 1)
    {
      m_BorderIncrement = 16;
    }

    style.append("border: 2px solid rgb(");
    style.append(QString::number(255 - m_CurrentBorderColorFactor, 10));
    style.append(", ");
    style.append(QString::number(m_CurrentBorderColorFactor, 10));
    style.append(", ");
    style.append(QString::number(m_CurrentBorderColorFactor, 10));
    style.append(");");
  }
  else if(m_HasPreflightWarnings)
  {
    style.append("border: 2px solid rgb(172, 168, 0);");
  }
  else if(m_IsSelected == true )
  {
    style.append("border: 2px solid purple;");
    m_CurrentBorderColorFactor = 0;
  }
  else
  {
    style.append("border: 1px solid #515151;");
    style.append("margin: 1px;");
    m_CurrentBorderColorFactor = 0;
  }
  setBorderColorStyle(style);
  updateWidgetStyle();
}

// -----------------------------------------------------------------------------
//
// -----------------------------------------------------------------------------
void QFilterWidget::updateWidgetStyle()
{
  QString style;

  style.append("QGroupBox{\n");

  style.append("background-color: qlineargradient(x1: 0, y1: 0, x2: 0, y2: 1, stop: 0 #FFFFFF, stop: 1 #CCCCCC);\n");

#if 0
  QString headerFile(":/QFilterWidgetHeaders/");

  headerFile.append(getFilterGroup());
  headerFile.append("_Header.png");
  QResource headerResource(headerFile);
  if (true == headerResource.isValid())
  {
    style.append("background-image: url(");
    style.append( headerFile );
    style.append(");\n");
  }
  else
#endif


    QString headerImage("background-image: url(:/filterWidgetBorder.png);");
  if(m_HasPreflightWarnings == true)
  {
    headerImage = "background-image: url(:/filterWidgetBorder_Warning.png);";
  }

  if(m_HasPreflightErrors == true)
  {
    headerImage = "background-image: url(:/filterWidgetBorder_Error.png);";
  }
  style.append(headerImage);
  style.append("background-position: top ;\n background-repeat: repeat-x;");

  style.append(getBorderColorStyle());

  style.append("border-radius: 10px;");
  style.append("padding: 30 0 0 0px;");
#if defined(Q_WS_WIN)
  style.append("font: 85 italic 10pt \"Arial\";");
#elif defined(Q_WS_MAC)
  style.append("font: 85 italic 12pt \"Arial\";");
#else
  style.append("font: 85 italic 9pt \"Arial\";");
#endif
  style.append("font-weight: bold;");
  style.append("}\n");
  style.append(" QGroupBox::title {");
  style.append("    subcontrol-origin: padding;");
  style.append("    subcontrol-position: top left;");
  style.append("    padding: 5 5px;");
  style.append("    background-color: rgba(255, 255, 255, 0);");
  style.append(" }\n");
  style.append("QGroupBox::indicator {");
  style.append("    width: 17px;");
  style.append("    height: 17px;");
  style.append("}\n");
  style.append("\nQGroupBox::indicator:unchecked { image: url(:/delete-corner.png);}");
  style.append("\nQGroupBox::indicator:unchecked:pressed { image: url(:/delete-corner-pressed.png);}");
  style.append("\nQGroupBox::indicator:checked { image: url(:/delete-corner.png);}");
  style.append("\nQGroupBox::indicator:checked:pressed { image: url(:/delete-corner-pressed.png);}");

  setStyleSheet(style);
}

// -----------------------------------------------------------------------------
//
// -----------------------------------------------------------------------------
void QFilterWidget::setupGui()
{
  setCheckable(true);

  delete layout();


  QSizePolicy sizePolicy2(QSizePolicy::Expanding, QSizePolicy::Maximum);
  sizePolicy2.setHorizontalStretch(0);
  sizePolicy2.setVerticalStretch(0);
  setSizePolicy(sizePolicy2);


  setTitle((getFilter(true)->getHumanLabel()));
#if 0
  QVBoxLayout* vertLayout_0 = new QVBoxLayout(this);

  QTabWidget* tabWidget = new QTabWidget(this);
  tabWidget->setObjectName(QString::fromUtf8("tabWidget"));
  // Create a QWidget to hold the Parameters
  QWidget* parameterTab = new QWidget();
  parameterTab->setObjectName(QString::fromUtf8("parameterTab"));
  tabWidget->addTab(parameterTab, "Parameters");

  // Create a QWidget to hold the Array Selection Widget
  m_ArraySelectionTab = new PipelineArraySelectionWidget();
  m_ArraySelectionTab->setObjectName(QString::fromUtf8("arrayTab"));
  tabWidget->addTab(m_ArraySelectionTab, "Array Selection");
  tabWidget->setCurrentIndex(0);


  // Add the TabWidget to the top level Vertical Layout
  vertLayout_0->addWidget(tabWidget);
  QVBoxLayout* vertLayout = new QVBoxLayout(parameterTab);
#else

  QVBoxLayout* vertLayout = new QVBoxLayout(this);
#endif

  QFormLayout* frmLayout = new QFormLayout();
  vertLayout->addLayout(frmLayout);
  frmLayout->setObjectName("QFilterWidget QFormLayout Layout");

  setIsSelected(false);
  bool ok = false;

  QVector<FilterParameter::Pointer> options = getFilter(true)->getFilterParameters();
  int optIndex = 0;
  for (QVector<FilterParameter::Pointer>::iterator iter = options.begin(); iter != options.end(); ++iter )
  {
    FilterParameter* option = (*iter).get();
    FilterParameter::WidgetType wType = option->getWidgetType();

    QString labelName = (option->getHumanLabel());
    if (option->getUnits().isEmpty() == false)
    {
      labelName.append(" (").append((option->getUnits())).append(")");
    }
    QLabel* label = new QLabel(labelName, this);

    if (wType == FilterParameter::StringWidget)
    {
      QLineEdit* le = new QLineEdit(this);
      le->setObjectName((option->getPropertyName()));

      frmLayout->setWidget(optIndex, QFormLayout::LabelRole, label);
      frmLayout->setWidget(optIndex, QFormLayout::FeatureRole, le);
      connect(le, SIGNAL(textChanged(QString)), this, SLOT(updateQLineEditStringValue(const QString &)));
      QVariant v = property(option->getPropertyName().toLatin1().data());
      le->setText(v.toString());
    }
    else if (wType == FilterParameter::IntWidget)
    {
      QLineEdit* le = new QLineEdit(this);
      le->setObjectName((option->getPropertyName()));
      QIntValidator* ival = new QIntValidator(this);
      le->setValidator(ival);
      frmLayout->setWidget(optIndex, QFormLayout::LabelRole, label);
      frmLayout->setWidget(optIndex, QFormLayout::FeatureRole, le);
      connect(le, SIGNAL(textChanged(QString)), this, SLOT(updateQLineEditIntValue()));
      QVariant v = property(option->getPropertyName().toLatin1().data());
      le->setText(v.toString());
    }
    else if (wType == FilterParameter::DoubleWidget)
    {
      QLineEdit* le = new QLineEdit(this);
      le->setObjectName((option->getPropertyName()));
      QDoubleValidator* ival = new QDoubleValidator(this);
      ival->setDecimals(8);
      le->setValidator(ival);
      frmLayout->setWidget(optIndex, QFormLayout::LabelRole, label);
      frmLayout->setWidget(optIndex, QFormLayout::FeatureRole, le);
      connect(le, SIGNAL(textChanged(QString)), this, SLOT(updateQLineEditDoubleValue()));
      QVariant v = property(option->getPropertyName().toLatin1().data());
      le->setText(v.toString());
    }
    else if (wType == FilterParameter::InputFileWidget)
    {
      QGridLayout* gridLayout = new QGridLayout();
      gridLayout->setContentsMargins(0,0,0,0);
      gridLayout->addWidget(label, 0, 0, 1, 1);
      QFSDropLineEdit* fp = new QFSDropLineEdit(this);
      fp->setObjectName((option->getPropertyName()));
      QR3DFileCompleter* com = new QR3DFileCompleter(this, false);
      fp->setCompleter(com);
      QString theSlot("1");
      theSlot.append("set");
      theSlot.append((option->getPropertyName()));
      theSlot.append("(const QString &)");
      // qDebug() << getFilter()->getNameOfClass() << " - Slot Generated: " << theSlot() << "\n";
      QObject::connect( com, SIGNAL(activated(const QString &)),
                        this, theSlot.toAscii());
      QObject::connect( fp, SIGNAL(textChanged(const QString &)),
                        this, theSlot.toAscii());
      gridLayout->addWidget(fp, 0, 1, 1, 1);

      QPushButton* btn = new QPushButton("Select...");
      btn->setObjectName(("btn_" + option->getPropertyName() ));
      gridLayout->addWidget(btn, 0, 2, 1, 1);

      vertLayout->addLayout(gridLayout);
      connect(btn, SIGNAL(clicked()), this, SLOT(selectInputFile()));
      QVariant v = property(option->getPropertyName().toLatin1().data());
      fp->setText(v.toString());
    }
    else if (wType == FilterParameter::InputPathWidget)
    {
      QGridLayout* gridLayout = new QGridLayout();
      gridLayout->setContentsMargins(0,0,0,0);
      gridLayout->addWidget(label, 0, 0, 1, 1);
      QFSDropLineEdit* fp = new QFSDropLineEdit(this);
      fp->setObjectName((option->getPropertyName()));
      QR3DFileCompleter* com = new QR3DFileCompleter(this, false);
      fp->setCompleter(com);
      QString theSlot("1");
      theSlot.append("set");
      theSlot.append((option->getPropertyName()));
      theSlot.append("(const QString &)");
      // qDebug() << getFilter()->getNameOfClass() << " - Slot Generated: " << theSlot() << "\n";
      QObject::connect( com, SIGNAL(activated(const QString &)),
                        this, theSlot.toAscii());
      QObject::connect( fp, SIGNAL(textChanged(const QString &)),
                        this, theSlot.toAscii());
      //      connect(fp, SIGNAL(textChanged(const QString &)),
      //              this, SLOT(updateLineEdit(const QString &)));

      gridLayout->addWidget(fp, 0, 1, 1, 1);

      QPushButton* btn = new QPushButton("Select Folder");
      btn->setObjectName(("btn_" + option->getPropertyName() ));
      gridLayout->addWidget(btn, 0, 2, 1, 1);

      vertLayout->addLayout(gridLayout);
      connect(btn, SIGNAL(clicked()), this, SLOT(selectInputPath()));
      QVariant v = property(option->getPropertyName().toLatin1().data());
      fp->setText(v.toString());
    }
    else if (wType == FilterParameter::OutputFileWidget)
    {
      QGridLayout* gridLayout = new QGridLayout();
      gridLayout->setContentsMargins(0,0,0,0);
      gridLayout->addWidget(label, 0, 0, 1, 1);

      QFSDropLineEdit* fp = new QFSDropLineEdit(this);
      fp->setObjectName((option->getPropertyName()));
      QR3DFileCompleter* com = new QR3DFileCompleter(this, false);
      fp->setCompleter(com);
      QString theSlot("1");
      theSlot.append("set");
      theSlot.append((option->getPropertyName()));
      theSlot.append("(const QString &)");
      QObject::connect( fp, SIGNAL(textChanged(const QString &)),
                        this, theSlot.toAscii());
      gridLayout->addWidget(fp, 0, 1, 1, 1);
      QPushButton* btn = new QPushButton("Save As...");
      btn->setObjectName(("btn_" + option->getPropertyName()));
      gridLayout->addWidget(btn, 0, 2, 1, 1);

      vertLayout->addLayout(gridLayout);
      connect(btn, SIGNAL(clicked()), this, SLOT(selectOutputFile()));
      QVariant v = property(option->getPropertyName().toLatin1().data());
      fp->setText(v.toString());
    }
    else if (wType == FilterParameter::OutputPathWidget)
    {
      QGridLayout* gridLayout = new QGridLayout();
      gridLayout->setContentsMargins(0,0,0,0);
      gridLayout->addWidget(label, 0, 0, 1, 1);
      QFSDropLineEdit* fp = new QFSDropLineEdit(this);
      fp->setObjectName((option->getPropertyName()));
      QR3DFileCompleter* com = new QR3DFileCompleter(this, false);
      fp->setCompleter(com);
      QString theSlot("1");
      theSlot.append("set");
      theSlot.append((option->getPropertyName()));
      theSlot.append("(const QString &)");

      QObject::connect( fp, SIGNAL(textChanged(const QString &)),
                        this, theSlot.toAscii());
      gridLayout->addWidget(fp, 0, 1, 1, 1);

      QPushButton* btn = new QPushButton("Select Folder...");
      btn->setObjectName(("btn_" + option->getPropertyName()));
      gridLayout->addWidget(btn, 0, 2, 1, 1);

      vertLayout->addLayout(gridLayout);
      connect(btn, SIGNAL(clicked()), this, SLOT(selectOutputPath()));
      QVariant v = property(option->getPropertyName().toLatin1().data());
      fp->setText(v.toString());
    }
    else if (wType == FilterParameter::BooleanWidget)
    {
      frmLayout->setWidget(optIndex, QFormLayout::LabelRole, label);
      QCheckBox* le = new QCheckBox(this);
      le->setObjectName((option->getPropertyName()));
      frmLayout->setWidget(optIndex, QFormLayout::FeatureRole, le);
      connect(le, SIGNAL(stateChanged(int)), this, SLOT(updateQCheckBoxValue(int)));
      QVariant v = property(option->getPropertyName().toLatin1().data());
      le->setChecked(v.toBool());
    }
#if 0
    else if (wType == FilterParameter::IntConstrainedWidget)
    {
      frmLayout->setWidget(optIndex, QFormLayout::LabelRole, label);
      QSpinBox* le = new QSpinBox(this);
      le->setObjectName((option->getPropertyName()));
      ConstrainedFilterParameter<int>* filtOpt = dynamic_cast<ConstrainedFilterParameter<int>* >(option);
      if (filtOpt)
      {
        le->setRange(filtOpt->getMinimum(), filtOpt->getMaximum());
        le->setValue(0);
      }
      frmLayout->setWidget(optIndex, QFormLayout::FeatureRole, le);
      connect(le, SIGNAL(valueChanged(int)), this, SLOT(updateQSpinBoxValue(int)));
      QVariant v = property(option->getPropertyName().toLatin1().data());
      le->setValue(v.toInt());
    }
    else if (wType == FilterParameter::DoubleConstrainedWidget)
    {
      frmLayout->setWidget(optIndex, QFormLayout::LabelRole, label);
      QDoubleSpinBox* le = new QDoubleSpinBox(this);
      le->setObjectName((option->getPropertyName()));
      ConstrainedFilterParameter<float>* filtOpt = dynamic_cast<ConstrainedFilterParameter<float>* >(option);
      if (filtOpt)
      {
        le->setRange(filtOpt->getMinimum(), filtOpt->getMaximum());
        le->setValue(0);
      }
      frmLayout->setWidget(optIndex, QFormLayout::FeatureRole, le);
      connect(le, SIGNAL(valueChanged(double)), this, SLOT(updateQDoubleSpinBoxValue(double)));
      QVariant v = property(option->getPropertyName().toLatin1().data());
      le->setValue(v.toDouble());
    }
#endif
    else if (wType == FilterParameter::ChoiceWidget)
    {
      ChoiceFilterParameter* choiceFilterParameter = ChoiceFilterParameter::SafeObjectDownCast<FilterParameter*, ChoiceFilterParameter*>(option);
      if (NULL == choiceFilterParameter) { return; }
      frmLayout->setWidget(optIndex, QFormLayout::LabelRole, label);
      QComboBox* cb = new QComboBox(this);
      cb->setEditable(choiceFilterParameter->getEditable());
      cb->setObjectName((option->getPropertyName()));
      QVector<QString> choices = choiceFilterParameter->getChoices();
      QVariant v = property(option->getPropertyName().toLatin1().data());
      int selectedIndex = -1;
      for(unsigned int i = 0; i < choices.size(); ++i)
      {
        QString choice = (choices[i]);
        cb->addItem(choice);
        QString strChoice = v.toString();

        if ( strChoice.compare(choice) == 0)
        {
          selectedIndex = i;
        }
      }
      if (selectedIndex < 0) { selectedIndex = 0; }
      frmLayout->setWidget(optIndex, QFormLayout::FeatureRole, cb);

      if (choiceFilterParameter->getValueType().compare("string") == 0
          && choiceFilterParameter->getEditable() == true)
      {
        connect(cb, SIGNAL( editTextChanged ( const QString&  )), this, SLOT(updateArrayNameComboBoxValue(const QString&)));
        connect(cb, SIGNAL( currentIndexChanged(int)), this, SLOT(updateArrayNameComboBoxValue(int)));

        cb->setCurrentIndex(selectedIndex);
        bool success = setProperty(option->getPropertyName().toLatin1().data(), cb->currentText());
        if (success == false)
        {
          BOOST_ASSERT(false);
        }
      }
      else
      {
        connect(cb, SIGNAL( currentIndexChanged(int)), this, SLOT(updateComboBoxValue(int)));
        quint32 uintValue = v.toUInt(&ok);
        if (uintValue >= static_cast<quint32>(cb->count())  )
        {
          // What ever the default from the class was it does not work with the combo box
          // so set the combo box to the zeroth value and set the same value back
          // to the filter
          uintValue = 0;
        }
        cb->setCurrentIndex(uintValue);
        setProperty(option->getPropertyName().toLatin1().data(), uintValue);
      }
    }
    else if (wType == FilterParameter::VolumeVertexArrayNameSelectionWidget)
    {
      setupVertexArrayNameChoiceWidget(frmLayout, optIndex, option, label);
    }
    else if (wType == FilterParameter::VolumeEdgeArrayNameSelectionWidget)
    {
      setupEdgeArrayNameChoiceWidget(frmLayout, optIndex, option, label);
    }
    else if (wType == FilterParameter::VolumeFaceArrayNameSelectionWidget)
    {
      setupFaceArrayNameChoiceWidget(frmLayout, optIndex, option, label);
    }
    else if (wType == FilterParameter::VolumeCellArrayNameSelectionWidget)
    {
      setupCellArrayNameChoiceWidget(frmLayout, optIndex, option, label);
    }
    else if (wType == FilterParameter::VolumeFeatureArrayNameSelectionWidget)
    {
      setupFeatureArrayNameChoiceWidget(frmLayout, optIndex, option, label);
    }
    else if (wType == FilterParameter::VolumeEnsembleArrayNameSelectionWidget)
    {
      setupEnsembleArrayNameChoiceWidget(frmLayout, optIndex, option, label);
    }
    else if (wType == FilterParameter::SurfaceVertexArrayNameSelectionWidget)
    {
      setupVertexArrayNameChoiceWidget(frmLayout, optIndex, option, label);
    }
    else if (wType == FilterParameter::SurfaceEdgeArrayNameSelectionWidget)
    {
      setupEdgeArrayNameChoiceWidget(frmLayout, optIndex, option, label);
    }
    else if (wType == FilterParameter::SurfaceFaceArrayNameSelectionWidget)
    {
      setupFaceArrayNameChoiceWidget(frmLayout, optIndex, option, label);
    }
    else if (wType == FilterParameter::SurfaceFeatureArrayNameSelectionWidget)
    {
      setupFeatureArrayNameChoiceWidget(frmLayout, optIndex, option, label);
    }
    else if (wType == FilterParameter::SurfaceEnsembleArrayNameSelectionWidget)
    {
      setupEnsembleArrayNameChoiceWidget(frmLayout, optIndex, option, label);
    }
    else if (wType == FilterParameter::EdgeVertexArrayNameSelectionWidget)
    {
      setupVertexArrayNameChoiceWidget(frmLayout, optIndex, option, label);
    }
    else if (wType == FilterParameter::EdgeEdgeArrayNameSelectionWidget)
    {
      setupEdgeArrayNameChoiceWidget(frmLayout, optIndex, option, label);
    }
    else if (wType == FilterParameter::EdgeFeatureArrayNameSelectionWidget)
    {
      setupFeatureArrayNameChoiceWidget(frmLayout, optIndex, option, label);
    }
    else if (wType == FilterParameter::EdgeEnsembleArrayNameSelectionWidget)
    {
      setupEnsembleArrayNameChoiceWidget(frmLayout, optIndex, option, label);
    }
    else if (wType == FilterParameter::VertexVertexArrayNameSelectionWidget)
    {
      setupVertexArrayNameChoiceWidget(frmLayout, optIndex, option, label);
    }
    else if (wType == FilterParameter::VertexFeatureArrayNameSelectionWidget)
    {
      setupFeatureArrayNameChoiceWidget(frmLayout, optIndex, option, label);
    }
    else if (wType == FilterParameter::VertexEnsembleArrayNameSelectionWidget)
    {
      setupEnsembleArrayNameChoiceWidget(frmLayout, optIndex, option, label);
    }

    else if (wType == FilterParameter::ArraySelectionWidget)
    {
      setupArraySelectionWidget(frmLayout, optIndex, option, label);
    }
    else if (wType == FilterParameter::IntVec3Widget)
    {
      setupIntVec3Widget(frmLayout, optIndex, option, label);
    }
    else if (wType == FilterParameter::FloatVec3Widget)
    {
      setupFloatVec3Widget(frmLayout, optIndex, option, label);
    }
    else if (wType == FilterParameter::AxisAngleWidget)
    {
      setupAxisAngleWidget(frmLayout, optIndex, option, label);
    }
    else if (wType >= FilterParameter::CellArrayComparisonSelectionWidget && wType <= FilterParameter::EdgeArrayComparisonSelectionWidget)
    {
      setupComparisonArraysWidget(frmLayout, optIndex, option, label, wType);
    }
    ++optIndex;
  }

}

// -----------------------------------------------------------------------------
//
// -----------------------------------------------------------------------------
void QFilterWidget::setupIntVec3Widget(QFormLayout* frmLayout, int optIndex,
                                       FilterParameter* option, QLabel* label )
{
  frmLayout->setWidget(optIndex, QFormLayout::LabelRole, label);
  QString prop = (option->getPropertyName());
  QVariant v = property(option->getPropertyName().toLatin1().data());
  IntVec3Widget_t v3 = v.value<IntVec3Widget_t>();

  QHBoxLayout* horizontalLayout = new QHBoxLayout();
  horizontalLayout->setSpacing(8);
  horizontalLayout->setContentsMargins(-1, 0, -1, -1);
  QLineEdit* Dimensions_0 = new QLineEdit(this);
  Dimensions_0->setObjectName(QString::fromUtf8("0_") + prop);
  QIntValidator* val_0 = new QIntValidator(this);
  Dimensions_0->setValidator(val_0);
  Dimensions_0->setText(QString::number(v3.x));
  horizontalLayout->addWidget(Dimensions_0);

  QLineEdit* Dimensions_1 = new QLineEdit(this);
  Dimensions_1->setObjectName(QString::fromUtf8("1_") + prop);
  QIntValidator* val_1 = new QIntValidator(this);
  Dimensions_1->setValidator(val_1);
  Dimensions_1->setText(QString::number(v3.y));
  horizontalLayout->addWidget(Dimensions_1);

  QLineEdit* Dimensions_2 = new QLineEdit(this);
  Dimensions_2->setObjectName(QString::fromUtf8("2_") + prop);
  QIntValidator* val_2 = new QIntValidator(this);
  Dimensions_2->setValidator(val_2);
  Dimensions_2->setText(QString::number(v3.z));
  horizontalLayout->addWidget(Dimensions_2);

  frmLayout->setLayout(optIndex, QFormLayout::FeatureRole, horizontalLayout);
  connect(Dimensions_0, SIGNAL( textChanged(const QString &)), this, SLOT(updateIntVec3Widget(const QString &)));
  connect(Dimensions_1, SIGNAL( textChanged(const QString &)), this, SLOT(updateIntVec3Widget(const QString &)));
  connect(Dimensions_2, SIGNAL( textChanged(const QString &)), this, SLOT(updateIntVec3Widget(const QString &)));
}

// -----------------------------------------------------------------------------
//
// -----------------------------------------------------------------------------
void QFilterWidget::setupFloatVec3Widget(QFormLayout* frmLayout, int optIndex,
                                         FilterParameter* option, QLabel* label )
{
  frmLayout->setWidget(optIndex, QFormLayout::LabelRole, label);
  QString prop = (option->getPropertyName());
  QVariant v = property(option->getPropertyName().toLatin1().data());
  FloatVec3Widget_t v3 = v.value<FloatVec3Widget_t>();

  QHBoxLayout* horizontalLayout = new QHBoxLayout();
  horizontalLayout->setSpacing(8);
  horizontalLayout->setContentsMargins(-1, 0, -1, -1);

  QLineEdit* Dimensions_0 = new QLineEdit(this);
  Dimensions_0->setObjectName(QString::fromUtf8("0_") + prop);
  QDoubleValidator* val_0 = new QDoubleValidator(this);
  val_0->setDecimals(8);
  Dimensions_0->setValidator(val_0);
  Dimensions_0->setText(QString::number(v3.x));
  horizontalLayout->addWidget(Dimensions_0);

  QLineEdit* Dimensions_1 = new QLineEdit(this);
  Dimensions_1->setObjectName(QString::fromUtf8("1_") + prop);
  QDoubleValidator* val_1 = new QDoubleValidator(this);
  val_1->setDecimals(8);
  Dimensions_1->setValidator(val_1);
  Dimensions_1->setText(QString::number(v3.y));
  horizontalLayout->addWidget(Dimensions_1);

  QLineEdit* Dimensions_2 = new QLineEdit(this);
  Dimensions_2->setObjectName(QString::fromUtf8("2_") + prop);
  QDoubleValidator* val_2 = new QDoubleValidator(this);
  val_2->setDecimals(8);
  Dimensions_2->setValidator(val_2);
  Dimensions_2->setText(QString::number(v3.z));
  horizontalLayout->addWidget(Dimensions_2);

  frmLayout->setLayout(optIndex, QFormLayout::FeatureRole, horizontalLayout);
  connect(Dimensions_0, SIGNAL( textChanged(const QString &)), this, SLOT(updateFloatVec3Widget(const QString &)));
  connect(Dimensions_1, SIGNAL( textChanged(const QString &)), this, SLOT(updateFloatVec3Widget(const QString &)));
  connect(Dimensions_2, SIGNAL( textChanged(const QString &)), this, SLOT(updateFloatVec3Widget(const QString &)));
}

// -----------------------------------------------------------------------------
//
// -----------------------------------------------------------------------------
void QFilterWidget::setupAxisAngleWidget(QFormLayout* frmLayout, int optIndex,
                                         FilterParameter* option, QLabel* label )
{
  label->deleteLater();
  AxisAngleWidget* w = new AxisAngleWidget(this);
  w->setObjectName(((option->getPropertyName())));
  frmLayout->setWidget(optIndex, QFormLayout::SpanningRole, w);
  connect(w, SIGNAL(AxisAnglesChanged()), this, SLOT(updateAxisAngleWidget()));
}


// -----------------------------------------------------------------------------
//
// -----------------------------------------------------------------------------
void QFilterWidget::setupVertexArrayNameChoiceWidget(QFormLayout* frmLayout, int optIndex,
                                                   FilterParameter* option, QLabel* label )
{
  frmLayout->setWidget(optIndex, QFormLayout::LabelRole, label);
  QComboBox* cb = new QComboBox(this);
  cb->setObjectName((option->getPropertyName()));
  frmLayout->setWidget(optIndex, QFormLayout::FeatureRole, cb);
  connect(cb, SIGNAL( currentIndexChanged(int)), this, SLOT(updateArrayNameComboBoxValue(int)));

}

// -----------------------------------------------------------------------------
//
// -----------------------------------------------------------------------------
void QFilterWidget::setupEdgeArrayNameChoiceWidget(QFormLayout* frmLayout, int optIndex,
                                                   FilterParameter* option, QLabel* label )
{
  frmLayout->setWidget(optIndex, QFormLayout::LabelRole, label);
  QComboBox* cb = new QComboBox(this);
  cb->setObjectName((option->getPropertyName()));
  frmLayout->setWidget(optIndex, QFormLayout::FeatureRole, cb);
  connect(cb, SIGNAL( currentIndexChanged(int)), this, SLOT(updateArrayNameComboBoxValue(int)));

}

// -----------------------------------------------------------------------------
//
// -----------------------------------------------------------------------------
void QFilterWidget::setupFaceArrayNameChoiceWidget(QFormLayout* frmLayout, int optIndex,
                                                   FilterParameter* option, QLabel* label )
{
  frmLayout->setWidget(optIndex, QFormLayout::LabelRole, label);
  QComboBox* cb = new QComboBox(this);
  cb->setObjectName((option->getPropertyName()));
  frmLayout->setWidget(optIndex, QFormLayout::FeatureRole, cb);
  connect(cb, SIGNAL( currentIndexChanged(int)), this, SLOT(updateArrayNameComboBoxValue(int)));

}

// -----------------------------------------------------------------------------
//
// -----------------------------------------------------------------------------
void QFilterWidget::setupCellArrayNameChoiceWidget(QFormLayout* frmLayout, int optIndex,
                                                   FilterParameter* option, QLabel* label )
{
  frmLayout->setWidget(optIndex, QFormLayout::LabelRole, label);
  QComboBox* cb = new QComboBox(this);
  cb->setObjectName((option->getPropertyName()));
  frmLayout->setWidget(optIndex, QFormLayout::FeatureRole, cb);
  connect(cb, SIGNAL( currentIndexChanged(int)), this, SLOT(updateArrayNameComboBoxValue(int)));

}

// -----------------------------------------------------------------------------
//
// -----------------------------------------------------------------------------
void QFilterWidget::setupFeatureArrayNameChoiceWidget(QFormLayout* frmLayout, int optIndex,
                                                    FilterParameter* option, QLabel* label )
{
  frmLayout->setWidget(optIndex, QFormLayout::LabelRole, label);
  QComboBox* cb = new QComboBox(this);
  cb->setObjectName((option->getPropertyName()));
  frmLayout->setWidget(optIndex, QFormLayout::FeatureRole, cb);
  connect(cb, SIGNAL( currentIndexChanged(int)), this, SLOT(updateArrayNameComboBoxValue(int)));
}

// -----------------------------------------------------------------------------
//
// -----------------------------------------------------------------------------
void QFilterWidget::setupEnsembleArrayNameChoiceWidget(QFormLayout* frmLayout, int optIndex,
                                                       FilterParameter* option, QLabel* label )
{
  frmLayout->setWidget(optIndex, QFormLayout::LabelRole, label);
  QComboBox* cb = new QComboBox(this);
  cb->setObjectName((option->getPropertyName()));
  frmLayout->setWidget(optIndex, QFormLayout::FeatureRole, cb);
  connect(cb, SIGNAL( currentIndexChanged(int)), this, SLOT(updateArrayNameComboBoxValue(int)));
}


// -----------------------------------------------------------------------------
//
// -----------------------------------------------------------------------------
void QFilterWidget::setupArraySelectionWidget(QFormLayout* frmLayout, int optIndex,
                                              FilterParameter* option, QLabel* label )
{
  label->deleteLater();
  ArraySelectionWidget* w = new ArraySelectionWidget(this);
  w->setObjectName(((option->getPropertyName())));
  frmLayout->setWidget(optIndex, QFormLayout::SpanningRole, w);
  connect(w, SIGNAL(arrayListsChanged()), this, SLOT(updateArraySelectionWidget()));
}


// -----------------------------------------------------------------------------
//
// -----------------------------------------------------------------------------
void QFilterWidget::setupComparisonArraysWidget(QFormLayout* frmLayout, int optIndex, FilterParameter* option, QLabel* label,
                                                FilterParameter::WidgetType arrayListType)
{
  ComparisonFilterParameter* param = ComparisonFilterParameter::SafePointerDownCast(option);
  if (NULL == param) { return; }

  ComparisonSelectionWidget* w = new ComparisonSelectionWidget(param->getShowOperators(), this);
  switch(arrayListType)
  {
    case FilterParameter::CellArrayComparisonSelectionWidget:
      w->setArrayListType(ComparisonSelectionWidget::CellListType);
      break;
    case FilterParameter::FeatureArrayComparisonSelectionWidget:
      w->setArrayListType(ComparisonSelectionWidget::FeatureListType);
      break;
    case FilterParameter::EnsembleArrayComparisonSelectionWidget:
      w->setArrayListType(ComparisonSelectionWidget::EnsembleListType);
      break;
    case FilterParameter::VertexArrayComparisonSelectionWidget:
      w->setArrayListType(ComparisonSelectionWidget::VertexListType);
      break;
    case FilterParameter::EdgeArrayComparisonSelectionWidget:
      w->setArrayListType(ComparisonSelectionWidget::EdgeListType);
      break;
    case FilterParameter::FaceArrayComparisonSelectionWidget:
      w->setArrayListType(ComparisonSelectionWidget::FaceListType);
      break;
    default:
      break;
  }


  w->setHumanLabel(label->text());
  w->setObjectName(((option->getPropertyName())));
  frmLayout->setWidget(optIndex, QFormLayout::SpanningRole, w);
  connect(w, SIGNAL(parametersChanged()), this, SLOT(updateComparisonSelectionWidget()));
  label->deleteLater();
}

// -----------------------------------------------------------------------------
//
// -----------------------------------------------------------------------------
void QFilterWidget::updateIntVec3Widget(const QString &v)
{
  QObject* whoSent = sender();
  QString baseName = whoSent->objectName();
  baseName = baseName.mid(2); // Grab everything to the RIGHT of the index=2 element

  bool ok = false;

  IntVec3Widget_t value;
  value.x = 0;
  value.y = 0;
  value.z = 0;

  QString name = QString::fromUtf8("0_") + baseName;
  QLineEdit* le = qFindChild<QLineEdit*>(this, name);
  if(le) {
    value.x = le->text().toInt(&ok);
    if (false == ok) {
      value.x = 0;
      le->setText("0");
    }
  }

  name = QString::fromUtf8("1_") + baseName;
  le = qFindChild<QLineEdit*>(this, name);
  if(le) {
    value.y = le->text().toInt(&ok);
    if (false == ok) {
      value.y = 0;
      le->setText("0");
    }
  }

  name = QString::fromUtf8("2_") + baseName;
  le = qFindChild<QLineEdit*>(this, name);
  if(le) {
    value.z = le->text().toInt(&ok);
    if (false == ok) {
      value.z = 0;
      le->setText("0");
    }
  }

  QVariant variant;
  variant.setValue(value);
  setProperty(baseName.toAscii(), variant);
}


// -----------------------------------------------------------------------------
//
// -----------------------------------------------------------------------------
void QFilterWidget::updateFloatVec3Widget(const QString &v)
{
  QObject* whoSent = sender();
  QString baseName = whoSent->objectName();
  baseName = baseName.mid(2); // Grab everything to the RIGHT of the index=2 element

  bool ok = false;

  FloatVec3Widget_t value;
  value.x = 0.0;
  value.y = 0.0;
  value.z = 0.0;

  QString name = QString::fromUtf8("0_") + baseName;
  QLineEdit* le = qFindChild<QLineEdit*>(this, name);
  if(le) {
    value.x = le->text().toFloat(&ok);
    if (false == ok) {
      value.x = 0;
      le->setText("0");
    }
  }

  name = QString::fromUtf8("1_") + baseName;
  le = qFindChild<QLineEdit*>(this, name);
  if(le) {
    value.y = le->text().toFloat(&ok);
    if (false == ok) {
      value.y = 0;
      le->setText("0");
    }
  }

  name = QString::fromUtf8("2_") + baseName;
  le = qFindChild<QLineEdit*>(this, name);
  if(le) {
    value.z = le->text().toFloat(&ok);
    if (false == ok) {
      value.z = 0;
      le->setText("0");
    }
  }

  QVariant variant;
  variant.setValue(value);
  setProperty(baseName.toAscii(), variant);
}

// -----------------------------------------------------------------------------
// This slot is just here to
// -----------------------------------------------------------------------------
void QFilterWidget::updateArraySelectionWidget()
{
  emit parametersChanged();
}

// -----------------------------------------------------------------------------
//
// -----------------------------------------------------------------------------
void QFilterWidget::updateComparisonSelectionWidget()
{
  emit parametersChanged();
}

// -----------------------------------------------------------------------------
//
// -----------------------------------------------------------------------------
void QFilterWidget::updateFilterValues()
{

}

// -----------------------------------------------------------------------------
//
// -----------------------------------------------------------------------------
AbstractFilter::Pointer QFilterWidget::getFilter(bool defaultValues)
{
  return AbstractFilter::NullPointer();
}

// -----------------------------------------------------------------------------
//
// -----------------------------------------------------------------------------
void QFilterWidget::updateQLineEditIntValue()
{
  QObject* whoSent = sender();
  //  qDebug() << "Filter: " << title() << " Getting updated from whoSent Name: "
  //      << whoSent->objectName() << "\n";
  QLineEdit* le = qobject_cast<QLineEdit*>(whoSent);
  if(le) {
    bool ok = false;
    int value = le->text().toInt(&ok);
    if (false == ok) {
      value = 0;
      le->setText("0");
    }
    setProperty(whoSent->objectName().toLatin1().data(), value);
  }
}

// -----------------------------------------------------------------------------
//
// -----------------------------------------------------------------------------
void QFilterWidget::updateQLineEditDoubleValue()
{
  QObject* whoSent = sender();
  //  qDebug() << "Filter: " << title() << " Getting updated from whoSent Name: "
  //     << whoSent->objectName() << "\n";
  QLineEdit* le = qobject_cast<QLineEdit*>(whoSent);
  if(le) {
    bool ok = false;
    double value = le->text().toDouble(&ok);
    if (false == ok) {
      value = 0;
      le->setText("0");
    }
    setProperty(whoSent->objectName().toLatin1().data(), value);
  }
}

// -----------------------------------------------------------------------------
//
// -----------------------------------------------------------------------------
void QFilterWidget::selectInputFile()
{
  QObject* whoSent = sender();
  // for QButtons we prepended "btn_" to the end of the property name so strip that off
  QString propName = whoSent->objectName();
  propName = propName.remove(0, 4);

  QString Ftype = getFileType(propName);
  QString ext = getFileExtension(propName);
  QString s = Ftype + QString(" Files (") + ext + QString(");;All Files(*.*)");
  QString defaultName = m_OpenDialogLastDirectory + QDir::separator() + "Untitled";
  QString file = QFileDialog::getOpenFileName(this, tr("Select Input File"), defaultName, s);

  if(true == file.isEmpty())
  {
    return;
  }
  bool ok = false;
  file = QDir::toNativeSeparators(file);
  // Store the last used directory into the private instance variable
  QFileInfo fi(file);
  m_OpenDialogLastDirectory = fi.path();

  ok = setProperty(propName.toLatin1().data(), file);
  if (true == ok) { }
  else
  {
    //  qDebug() << "QPushButton '" << title() <<  "'Property: '" << whoSent->objectName() << "' was NOT set."<< "\n";
  }
  // Now we need to find the specific filter that we are trying to set the value into
  AbstractFilter::Pointer f = getFilter(false);
  QVector<FilterParameter::Pointer> opts = f->getFilterParameters();
  for (QVector<FilterParameter::Pointer>::iterator iter = opts.begin(); iter != opts.end(); ++iter)
  {
    if((*iter)->getPropertyName().compare(propName) == 0)
    {
      QLineEdit* lb = qFindChild<QLineEdit*>(this, ((*iter)->getPropertyName()));
      if(lb)
      {
        lb->setText(file);
      }
    }
  }
}

// -----------------------------------------------------------------------------
//
// -----------------------------------------------------------------------------
void QFilterWidget::selectInputPath()
{
  QObject* whoSent = sender();

  QString file = QFileDialog::getExistingDirectory(this,
                                                   tr("Select Input Folder"),
                                                   m_OpenDialogLastDirectory,
                                                   QFileDialog::ShowDirsOnly);
  if(true == file.isEmpty())
  {
    return;
  }
  bool ok = false;
  file = QDir::toNativeSeparators(file);

  // Store the last used directory into the private instance variable
  QFileInfo fi(file);
  m_OpenDialogLastDirectory = fi.path();

  // for QButtons we prepended "btn_" to the end of the property name so strip that off
  QString propName = whoSent->objectName();
  propName = propName.remove(0, 4);

  ok = setProperty(propName.toLatin1().data(), file);
  if (true == ok) { }
  else
  {
    //  qDebug() << "QPushButton '" << title() <<  "'Property: '" << whoSent->objectName() << "' was NOT set."<< "\n";
  }
  // Now we need to find the specific filter that we are trying to set the value into
  AbstractFilter::Pointer f = getFilter(false);
  QVector<FilterParameter::Pointer> opts = f->getFilterParameters();
  for (QVector<FilterParameter::Pointer>::iterator iter = opts.begin(); iter != opts.end(); ++iter)
  {
    if((*iter)->getPropertyName().compare(propName) == 0)
    {
      QLineEdit* lb = qFindChild<QLineEdit*>(this, ((*iter)->getPropertyName()));
      if(lb)
      {
        lb->setText(file);
      }
    }
  }
}

// -----------------------------------------------------------------------------
//
// -----------------------------------------------------------------------------
void QFilterWidget::selectOutputFile()
{
  QObject* whoSent = sender();
  // for QButtons we prepended "btn_" to the end of the property name so strip that off
  QString propName = whoSent->objectName();
  propName = propName.remove(0, 4);

  QString Ftype = getFileType(propName);
  QString ext = getFileExtension(propName);
  QString s = Ftype + QString(" Files (") + ext + QString(");;All Files(*.*)");
  QString defaultName = m_OpenDialogLastDirectory + QDir::separator() + "Untitled";
  QString file = QFileDialog::getSaveFileName(this, tr("Save File As"), defaultName, s);
  if(true == file.isEmpty())
  {
    return;
  }


  // Store the last used directory into the private instance variable
  file = QDir::toNativeSeparators(file);
  QFileInfo fi(file);
  m_OpenDialogLastDirectory = fi.path();

  bool ok = false;

  ok = setProperty(propName.toLatin1().data(), file);
  if (true == ok) {}
  else
  {
    //  qDebug() << "QPushButton '" << title() <<  "'Property: '" << whoSent->objectName() << "' was NOT set."<< "\n";
  }

  // Now we need to find the specific filter that we are trying to set the value into
  AbstractFilter::Pointer f = getFilter(false);
  // Get the options for that filter
  QVector<FilterParameter::Pointer> opts = f->getFilterParameters();
  // Loop on all the filter options to find the filter option we want to set
  for (QVector<FilterParameter::Pointer>::iterator iter = opts.begin(); iter != opts.end(); ++iter)
  {
    if((*iter)->getPropertyName().compare(propName) == 0)
    {
      QLineEdit* lb = qFindChild<QLineEdit*>(this, ((*iter)->getPropertyName()));
      if(lb)
      {
        lb->setText(file);
        // Setting the text into this QLineEdit will trigger the 'textChanged()' signal
        // to be emitted by the QLineEdit which will cause the value to sent to
        // the underlying filter instance which will trigger the SIGNAL parametersChanged()
        // to be broadcast
      }
    }
  }
}

// -----------------------------------------------------------------------------
//
// -----------------------------------------------------------------------------
void QFilterWidget::selectOutputPath()
{
  QObject* whoSent = sender();
  QString file = QFileDialog::getExistingDirectory(this, tr("Select Output Folder"),
                                                   m_OpenDialogLastDirectory, QFileDialog::ShowDirsOnly);
  if(true == file.isEmpty())
  {
    return;
  }
  file = QDir::toNativeSeparators(file);

  // Store the last used directory into the private instance variable
  QFileInfo fi(file);
  m_OpenDialogLastDirectory = fi.path();

  bool ok = false;
  // for QButtons we prepended "btn_" to the end of the property name so strip that off
  QString propName = whoSent->objectName();
  propName = propName.remove(0, 4);

  ok = setProperty(propName.toLatin1().data(), file);
  if (true == ok) {}
  else
  {
    //  qDebug() << "QPushButton '" << title() <<  "'Property: '" << whoSent->objectName() << "' was NOT set."<< "\n";
  }

  // Now we need to find the specific filter that we are trying to set the value into
  AbstractFilter::Pointer f = getFilter(false);
  // Get the options for that filter
  QVector<FilterParameter::Pointer> opts = f->getFilterParameters();
  // Loop on all the filter options to find the filter option we want to set
  for (QVector<FilterParameter::Pointer>::iterator iter = opts.begin(); iter != opts.end(); ++iter)
  {
    if((*iter)->getPropertyName().compare(propName) == 0)
    {
      QLineEdit* lb = qFindChild<QLineEdit*>(this, ((*iter)->getPropertyName()));
      if(lb)
      {
        lb->setText(file);
        // Setting the text into this QLineEdit will trigger the 'textChanged()' signal
        // to be emitted by the QLineEdit which will cause the value to sent to
        // the underlying filter instance which will trigger the SIGNAL parametersChanged()
        // to be broadcast
      }
    }
  }
}

// -----------------------------------------------------------------------------
//
// -----------------------------------------------------------------------------
void QFilterWidget::updateComboBoxValue(int v)
{
  QObject* whoSent = sender();
  //  qDebug() << "Filter: " << title() << " Getting updated from whoSent Name: " << whoSent->objectName() << "\n";
  QComboBox* cb = qobject_cast<QComboBox*>(whoSent);
  if(cb)
  {
    bool ok = false;
    ok = setProperty(whoSent->objectName().toLatin1().data(), v);
    if (true == ok) { }
    else
    {
      qDebug() << "QComboBox '" << title() << "'Property: '" << whoSent->objectName() << "' was NOT set." << "\n";
    }
  }
}


// -----------------------------------------------------------------------------
//
// -----------------------------------------------------------------------------
void QFilterWidget::updateArrayNameComboBoxValue(int v)
{
  QObject* whoSent = sender();
  // qDebug() << "Filter: " << title() << " Getting updated from whoSent Name: " << whoSent->objectName() << "\n";
  QComboBox* cb = qobject_cast<QComboBox*>(whoSent);
  if(cb)
  {
    bool ok = false;
    QString text = cb->itemText(v);
    ok = setProperty(whoSent->objectName().toLatin1().data(), text);
    if (true == ok) { }
    else
    {
      qDebug() << "QComboBox '" << title() << "'Property: '" << whoSent->objectName() << "' was NOT set." << "\n";
    }
  }
}

// -----------------------------------------------------------------------------
//
// -----------------------------------------------------------------------------
void QFilterWidget::updateArrayNameComboBoxValue(const QString &text)
{
  QObject* whoSent = sender();
  //qDebug() << "Filter: " << title() << " Getting updated from whoSent Name: " << whoSent->objectName() << "\n";
  QComboBox* cb = qobject_cast<QComboBox*>(whoSent);
  if(cb)
  {
    bool ok = false;
    ok = setProperty(whoSent->objectName().toLatin1().data(), text);
    if (true == ok) { }
    else
    {
      qDebug() << "QComboBox '" << title() << "'Property: '" << whoSent->objectName() << "' was NOT set." << "\n";
    }
  }
}

// -----------------------------------------------------------------------------
//
// -----------------------------------------------------------------------------
void QFilterWidget::updateQLineEditStringValue(const QString &v)
{
  QObject* whoSent = sender();
  //  qDebug() << "Filter: " << title() << " Getting updated from whoSent Name: "
  //      << whoSent->objectName() << "\n";
  QLineEdit* le = qobject_cast<QLineEdit*>(whoSent);
  if(le)
  {
    setProperty(whoSent->objectName().toLatin1().data(), le->text());
  }
}

// -----------------------------------------------------------------------------
//
// -----------------------------------------------------------------------------
void QFilterWidget::updateQSpinBoxValue(int v)
{
  BOOST_ASSERT(false);
}


// -----------------------------------------------------------------------------
//
// -----------------------------------------------------------------------------
void QFilterWidget::updateQDoubleSpinBoxValue(double v)
{
  BOOST_ASSERT(false);
}

// -----------------------------------------------------------------------------
//
// -----------------------------------------------------------------------------
void QFilterWidget::updateQCheckBoxValue(int v)
{
  QObject* whoSent = sender();
  //  qDebug() << "Filter: " << title() << "->Property: " << whoSent->objectName()
  //      << " via QCheckBox." <<  std::endl;
  QCheckBox* le = qobject_cast<QCheckBox*>(whoSent);
  if(le)
  {
    setProperty(whoSent->objectName().toLatin1().data(), le->isChecked());
  }
}

// -----------------------------------------------------------------------------
//
// -----------------------------------------------------------------------------
void QFilterWidget::updateLineEdit(const QString &v)
{
  QObject* whoSent = sender();
  qDebug() << "Filter: " << title() << "->Property: " << whoSent->objectName() << " via QLineEdit.";
  BOOST_ASSERT(false);
}

// -----------------------------------------------------------------------------
//
// -----------------------------------------------------------------------------
void QFilterWidget::updateAxisAngleWidget()
{
  emit parametersChanged();
}

// -----------------------------------------------------------------------------
//
// -----------------------------------------------------------------------------
void QFilterWidget::emitParametersChanged()
{
  emit parametersChanged();
}

//// -----------------------------------------------------------------------------
////
//// -----------------------------------------------------------------------------
//void QFilterWidget::writeOptions(QSettings &prefs)
//{

//}

//// -----------------------------------------------------------------------------
////
//// -----------------------------------------------------------------------------
//void QFilterWidget::readOptions(QSettings &prefs)
//{

//}

// -----------------------------------------------------------------------------
//
// -----------------------------------------------------------------------------
void  QFilterWidget::mousePressEvent ( QMouseEvent* event )
{
  if(event->button() != Qt::LeftButton)
  {
    event->ignore();
    return;
  }
  // Only if we are inside the delete checkbox/image then pass up to the superclass
  if(m_DeleteRect.contains(event->pos()))
  {
    QGroupBox::mousePressEvent(event);
  }
  else
  {
    dragStartPosition = event->pos();
  }
}

// -----------------------------------------------------------------------------
//
// -----------------------------------------------------------------------------
void QFilterWidget::mouseReleaseEvent(QMouseEvent *event)
{
  if(event->button() != Qt::LeftButton)
  {
    event->ignore();
    return;
  }
  // Only if we are inside the delete checkbox/image then pass up to the superclass
  if(m_DeleteRect.contains(event->pos()))
  {
    QGroupBox::mouseReleaseEvent(event);
  }
  else
  {
    emit widgetSelected(this);
    setIsSelected(true);
    event->setAccepted(true);
  }
}

// -----------------------------------------------------------------------------
//
// -----------------------------------------------------------------------------
void QFilterWidget::mouseMoveEvent(QMouseEvent *event)
{
  if(!(event->buttons() & Qt::LeftButton))
  {
    return;
  }
  if((event->pos() - dragStartPosition).manhattanLength() < QApplication::startDragDistance())
  {
    return;
  }

  QPixmap pixmap = QPixmap::grabWidget(this);

  // Create new picture for transparent
  QPixmap transparent(pixmap.size());
  // Do transparency
  transparent.fill(Qt::transparent);
#if 1
  QPainter p;

  p.begin(&transparent);
  p.setOpacity(0.70);
  // p.setCompositionMode(QPainter::CompositionMode_Plus);
  p.drawPixmap(0, 0, pixmap);
  // p.setCompositionMode(QPainter::CompositionMode_Plus);

  // Set transparency level to 150 (possible values are 0-255)
  // The alpha channel of a color specifies the transparency effect,
  // 0 represents a fully transparent color, while 255 represents
  // a fully opaque color.
  //  p.fillRect(transparent.rect(), QColor(0, 0, 0, 150));
  p.end();
#endif


  QByteArray itemData;
  QDataStream dataStream(&itemData, QIODevice::WriteOnly);
  dataStream << transparent << QPoint(event->pos());

  QMimeData *mimeData = new QMimeData;
  mimeData->setData("application/x-dnditemdata", itemData);

  QDrag *drag = new QDrag(this);
  drag->setMimeData(mimeData);
  drag->setPixmap(transparent);
  drag->setHotSpot(event->pos());

  emit dragStarted(this);

  //  if(drag->exec(Qt::CopyAction | Qt::MoveAction, Qt::CopyAction) == Qt::MoveAction)
  //  {
  //    qDebug() << "Drag should close the widget because it was MOVE" << "\n";
  //  }
  //  else
  //  {
  //    qDebug() << "Drag should leave Widget alone because it was COPY" << "\n";
  //  }
  drag->exec(Qt::MoveAction);
}

// -----------------------------------------------------------------------------
//
// -----------------------------------------------------------------------------
QString QFilterWidget::getFileExtension(QString propName)
{
  QVector<FilterParameter::Pointer> options = getFilter(false)->getFilterParameters();
  //  int optIndex = 0;
  for (QVector<FilterParameter::Pointer>::iterator iter = options.begin(); iter != options.end(); ++iter )
  {
    FilterParameter* option = (*iter).get();
    if(option->getPropertyName().compare(propName) == 0)
    {
      return (option->getFileExtension());
    }
  }
  return QString("");
}

// -----------------------------------------------------------------------------
//
// -----------------------------------------------------------------------------
QString QFilterWidget::getFileType(QString propName)
{
  QVector<FilterParameter::Pointer> options = getFilter(false)->getFilterParameters();
  //int optIndex = 0;
  for (QVector<FilterParameter::Pointer>::iterator iter = options.begin(); iter != options.end(); ++iter )
  {
    FilterParameter* option = (*iter).get();
    if(option->getPropertyName().compare(propName) == 0)
    {
      return (option->getFileType());
    }
  }
  return QString("");
}

// -----------------------------------------------------------------------------
//
// -----------------------------------------------------------------------------
void QFilterWidget::preflightAboutToExecute(DataContainerArray::Pointer dca)
{
  // This section will update any combo boxes that are "Array Name" lists for the Voxel arrays.
  QVector<FilterParameter::Pointer> options = getFilter(false)->getFilterParameters();
  for (QVector<FilterParameter::Pointer>::iterator iter = options.begin(); iter != options.end(); ++iter )
  {
    FilterParameter* option = (*iter).get();
    FilterParameter::WidgetType wType = option->getWidgetType();
    QString propertyName = (option->getPropertyName());

<<<<<<< HEAD
    switch(wType)
    {
      case FilterParameter::VolumeVertexArrayNameSelectionWidget:
        updateArrayNameComboBox(vldc->getVertexArrayNameList(), propertyName);
        break;
      case FilterParameter::VolumeEdgeArrayNameSelectionWidget:
        updateArrayNameComboBox(vldc->getEdgeArrayNameList(), propertyName);
        break;
      case FilterParameter::VolumeFaceArrayNameSelectionWidget:
        updateArrayNameComboBox(vldc->getFaceArrayNameList(), propertyName);
        break;
      case FilterParameter::VolumeCellArrayNameSelectionWidget:
        updateArrayNameComboBox(vldc->getCellArrayNameList(), propertyName);
        break;
      case FilterParameter::VolumeFieldArrayNameSelectionWidget:
        updateArrayNameComboBox(vldc->getCellFieldArrayNameList(), propertyName);
        break;
      case FilterParameter::VolumeEnsembleArrayNameSelectionWidget:
        updateArrayNameComboBox(vldc->getCellEnsembleArrayNameList(), propertyName);
        break;
      case FilterParameter::SurfaceVertexArrayNameSelectionWidget:
        updateArrayNameComboBox(sdc->getVertexArrayNameList(), propertyName);
        break;
      case FilterParameter::SurfaceEdgeArrayNameSelectionWidget:
        updateArrayNameComboBox(sdc->getEdgeArrayNameList(), propertyName);
        break;
      case FilterParameter::SurfaceFaceArrayNameSelectionWidget:
        updateArrayNameComboBox(sdc->getFaceArrayNameList(), propertyName);
        break;
      case FilterParameter::SurfaceFieldArrayNameSelectionWidget:
        updateArrayNameComboBox(sdc->getFaceFieldArrayNameList(), propertyName);
        break;
      case FilterParameter::SurfaceEnsembleArrayNameSelectionWidget:
        updateArrayNameComboBox(sdc->getFaceEnsembleArrayNameList(), propertyName);
        break;
      case FilterParameter::EdgeVertexArrayNameSelectionWidget:
        updateArrayNameComboBox(edc->getVertexArrayNameList(), propertyName);
        break;
      case FilterParameter::EdgeEdgeArrayNameSelectionWidget:
        updateArrayNameComboBox(edc->getEdgeArrayNameList(), propertyName);
        break;
      case FilterParameter::EdgeFieldArrayNameSelectionWidget:
        updateArrayNameComboBox(edc->getEdgeFieldArrayNameList(), propertyName);
        break;
      case FilterParameter::EdgeEnsembleArrayNameSelectionWidget:
        updateArrayNameComboBox(edc->getEdgeEnsembleArrayNameList(), propertyName);
        break;
      case FilterParameter::VertexVertexArrayNameSelectionWidget:
        updateArrayNameComboBox(vdc->getVertexArrayNameList(), propertyName);
        break;
      case FilterParameter::VertexFieldArrayNameSelectionWidget:
        updateArrayNameComboBox(vdc->getVertexFieldArrayNameList(), propertyName);
        break;
      case FilterParameter::VertexEnsembleArrayNameSelectionWidget:
        updateArrayNameComboBox(vdc->getVertexEnsembleArrayNameList(), propertyName);
        break;
      case FilterParameter::ArraySelectionWidget:
        //     updateArraySelectionWidget(vdc, smdc, sdc, propertyName);
        break;
      default:
        break;
    }
=======
    //switch(wType)
    //{
    //  case FilterParameter::VolumeVertexArrayNameSelectionWidget:
    //    updateArrayNameComboBox(vldc->getVertexArrayNameList(), propertyName);
    //    break;
    //  case FilterParameter::VolumeEdgeArrayNameSelectionWidget:
    //    updateArrayNameComboBox(vldc->getEdgeArrayNameList(), propertyName);
    //    break;
    //  case FilterParameter::VolumeFaceArrayNameSelectionWidget:
    //    updateArrayNameComboBox(vldc->getFaceArrayNameList(), propertyName);
    //    break;
    //  case FilterParameter::VolumeCellArrayNameSelectionWidget:
    //    updateArrayNameComboBox(vldc->getCellArrayNameList(), propertyName);
    //    break;
    //  case FilterParameter::VolumeFeatureArrayNameSelectionWidget:
    //    updateArrayNameComboBox(vldc->getCellFeatureArrayNameList(), propertyName);
    //    break;
    //  case FilterParameter::VolumeEnsembleArrayNameSelectionWidget:
    //    updateArrayNameComboBox(vldc->getCellEnsembleArrayNameList(), propertyName);
    //    break;
    //  case FilterParameter::SurfaceVertexArrayNameSelectionWidget:
    //    updateArrayNameComboBox(sdc->getVertexArrayNameList(), propertyName);
    //    break;
    //  case FilterParameter::SurfaceEdgeArrayNameSelectionWidget:
    //    updateArrayNameComboBox(sdc->getEdgeArrayNameList(), propertyName);
    //    break;
    //  case FilterParameter::SurfaceFaceArrayNameSelectionWidget:
    //    updateArrayNameComboBox(sdc->getFaceArrayNameList(), propertyName);
    //    break;
    //  case FilterParameter::SurfaceFeatureArrayNameSelectionWidget:
    //    updateArrayNameComboBox(sdc->getFaceFeatureArrayNameList(), propertyName);
    //    break;
    //  case FilterParameter::SurfaceEnsembleArrayNameSelectionWidget:
    //    updateArrayNameComboBox(sdc->getFaceEnsembleArrayNameList(), propertyName);
    //    break;
    //  case FilterParameter::EdgeVertexArrayNameSelectionWidget:
    //    updateArrayNameComboBox(edc->getVertexArrayNameList(), propertyName);
    //    break;
    //  case FilterParameter::EdgeEdgeArrayNameSelectionWidget:
    //    updateArrayNameComboBox(edc->getEdgeArrayNameList(), propertyName);
    //    break;
    //  case FilterParameter::EdgeFeatureArrayNameSelectionWidget:
    //    updateArrayNameComboBox(edc->getEdgeFeatureArrayNameList(), propertyName);
    //    break;
    //  case FilterParameter::EdgeEnsembleArrayNameSelectionWidget:
    //    updateArrayNameComboBox(edc->getEdgeEnsembleArrayNameList(), propertyName);
    //    break;
    //  case FilterParameter::VertexVertexArrayNameSelectionWidget:
    //    updateArrayNameComboBox(vdc->getVertexArrayNameList(), propertyName);
    //    break;
    //  case FilterParameter::VertexFeatureArrayNameSelectionWidget:
    //    updateArrayNameComboBox(vdc->getVertexFeatureArrayNameList(), propertyName);
    //    break;
    //  case FilterParameter::VertexEnsembleArrayNameSelectionWidget:
    //    updateArrayNameComboBox(vdc->getVertexEnsembleArrayNameList(), propertyName);
    //    break;
    //  case FilterParameter::ArraySelectionWidget:
    //    //     updateArraySelectionWidget(vdc, smdc, sdc, propertyName);
    //    break;
    //  default:
    //    break;
    //}
>>>>>>> 2015ac33
  }
}

// -----------------------------------------------------------------------------
//
// -----------------------------------------------------------------------------
void QFilterWidget::preflightDoneExecuting(DataContainerArray::Pointer dca)
{
  //  qDebug() << "void QFilterWidget::preflightDoneExecuting(...)" << "\n";
}

// -----------------------------------------------------------------------------
//
// -----------------------------------------------------------------------------
void QFilterWidget::updateArrayNameComboBox(const QList<QString> &arrayNames, QString propertyName)
{
  //if (arrayNames.size() == 0) { return; }
  QComboBox* cb = qFindChild<QComboBox*>(this, propertyName);
  if (NULL == cb) { return; }
  QString selectedName = cb->currentText();
  cb->blockSignals(true);
  cb->clear();
  int index = 0;
  for(QList<QString>::const_iterator iter = arrayNames.begin(); iter != arrayNames.end(); ++iter)
  {
    QString name = (*iter);
    cb->addItem(name);
    if (name.compare(selectedName) == 0)
    {
      index = cb->count()-1;
    }
  }
  cb->setCurrentIndex(index);
  cb->blockSignals(false);

  // This is implemented by subclasses of QFilter Widget if they need this implemented.
  arrayNameComboBoxUpdated(cb);
}

// -----------------------------------------------------------------------------
//
// -----------------------------------------------------------------------------
void QFilterWidget::updateArraySelectionWidget(VolumeDataContainer::Pointer vdc,
                                               SurfaceDataContainer::Pointer smdc,
                                               VertexDataContainer::Pointer sdc,
                                               QString propertyName)
{
  //  ArraySelectionWidget* w = qFindChild<ArraySelectionWidget*>(this, propertyName);
  //  if (NULL == w) { return; }
  //  w->updateArrays(vdc, smdc, sdc);
}

// -----------------------------------------------------------------------------
//
// -----------------------------------------------------------------------------
void QFilterWidget::arrayNameComboBoxUpdated(QComboBox* cb)
{
  AbstractFilter::Pointer filt = AbstractFilter::New();
}


// -----------------------------------------------------------------------------
//
// -----------------------------------------------------------------------------
void QFilterWidget::getGuiParametersFromFilter(AbstractFilter* filt)
{
  BOOST_ASSERT("QFilterWidget::getGuiParametersFromFilter executed");    // Code should never enter this function
}<|MERGE_RESOLUTION|>--- conflicted
+++ resolved
@@ -1740,9 +1740,9 @@
     FilterParameter::WidgetType wType = option->getWidgetType();
     QString propertyName = (option->getPropertyName());
 
-<<<<<<< HEAD
     switch(wType)
     {
+      #if 0
       case FilterParameter::VolumeVertexArrayNameSelectionWidget:
         updateArrayNameComboBox(vldc->getVertexArrayNameList(), propertyName);
         break;
@@ -1800,73 +1800,10 @@
       case FilterParameter::ArraySelectionWidget:
         //     updateArraySelectionWidget(vdc, smdc, sdc, propertyName);
         break;
+        #endif
       default:
         break;
     }
-=======
-    //switch(wType)
-    //{
-    //  case FilterParameter::VolumeVertexArrayNameSelectionWidget:
-    //    updateArrayNameComboBox(vldc->getVertexArrayNameList(), propertyName);
-    //    break;
-    //  case FilterParameter::VolumeEdgeArrayNameSelectionWidget:
-    //    updateArrayNameComboBox(vldc->getEdgeArrayNameList(), propertyName);
-    //    break;
-    //  case FilterParameter::VolumeFaceArrayNameSelectionWidget:
-    //    updateArrayNameComboBox(vldc->getFaceArrayNameList(), propertyName);
-    //    break;
-    //  case FilterParameter::VolumeCellArrayNameSelectionWidget:
-    //    updateArrayNameComboBox(vldc->getCellArrayNameList(), propertyName);
-    //    break;
-    //  case FilterParameter::VolumeFeatureArrayNameSelectionWidget:
-    //    updateArrayNameComboBox(vldc->getCellFeatureArrayNameList(), propertyName);
-    //    break;
-    //  case FilterParameter::VolumeEnsembleArrayNameSelectionWidget:
-    //    updateArrayNameComboBox(vldc->getCellEnsembleArrayNameList(), propertyName);
-    //    break;
-    //  case FilterParameter::SurfaceVertexArrayNameSelectionWidget:
-    //    updateArrayNameComboBox(sdc->getVertexArrayNameList(), propertyName);
-    //    break;
-    //  case FilterParameter::SurfaceEdgeArrayNameSelectionWidget:
-    //    updateArrayNameComboBox(sdc->getEdgeArrayNameList(), propertyName);
-    //    break;
-    //  case FilterParameter::SurfaceFaceArrayNameSelectionWidget:
-    //    updateArrayNameComboBox(sdc->getFaceArrayNameList(), propertyName);
-    //    break;
-    //  case FilterParameter::SurfaceFeatureArrayNameSelectionWidget:
-    //    updateArrayNameComboBox(sdc->getFaceFeatureArrayNameList(), propertyName);
-    //    break;
-    //  case FilterParameter::SurfaceEnsembleArrayNameSelectionWidget:
-    //    updateArrayNameComboBox(sdc->getFaceEnsembleArrayNameList(), propertyName);
-    //    break;
-    //  case FilterParameter::EdgeVertexArrayNameSelectionWidget:
-    //    updateArrayNameComboBox(edc->getVertexArrayNameList(), propertyName);
-    //    break;
-    //  case FilterParameter::EdgeEdgeArrayNameSelectionWidget:
-    //    updateArrayNameComboBox(edc->getEdgeArrayNameList(), propertyName);
-    //    break;
-    //  case FilterParameter::EdgeFeatureArrayNameSelectionWidget:
-    //    updateArrayNameComboBox(edc->getEdgeFeatureArrayNameList(), propertyName);
-    //    break;
-    //  case FilterParameter::EdgeEnsembleArrayNameSelectionWidget:
-    //    updateArrayNameComboBox(edc->getEdgeEnsembleArrayNameList(), propertyName);
-    //    break;
-    //  case FilterParameter::VertexVertexArrayNameSelectionWidget:
-    //    updateArrayNameComboBox(vdc->getVertexArrayNameList(), propertyName);
-    //    break;
-    //  case FilterParameter::VertexFeatureArrayNameSelectionWidget:
-    //    updateArrayNameComboBox(vdc->getVertexFeatureArrayNameList(), propertyName);
-    //    break;
-    //  case FilterParameter::VertexEnsembleArrayNameSelectionWidget:
-    //    updateArrayNameComboBox(vdc->getVertexEnsembleArrayNameList(), propertyName);
-    //    break;
-    //  case FilterParameter::ArraySelectionWidget:
-    //    //     updateArraySelectionWidget(vdc, smdc, sdc, propertyName);
-    //    break;
-    //  default:
-    //    break;
-    //}
->>>>>>> 2015ac33
   }
 }
 
