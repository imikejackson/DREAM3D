/* ============================================================================
 * Copyright (c) 2012 Michael A. Jackson (BlueQuartz Software)
 * Copyright (c) 2012 Dr. Michael A. Groeber (US Air Force Research Laboratories)
 * All rights reserved.
 *
 * Redistribution and use in source and binary forms, with or without modification,
 * are permitted provided that the following conditions are met:
 *
 * Redistributions of source code must retain the above copyright notice, this
 * list of conditions and the following disclaimer.
 *
 * Redistributions in binary form must reproduce the above copyright notice, this
 * list of conditions and the following disclaimer in the documentation and/or
 * other materials provided with the distribution.
 *
 * Neither the name of Michael A. Groeber, Michael A. Jackson, the US Air Force,
 * BlueQuartz Software nor the names of its contributors may be used to endorse
 * or promote products derived from this software without specific prior written
 * permission.
 *
 * THIS SOFTWARE IS PROVIDED BY THE COPYRIGHT HOLDERS AND CONTRIBUTORS "AS IS"
 * AND ANY EXPRESS OR IMPLIED WARRANTIES, INCLUDING, BUT NOT LIMITED TO, THE
 * IMPLIED WARRANTIES OF MERCHANTABILITY AND FITNESS FOR A PARTICULAR PURPOSE ARE
 * DISCLAIMED. IN NO EVENT SHALL THE COPYRIGHT HOLDER OR CONTRIBUTORS BE LIABLE
 * FOR ANY DIRECT, INDIRECT, INCIDENTAL, SPECIAL, EXEMPLARY, OR CONSEQUENTIAL
 * DAMAGES (INCLUDING, BUT NOT LIMITED TO, PROCUREMENT OF SUBSTITUTE GOODS OR
 * SERVICES; LOSS OF USE, DATA, OR PROFITS; OR BUSINESS INTERRUPTION) HOWEVER
 * CAUSED AND ON ANY THEORY OF LIABILITY, WHETHER IN CONTRACT, STRICT LIABILITY,
 * OR TORT (INCLUDING NEGLIGENCE OR OTHERWISE) ARISING IN ANY WAY OUT OF THE
 * USE OF THIS SOFTWARE, EVEN IF ADVISED OF THE POSSIBILITY OF SUCH DAMAGE.
 *
 *  This code was written under United States Air Force Contract number
 *                           FA8650-07-D-5800
 *
 * ~~~~~~~~~~~~~~~~~~~~~~~~~~~~~~~~~~~~~~~~~~~~~~~~~~~~~~~~~~~~~~~~~~~~~~~~~~ */

#include "QFilterWidget.h"



#include <QtCore/QTimer>
#include <QtGui/QApplication>
#include <QtGui/QHBoxLayout>
#include <QtGui/QVBoxLayout>
#include <QtGui/QFormLayout>
#include <QtGui/QGridLayout>
#include <QtGui/QPainter>

#include <QtGui/QPushButton>
#include <QtGui/QFileDialog>
#include <QtGui/QMouseEvent>


#include "QtSupport/QR3DFileCompleter.h"

#include "DREAM3DLib/Common/FilterParameter.h"

#define PADDING 5
#define BORDER 2
#define IMAGE_WIDTH 17
#define IMAGE_HEIGHT 17


// Initialize private static member variable
QString QFilterWidget::m_OpenDialogLastDirectory = "";

// -----------------------------------------------------------------------------
//
// -----------------------------------------------------------------------------
QFilterWidget::QFilterWidget(QWidget* parent) :
      QGroupBox(parent),
      m_CurrentBorderColorFactor(0),
      m_BorderIncrement(16),
      m_IsSelected(false),
      m_HasPreflightErrors(false)
{

  if ( m_OpenDialogLastDirectory.isEmpty() )
  {
    m_OpenDialogLastDirectory = QDir::homePath();
  }

  m_DeleteRect.setX(PADDING + BORDER);
  m_DeleteRect.setY(PADDING + BORDER);
  m_DeleteRect.setWidth(IMAGE_WIDTH);
  m_DeleteRect.setHeight(IMAGE_HEIGHT);
  m_timer = new QTimer(this);
  connect(m_timer, SIGNAL(timeout()), this, SLOT(changeStyle()));
}

// -----------------------------------------------------------------------------
//
// -----------------------------------------------------------------------------
QFilterWidget::~QFilterWidget()
{
}

// -----------------------------------------------------------------------------
//
// -----------------------------------------------------------------------------
QFilterWidget* QFilterWidget::createDeepCopy()
{
  QFilterWidget* widget = new QFilterWidget();
  return widget;
}

// -----------------------------------------------------------------------------
//
// -----------------------------------------------------------------------------
void QFilterWidget::setBorderColorStyle(QString s)
{
  m_BorderColorStyle = s;
}

// -----------------------------------------------------------------------------
//
// -----------------------------------------------------------------------------
QString QFilterWidget::getBorderColorStyle()
{
  return m_BorderColorStyle;
}

// -----------------------------------------------------------------------------
//
// -----------------------------------------------------------------------------
void QFilterWidget::setHasPreflightErrors(bool hasErrors)
{
  m_HasPreflightErrors = hasErrors;
  if (m_HasPreflightErrors == true)
  {
//    m_timer->start(100);
//    m_CurrentBorderColorFactor = 64;
//    m_BorderIncrement = 16;
  }
  else
  {
    m_timer->stop();
  }
  changeStyle();
}

// -----------------------------------------------------------------------------
//
// -----------------------------------------------------------------------------
void QFilterWidget::setIsSelected(bool b)
{
  m_IsSelected = b;
  changeStyle();
}

// -----------------------------------------------------------------------------
//
// -----------------------------------------------------------------------------
bool QFilterWidget::isSelected()
{
  return m_IsSelected;
}

// -----------------------------------------------------------------------------
//
// -----------------------------------------------------------------------------
void QFilterWidget::changeStyle()
{
  QString style;
  if (m_HasPreflightErrors == true)
  {
    m_CurrentBorderColorFactor += m_BorderIncrement;
    if (m_CurrentBorderColorFactor > 127)
    {
      m_BorderIncrement = -16;
    }
    if (m_CurrentBorderColorFactor < 1)
    {
      m_BorderIncrement = 16;
    }

    style.append("border: 2px solid rgb(");
    style.append(QString::number(255 - m_CurrentBorderColorFactor, 10));
    style.append(", ");
    style.append(QString::number(m_CurrentBorderColorFactor, 10));
    style.append(", ");
    style.append(QString::number(m_CurrentBorderColorFactor, 10));
    style.append(");");
  }
  else if(m_IsSelected == true )
  {
    style.append("border: 2px solid purple;");
    m_CurrentBorderColorFactor = 0;
  }
  else
  {
    style.append("border: 1px solid gray;");
    style.append("margin: 1px;");
    m_CurrentBorderColorFactor = 0;
  }
  setBorderColorStyle(style);
  updateWidgetStyle();
}

// -----------------------------------------------------------------------------
//
// -----------------------------------------------------------------------------
void QFilterWidget::updateWidgetStyle()
{
  QString style;

  style.append("QGroupBox{\n");

  style.append("background-color: qlineargradient(x1: 0, y1: 0, x2: 0, y2: 1, stop: 0 #FFFFFF, stop: 1 #DCDCDC);");
  style.append("background-image: url(:/filterWidgetBorder.png);");
  style.append("background-position: top ;\n background-repeat: repeat-x;");

  style.append(getBorderColorStyle());

  style.append("border-radius: 10px;");
  style.append("padding: 30 0 0 0px;");
#if defined(Q_WS_WIN)
  style.append("font: 85 italic 10pt \"Arial\";");
#elif defined(Q_WS_MAC)
  style.append("font: 85 italic 12pt \"Arial\";");
#else
  style.append("font: 85 italic 9pt \"Arial\";");
#endif
  style.append("font-weight: bold;");
  style.append("}\n");
  style.append(" QGroupBox::title {");
  style.append("    subcontrol-origin: padding;");
  style.append("    subcontrol-position: top left;");
  style.append("    padding: 5 5px;");
  style.append("    background-color: rgba(255, 255, 255, 0);");
  style.append(" }\n");
  style.append("QGroupBox::indicator {");
  style.append("    width: 17px;");
  style.append("    height: 17px;");
  style.append("}\n");
  style.append("\nQGroupBox::indicator:unchecked { image: url(:/delete-corner.png);}");
  style.append("\nQGroupBox::indicator:unchecked:pressed { image: url(:/delete-corner-pressed.png);}");
  style.append("\nQGroupBox::indicator:checked { image: url(:/delete-corner.png);}");
  style.append("\nQGroupBox::indicator:checked:pressed { image: url(:/delete-corner-pressed.png);}");

  setStyleSheet(style);
}


// -----------------------------------------------------------------------------
//
// -----------------------------------------------------------------------------
void QFilterWidget::setupGui()
{
  setCheckable(true);

  delete layout();


  QSizePolicy sizePolicy2(QSizePolicy::Expanding, QSizePolicy::Maximum);
  sizePolicy2.setHorizontalStretch(0);
  sizePolicy2.setVerticalStretch(0);
  setSizePolicy(sizePolicy2);


  setTitle(QString::fromStdString(getFilter()->getHumanLabel()));


  QVBoxLayout* vertLayout = new QVBoxLayout(this);

  QFormLayout* frmLayout = new QFormLayout();
  vertLayout->addLayout(frmLayout);
  frmLayout->setObjectName("QFilterWidget QFormLayout Layout");

  setIsSelected(false);
  bool ok = false;

  std::vector<FilterParameter::Pointer> options = getFilter()->getFilterParameters();
  int optIndex = 0;
  for (std::vector<FilterParameter::Pointer>::iterator iter = options.begin(); iter != options.end(); ++iter )
  {
    FilterParameter* option = (*iter).get();
    FilterParameter::WidgetType wType = option->getWidgetType();

    if (wType == FilterParameter::StringWidget)
    {
      QLineEdit* le = new QLineEdit(this);
      le->setObjectName(QString::fromStdString(option->getPropertyName()));
      frmLayout->setWidget(optIndex, QFormLayout::LabelRole, new QLabel(QString::fromStdString(option->getHumanLabel()), this));
      frmLayout->setWidget(optIndex, QFormLayout::FieldRole, le);
      connect(le, SIGNAL(textChanged(QString)), this, SLOT(updateQLineEditStringValue(const QString &)));
      QVariant v = property(option->getPropertyName().c_str());
      le->setText(v.toString());
    }
    else if (wType == FilterParameter::IntWidget)
    {
      QLineEdit* le = new QLineEdit(this);
      le->setObjectName(QString::fromStdString(option->getPropertyName()));
      QIntValidator* ival = new QIntValidator(this);
      le->setValidator(ival);
      frmLayout->setWidget(optIndex, QFormLayout::LabelRole, new QLabel(QString::fromStdString(option->getHumanLabel()), this));
      frmLayout->setWidget(optIndex, QFormLayout::FieldRole, le);
      connect(le, SIGNAL(textChanged(QString)), this, SLOT(updateQLineEditIntValue()));
      QVariant v = property(option->getPropertyName().c_str());
      le->setText(v.toString());
    }
    else if (wType == FilterParameter::DoubleWidget)
    {
      QLineEdit* le = new QLineEdit(this);
      le->setObjectName(QString::fromStdString(option->getPropertyName()));
      QDoubleValidator* ival = new QDoubleValidator(this);
      le->setValidator(ival);
      frmLayout->setWidget(optIndex, QFormLayout::LabelRole, new QLabel(QString::fromStdString(option->getHumanLabel()), this));
      frmLayout->setWidget(optIndex, QFormLayout::FieldRole, le);
      connect(le, SIGNAL(textChanged(QString)), this, SLOT(updateQLineEditDoubleValue()));
      QVariant v = property(option->getPropertyName().c_str());
      le->setText(v.toString());
    }
    else if (wType == FilterParameter::InputFileWidget)
    {
      QGridLayout* gridLayout = new QGridLayout();
      gridLayout->setContentsMargins(0,0,0,0);

      QLabel* label = new QLabel(QString::fromStdString(option->getHumanLabel()));
      gridLayout->addWidget(label, 0, 0, 1, 1);

      QFSDropLineEdit* fp = new QFSDropLineEdit(this);
      fp->setObjectName(QString::fromStdString(option->getPropertyName()));
      QR3DFileCompleter* com = new QR3DFileCompleter(this, false);
      fp->setCompleter(com);
      QString theSlot("1");
      theSlot.append("set");
      theSlot.append(QString::fromStdString(option->getPropertyName()));
      theSlot.append("(const QString &)");
     // std::cout << getFilter()->getNameOfClass() << " - Slot Generated: " << theSlot.toStdString() << std::endl;
      QObject::connect( com, SIGNAL(activated(const QString &)),
                      this, theSlot.toAscii());
      QObject::connect( fp, SIGNAL(textChanged(const QString &)),
                        this, theSlot.toAscii());
//      connect(fp, SIGNAL(textChanged(const QString &)),
//              this, SLOT(updateLineEdit(const QString &)));

      gridLayout->addWidget(fp, 0, 1, 1, 1);

      QPushButton* btn = new QPushButton("Select...");
      btn->setObjectName(QString::fromStdString("btn_" + option->getPropertyName() ));
      gridLayout->addWidget(btn, 0, 2, 1, 1);

      vertLayout->addLayout(gridLayout);
      connect(btn, SIGNAL(clicked()), this, SLOT(selectInputFile()));
      QVariant v = property(option->getPropertyName().c_str());
      fp->setText(v.toString());
    }
    else if (wType == FilterParameter::InputPathWidget)
    {
      QGridLayout* gridLayout = new QGridLayout();
      gridLayout->setContentsMargins(0,0,0,0);

      QLabel* label = new QLabel(QString::fromStdString(option->getHumanLabel()));
      gridLayout->addWidget(label, 0, 0, 1, 1);

      QFSDropLineEdit* fp = new QFSDropLineEdit(this);
      fp->setObjectName(QString::fromStdString(option->getPropertyName()));
      QR3DFileCompleter* com = new QR3DFileCompleter(this, false);
      fp->setCompleter(com);
      QString theSlot("1");
      theSlot.append("set");
      theSlot.append(QString::fromStdString(option->getPropertyName()));
      theSlot.append("(const QString &)");
     // std::cout << getFilter()->getNameOfClass() << " - Slot Generated: " << theSlot.toStdString() << std::endl;
      QObject::connect( com, SIGNAL(activated(const QString &)),
                      this, theSlot.toAscii());
      QObject::connect( fp, SIGNAL(textChanged(const QString &)),
                        this, theSlot.toAscii());
//      connect(fp, SIGNAL(textChanged(const QString &)),
//              this, SLOT(updateLineEdit(const QString &)));

      gridLayout->addWidget(fp, 0, 1, 1, 1);

      QPushButton* btn = new QPushButton("Select Folder");
      btn->setObjectName(QString::fromStdString("btn_" + option->getPropertyName() ));
      gridLayout->addWidget(btn, 0, 2, 1, 1);

      vertLayout->addLayout(gridLayout);
      connect(btn, SIGNAL(clicked()), this, SLOT(selectInputPath()));
      QVariant v = property(option->getPropertyName().c_str());
      fp->setText(v.toString());
    }
    else if (wType == FilterParameter::OutputFileWidget)
    {
      QGridLayout* gridLayout = new QGridLayout();
      gridLayout->setContentsMargins(0,0,0,0);

      QLabel* label = new QLabel(QString::fromStdString(option->getHumanLabel()));
      gridLayout->addWidget(label, 0, 0, 1, 1);

      QLineEdit* fp = new QLineEdit(this);
      fp->setObjectName(QString::fromStdString(option->getPropertyName()));
      QR3DFileCompleter* com = new QR3DFileCompleter(this, false);
      fp->setCompleter(com);
      QString theSlot("1");
      theSlot.append("set");
      theSlot.append(QString::fromStdString(option->getPropertyName()));
      theSlot.append("(const QString &)");

      QObject::connect( fp, SIGNAL(textChanged(const QString &)),
                        this, theSlot.toAscii());
      gridLayout->addWidget(fp, 0, 1, 1, 1);

      QPushButton* btn = new QPushButton("Save As...");
      btn->setObjectName(QString::fromStdString("btn_" + option->getPropertyName()));
      gridLayout->addWidget(btn, 0, 2, 1, 1);

      vertLayout->addLayout(gridLayout);
      connect(btn, SIGNAL(clicked()), this, SLOT(selectOutputFile()));
      QVariant v = property(option->getPropertyName().c_str());
      fp->setText(v.toString());
    }
    else if (wType == FilterParameter::OutputPathWidget)
    {
      QGridLayout* gridLayout = new QGridLayout();
      gridLayout->setContentsMargins(0,0,0,0);

      QLabel* label = new QLabel(QString::fromStdString(option->getHumanLabel()));
      gridLayout->addWidget(label, 0, 0, 1, 1);

      QLineEdit* fp = new QLineEdit(this);
      fp->setObjectName(QString::fromStdString(option->getPropertyName()));
      QR3DFileCompleter* com = new QR3DFileCompleter(this, false);
      fp->setCompleter(com);
      QString theSlot("1");
      theSlot.append("set");
      theSlot.append(QString::fromStdString(option->getPropertyName()));
      theSlot.append("(const QString &)");

      QObject::connect( fp, SIGNAL(textChanged(const QString &)),
                        this, theSlot.toAscii());
      gridLayout->addWidget(fp, 0, 1, 1, 1);

      QPushButton* btn = new QPushButton("Select Folder...");
      btn->setObjectName(QString::fromStdString("btn_" + option->getPropertyName()));
      gridLayout->addWidget(btn, 0, 2, 1, 1);

      vertLayout->addLayout(gridLayout);
      connect(btn, SIGNAL(clicked()), this, SLOT(selectOutputPath()));
      QVariant v = property(option->getPropertyName().c_str());
      fp->setText(v.toString());
    }
    else if (wType == FilterParameter::BooleanWidget)
    {
      frmLayout->setWidget(optIndex, QFormLayout::LabelRole, new QLabel(QString::fromStdString(option->getHumanLabel()), this));
      QCheckBox* le = new QCheckBox(this);
      le->setObjectName(QString::fromStdString(option->getPropertyName()));
      frmLayout->setWidget(optIndex, QFormLayout::FieldRole, le);
      connect(le, SIGNAL(stateChanged(int)), this, SLOT(updateQCheckBoxValue(int)));
      QVariant v = property(option->getPropertyName().c_str());
      le->setChecked(v.toBool());
    }
    else if (wType == FilterParameter::IntConstrainedWidget)
    {
      frmLayout->setWidget(optIndex, QFormLayout::LabelRole, new QLabel(QString::fromStdString(option->getHumanLabel()), this));
      QSpinBox* le = new QSpinBox(this);
      le->setObjectName(QString::fromStdString(option->getPropertyName()));
      ConstrainedFilterParameter<int>* filtOpt = dynamic_cast<ConstrainedFilterParameter<int>* >(option);
      if (filtOpt)
      {
        le->setRange(filtOpt->getMinimum(), filtOpt->getMaximum());
        le->setValue(0);
      }
      frmLayout->setWidget(optIndex, QFormLayout::FieldRole, le);
      connect(le, SIGNAL(valueChanged(int)), this, SLOT(updateQSpinBoxValue(int)));
      QVariant v = property(option->getPropertyName().c_str());
      le->setValue(v.toInt());
    }
    else if (wType == FilterParameter::DoubleConstrainedWidget)
    {
      frmLayout->setWidget(optIndex, QFormLayout::LabelRole, new QLabel(QString::fromStdString(option->getHumanLabel()), this));
      QDoubleSpinBox* le = new QDoubleSpinBox(this);
      le->setObjectName(QString::fromStdString(option->getPropertyName()));
      ConstrainedFilterParameter<float>* filtOpt = dynamic_cast<ConstrainedFilterParameter<float>* >(option);
      if (filtOpt)
      {
        le->setRange(filtOpt->getMinimum(), filtOpt->getMaximum());
        le->setValue(0);
      }
      frmLayout->setWidget(optIndex, QFormLayout::FieldRole, le);
      connect(le, SIGNAL(valueChanged(double)), this, SLOT(updateQDoubleSpinBoxValue(double)));
      QVariant v = property(option->getPropertyName().c_str());
      le->setValue(v.toDouble());
    }
    else if (wType == FilterParameter::ChoiceWidget)
    {
      ChoiceFilterParameter* choiceFilterParameter = ChoiceFilterParameter::SafeObjectDownCast<FilterParameter*, ChoiceFilterParameter*>(option);
      if (NULL == choiceFilterParameter) { return; }
      frmLayout->setWidget(optIndex, QFormLayout::LabelRole, new QLabel(QString::fromStdString(option->getHumanLabel()), this));
      QComboBox* cb = new QComboBox(this);
      cb->setObjectName(QString::fromStdString(option->getPropertyName()));
      std::vector<std::string> choices = choiceFilterParameter->getChoices();
      for(unsigned int i = 0; i < choices.size(); ++i)
      {
        cb->addItem(QString::fromStdString(choices[i]));
      }
      frmLayout->setWidget(optIndex, QFormLayout::FieldRole, cb);
      connect(cb, SIGNAL( currentIndexChanged(int)), this, SLOT(updateComboBoxValue(int)));
      QVariant v = property(option->getPropertyName().c_str());
      quint32 uintValue = v.toUInt(&ok);
      if (uintValue >= static_cast<quint32>(cb->count())  )
      {
        // What ever the default from the class was it does not work with the combo box
        // so set the combo box to the zeroth value and set the same value back
        // to the filter
        uintValue = 0;
      }
      cb->setCurrentIndex(uintValue);
      setProperty(option->getPropertyName().c_str(), uintValue);
    }
    ++optIndex;
  }

}

// -----------------------------------------------------------------------------
//
// -----------------------------------------------------------------------------
void QFilterWidget::updateFilterValues()
{

}

// -----------------------------------------------------------------------------
//
// -----------------------------------------------------------------------------
AbstractFilter::Pointer QFilterWidget::getFilter()
{
  return AbstractFilter::NullPointer();
}

// -----------------------------------------------------------------------------
//
// -----------------------------------------------------------------------------
void QFilterWidget::updateQLineEditIntValue()
{
  QObject* whoSent = sender();
//  std::cout << "Filter: " << title().toStdString() << " Getting updated from whoSent Name: "
//      << whoSent->objectName().toStdString() << std::endl;
  QLineEdit* le = qobject_cast<QLineEdit*>(whoSent);
  if(le) {
    bool ok = false;
    int value = le->text().toInt(&ok);
    if (false == ok) {
      value = 0;
      le->setText("0");
    }
    setProperty(whoSent->objectName().toStdString().c_str(), value);
  }
}

// -----------------------------------------------------------------------------
//
// -----------------------------------------------------------------------------
void QFilterWidget::updateQLineEditDoubleValue()
{
  QObject* whoSent = sender();
//  std::cout << "Filter: " << title().toStdString() << " Getting updated from whoSent Name: "
 //     << whoSent->objectName().toStdString() << std::endl;
  QLineEdit* le = qobject_cast<QLineEdit*>(whoSent);
  if(le) {
    bool ok = false;
    double value = le->text().toDouble(&ok);
    if (false == ok) {
      value = 0;
      le->setText("0");
    }
    setProperty(whoSent->objectName().toStdString().c_str(), value);
  }
}

// -----------------------------------------------------------------------------
//
// -----------------------------------------------------------------------------
void QFilterWidget::selectInputFile()
{
  QObject* whoSent = sender();

  QString file = QFileDialog::getOpenFileName(this,
                                              tr("Select Input File"),
                                              m_OpenDialogLastDirectory,
                                              tr("ALL Files (*.*)"));
  if(true == file.isEmpty())
  {
    return;
  }
  bool ok = false;

  // Store the last used directory into the private instance variable
  QFileInfo fi(file);
  m_OpenDialogLastDirectory = fi.path();

  // for QButtons we prepended "btn_" to the end of the property name so strip that off
  QString propName = whoSent->objectName();
  propName = propName.remove(0, 4);

  ok = setProperty(propName.toStdString().c_str(), file);
  if (true == ok) { }
  else
  {
    //  std::cout << "QPushButton '" << title().toStdString() <<  "'Property: '" << whoSent->objectName().toStdString() << "' was NOT set."<< std::endl;
  }
  // Now we need to find the specific filter that we are trying to set the value into
  AbstractFilter::Pointer f = getFilter();
  std::vector<FilterParameter::Pointer> opts = f->getFilterParameters();
  for (std::vector<FilterParameter::Pointer>::iterator iter = opts.begin(); iter != opts.end(); ++iter)
  {
    if((*iter)->getPropertyName().compare(propName.toStdString()) == 0)
    {
      QLineEdit* lb = qFindChild<QLineEdit*>(this, QString::fromStdString((*iter)->getPropertyName()));
      if(lb)
      {
        lb->setText(file);
      }
    }
  }
}

// -----------------------------------------------------------------------------
//
// -----------------------------------------------------------------------------
void QFilterWidget::selectInputPath()
{
  QObject* whoSent = sender();

  QString file = QFileDialog::getExistingDirectory(this,
                                              tr("Select Input Folder"),
                                              m_OpenDialogLastDirectory,
                                              QFileDialog::ShowDirsOnly);
  if(true == file.isEmpty())
  {
    return;
  }
  bool ok = false;

  // Store the last used directory into the private instance variable
  QFileInfo fi(file);
  m_OpenDialogLastDirectory = fi.path();

  // for QButtons we prepended "btn_" to the end of the property name so strip that off
  QString propName = whoSent->objectName();
  propName = propName.remove(0, 4);

  ok = setProperty(propName.toStdString().c_str(), file);
  if (true == ok) { }
  else
  {
    //  std::cout << "QPushButton '" << title().toStdString() <<  "'Property: '" << whoSent->objectName().toStdString() << "' was NOT set."<< std::endl;
  }
  // Now we need to find the specific filter that we are trying to set the value into
  AbstractFilter::Pointer f = getFilter();
  std::vector<FilterParameter::Pointer> opts = f->getFilterParameters();
  for (std::vector<FilterParameter::Pointer>::iterator iter = opts.begin(); iter != opts.end(); ++iter)
  {
    if((*iter)->getPropertyName().compare(propName.toStdString()) == 0)
    {
      QLineEdit* lb = qFindChild<QLineEdit*>(this, QString::fromStdString((*iter)->getPropertyName()));
      if(lb)
      {
        lb->setText(file);
      }
    }
  }
}

// -----------------------------------------------------------------------------
//
// -----------------------------------------------------------------------------
void QFilterWidget::selectOutputFile()
{
  QObject* whoSent = sender();
  // for QButtons we prepended "btn_" to the end of the property name so strip that off
  QString propName = whoSent->objectName();
  propName = propName.remove(0, 4);

  QString Ftype = getFileType(propName.toStdString());
  QString ext = getFileExtension(propName.toStdString());
<<<<<<< HEAD
  QString s = Ftype + QString(" Files (*.") + ext + QString(");;All Files(*.*)");

  QString file = QFileDialog::getSaveFileName(this, tr("Save File As"), m_OpenDialogLastDirectory, s);
=======
  QString s = ext + QString(" Files (*.") + ext + QString(");;All Files(*.*)");
  QString defaultName = m_OpenDialogLastDirectory + QDir::separator() + "Untitled";
  QString file = QFileDialog::getSaveFileName(this, tr("Save File As"), defaultName, s);
>>>>>>> 9cd8e398
  if(true == file.isEmpty())
  {
    return;
  }
  // Store the last used directory into the private instance variable
  QFileInfo fi(file);
  m_OpenDialogLastDirectory = fi.path();

  bool ok = false;

  ok = setProperty(propName.toStdString().c_str(), file);
  if (true == ok) {}
  else
  {
    //  std::cout << "QPushButton '" << title().toStdString() <<  "'Property: '" << whoSent->objectName().toStdString() << "' was NOT set."<< std::endl;
  }

  // Now we need to find the specific filter that we are trying to set the value into
  AbstractFilter::Pointer f = getFilter();
  // Get the options for that filter
  std::vector<FilterParameter::Pointer> opts = f->getFilterParameters();
  // Loop on all the filter options to find the filter option we want to set
  for (std::vector<FilterParameter::Pointer>::iterator iter = opts.begin(); iter != opts.end(); ++iter)
  {
    if((*iter)->getPropertyName().compare(propName.toStdString()) == 0)
    {
      QLineEdit* lb = qFindChild<QLineEdit*>(this, QString::fromStdString((*iter)->getPropertyName()));
      if(lb)
      {
        lb->setText(file);
        // Setting the text into this QLineEdit will trigger the 'textChanged()' signal
        // to be emitted by the QLineEdit which will cause the value to sent to
        // the underlying filter instance which will trigger the SIGNAL parametersChanged()
        // to be broadcast
      }
    }
  }
}

// -----------------------------------------------------------------------------
//
// -----------------------------------------------------------------------------
void QFilterWidget::selectOutputPath()
{
  QObject* whoSent = sender();
  QString file = QFileDialog::getExistingDirectory(this, tr("Select Output Folder"),
                                              m_OpenDialogLastDirectory, QFileDialog::ShowDirsOnly);
  if(true == file.isEmpty())
  {
    return;
  }
  // Store the last used directory into the private instance variable
  QFileInfo fi(file);
  m_OpenDialogLastDirectory = fi.path();

  bool ok = false;
  // for QButtons we prepended "btn_" to the end of the property name so strip that off
  QString propName = whoSent->objectName();
  propName = propName.remove(0, 4);

  ok = setProperty(propName.toStdString().c_str(), file);
  if (true == ok) {}
  else
  {
    //  std::cout << "QPushButton '" << title().toStdString() <<  "'Property: '" << whoSent->objectName().toStdString() << "' was NOT set."<< std::endl;
  }

  // Now we need to find the specific filter that we are trying to set the value into
  AbstractFilter::Pointer f = getFilter();
  // Get the options for that filter
  std::vector<FilterParameter::Pointer> opts = f->getFilterParameters();
  // Loop on all the filter options to find the filter option we want to set
  for (std::vector<FilterParameter::Pointer>::iterator iter = opts.begin(); iter != opts.end(); ++iter)
  {
    if((*iter)->getPropertyName().compare(propName.toStdString()) == 0)
    {
      QLineEdit* lb = qFindChild<QLineEdit*>(this, QString::fromStdString((*iter)->getPropertyName()));
      if(lb)
      {
        lb->setText(file);
        // Setting the text into this QLineEdit will trigger the 'textChanged()' signal
        // to be emitted by the QLineEdit which will cause the value to sent to
        // the underlying filter instance which will trigger the SIGNAL parametersChanged()
        // to be broadcast
      }
    }
  }
}

// -----------------------------------------------------------------------------
//
// -----------------------------------------------------------------------------
void QFilterWidget::updateComboBoxValue(int v)
{
  QObject* whoSent = sender();
//  std::cout << "Filter: " << title().toStdString() << " Getting updated from whoSent Name: " << whoSent->objectName().toStdString() << std::endl;
  QComboBox* cb = qobject_cast<QComboBox*>(whoSent);
  if(cb)
  {
    bool ok = false;
    ok = setProperty(whoSent->objectName().toStdString().c_str(), v);
    if (true == ok) { }
    else
    {
      std::cout << "QComboBox '" << title().toStdString() << "'Property: '" << whoSent->objectName().toStdString() << "' was NOT set." << std::endl;
    }
  }

}

// -----------------------------------------------------------------------------
//
// -----------------------------------------------------------------------------
void QFilterWidget::updateQLineEditStringValue(const QString &v)
{
  QObject* whoSent = sender();
//  std::cout << "Filter: " << title().toStdString() << " Getting updated from whoSent Name: "
//      << whoSent->objectName().toStdString() << std::endl;
  QLineEdit* le = qobject_cast<QLineEdit*>(whoSent);
  if(le)
  {
    setProperty(whoSent->objectName().toStdString().c_str(), le->text());

  }
}

// -----------------------------------------------------------------------------
//
// -----------------------------------------------------------------------------
void QFilterWidget::updateQSpinBoxValue(int v)
{
  assert(false);
}


// -----------------------------------------------------------------------------
//
// -----------------------------------------------------------------------------
void QFilterWidget::updateQDoubleSpinBoxValue(double v)
{
  assert(false);
}

// -----------------------------------------------------------------------------
//
// -----------------------------------------------------------------------------
void QFilterWidget::updateQCheckBoxValue(int v)
{
  QObject* whoSent = sender();
//  std::cout << "Filter: " << title().toStdString() << "->Property: " << whoSent->objectName().toStdString()
//      << " via QCheckBox." <<  std::endl;
  QCheckBox* le = qobject_cast<QCheckBox*>(whoSent);
  if(le)
  {
    setProperty(whoSent->objectName().toStdString().c_str(), le->isChecked());
  }
}

// -----------------------------------------------------------------------------
//
// -----------------------------------------------------------------------------
void QFilterWidget::updateLineEdit(const QString &v)
{
  QObject* whoSent = sender();
  std::cout << "Filter: " << title().toStdString() << "->Property: " << whoSent->objectName().toStdString()
      << " via QLineEdit." <<  std::endl;
  assert(false);
}

// -----------------------------------------------------------------------------
//
// -----------------------------------------------------------------------------
void QFilterWidget::emitParametersChanged()
{
  emit parametersChanged();
}

// -----------------------------------------------------------------------------
//
// -----------------------------------------------------------------------------
void QFilterWidget::writeOptions(QSettings &prefs)
{

}

// -----------------------------------------------------------------------------
//
// -----------------------------------------------------------------------------
void QFilterWidget::readOptions(QSettings &prefs)
{

}

// -----------------------------------------------------------------------------
//
// -----------------------------------------------------------------------------
void QFilterWidget::setCellDataArrayNames(std::vector<std::string> arrayNames)
{

}

// -----------------------------------------------------------------------------
//
// -----------------------------------------------------------------------------
void QFilterWidget::setFieldDataArrayNames(std::vector<std::string> arrayNames)
{

}

// -----------------------------------------------------------------------------
//
// -----------------------------------------------------------------------------
void QFilterWidget::setEnsembleDataArrayNames(std::vector<std::string> arrayNames)
{

}


// -----------------------------------------------------------------------------
//
// -----------------------------------------------------------------------------
void  QFilterWidget::mousePressEvent ( QMouseEvent* event )
{
  if(event->button() != Qt::LeftButton)
  {
    event->ignore();
    return;
  }
  // Only if we are inside the delete checkbox/image then pass up to the superclass
  if(m_DeleteRect.contains(event->pos()))
  {
    QGroupBox::mousePressEvent(event);
  }
  else
  {
    dragStartPosition = event->pos();
  }
}

// -----------------------------------------------------------------------------
//
// -----------------------------------------------------------------------------
void QFilterWidget::mouseReleaseEvent(QMouseEvent *event)
{
  if(event->button() != Qt::LeftButton)
  {
    event->ignore();
    return;
  }
  // Only if we are inside the delete checkbox/image then pass up to the superclass
  if(m_DeleteRect.contains(event->pos()))
  {
    QGroupBox::mouseReleaseEvent(event);
  }
  else
  {
    emit widgetSelected(this);
    setIsSelected(true);
    event->setAccepted(true);
  }
}

// -----------------------------------------------------------------------------
//
// -----------------------------------------------------------------------------
void QFilterWidget::mouseMoveEvent(QMouseEvent *event)
{
  if(!(event->buttons() & Qt::LeftButton))
  {
    return;
  }
  if((event->pos() - dragStartPosition).manhattanLength() < QApplication::startDragDistance())
  {
    return;
  }

  QPixmap pixmap = QPixmap::grabWidget(this);

  // Create new picture for transparent
  QPixmap transparent(pixmap.size());
  // Do transparency
  transparent.fill(Qt::transparent);
#if 1
  QPainter p;

  p.begin(&transparent);
  p.setOpacity(0.70);
 // p.setCompositionMode(QPainter::CompositionMode_Plus);
  p.drawPixmap(0, 0, pixmap);
 // p.setCompositionMode(QPainter::CompositionMode_Plus);

  // Set transparency level to 150 (possible values are 0-255)
  // The alpha channel of a color specifies the transparency effect,
  // 0 represents a fully transparent color, while 255 represents
  // a fully opaque color.
//  p.fillRect(transparent.rect(), QColor(0, 0, 0, 150));
  p.end();
#endif


  QByteArray itemData;
  QDataStream dataStream(&itemData, QIODevice::WriteOnly);
  dataStream << transparent << QPoint(event->pos());

  QMimeData *mimeData = new QMimeData;
  mimeData->setData("application/x-dnditemdata", itemData);

  QDrag *drag = new QDrag(this);
  drag->setMimeData(mimeData);
  drag->setPixmap(transparent);
  drag->setHotSpot(event->pos());

  emit dragStarted(this);

//  if(drag->exec(Qt::CopyAction | Qt::MoveAction, Qt::CopyAction) == Qt::MoveAction)
//  {
//    std::cout << "Drag should close the widget because it was MOVE" << std::endl;
//  }
//  else
//  {
//    std::cout << "Drag should leave Widget alone because it was COPY" << std::endl;
//  }
  drag->exec(Qt::MoveAction);


}
QString QFilterWidget::getFileExtension(std::string propName)
{
  std::vector<FilterParameter::Pointer> options = getFilter()->getFilterParameters();
  int optIndex = 0;
  for (std::vector<FilterParameter::Pointer>::iterator iter = options.begin(); iter != options.end(); ++iter )
  {
    FilterParameter* option = (*iter).get();
    if(option->getPropertyName().compare(propName) == 0)
    {
        return QString::fromStdString(option->getFileExtension());
    }
  }
  return QString("");
}
QString QFilterWidget::getFileType(std::string propName)
{
  std::vector<FilterParameter::Pointer> options = getFilter()->getFilterParameters();
  int optIndex = 0;
  for (std::vector<FilterParameter::Pointer>::iterator iter = options.begin(); iter != options.end(); ++iter )
  {
    FilterParameter* option = (*iter).get();
    if(option->getPropertyName().compare(propName) == 0)
    {
        return QString::fromStdString(option->getFileType());
    }
  }
  return QString("");
}<|MERGE_RESOLUTION|>--- conflicted
+++ resolved
@@ -676,15 +676,9 @@
 
   QString Ftype = getFileType(propName.toStdString());
   QString ext = getFileExtension(propName.toStdString());
-<<<<<<< HEAD
   QString s = Ftype + QString(" Files (*.") + ext + QString(");;All Files(*.*)");
-
-  QString file = QFileDialog::getSaveFileName(this, tr("Save File As"), m_OpenDialogLastDirectory, s);
-=======
-  QString s = ext + QString(" Files (*.") + ext + QString(");;All Files(*.*)");
   QString defaultName = m_OpenDialogLastDirectory + QDir::separator() + "Untitled";
   QString file = QFileDialog::getSaveFileName(this, tr("Save File As"), defaultName, s);
->>>>>>> 9cd8e398
   if(true == file.isEmpty())
   {
     return;
