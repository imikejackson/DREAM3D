--- conflicted
+++ resolved
@@ -57,7 +57,7 @@
 #include "DREAM3DLib/DREAM3DFilters.h"
 
 #include "QFilterWidget.h"
-
+#include "AddFavoriteWidget.h"
 
 // -----------------------------------------------------------------------------
 //
@@ -223,7 +223,6 @@
     "DataContainerWriter" << "VtkRectilinearGridWriter";
   Fmap["Ebsd 3D Reconstruction"] = presetFilterList;
   }
-<<<<<<< HEAD
 
   {
   QTreeWidgetItem* presetFilter = new QTreeWidgetItem(presets);
@@ -235,19 +234,6 @@
   Fmap["Statistics"] = presetFilterList;
   }
 
-=======
-
-  {
-  QTreeWidgetItem* presetFilter = new QTreeWidgetItem(presets);
-  presetFilter->setText(0, "Statistics");
-  QStringList presetFilterList;
-  presetFilterList << "DataContainerReader" << "FindSizes" << "FindNeighborhoods" << "FindAvgOrientations" <<
-    "FindShapes" << "FindAxisODF" << "FindLocalMisorientationGradients" << "FindSchmids" << "FindMDF" <<
-      "FindODF" << "FieldDataCSVWriter" << "DataContainerWriter";
-  Fmap["Statistics"] = presetFilterList;
-  }
-
->>>>>>> c9fc4c75
 }
 
 
@@ -255,34 +241,6 @@
 //
 // -----------------------------------------------------------------------------
 void PipelineBuilderWidget::on_filterLibraryTree_currentItemChanged(QTreeWidgetItem* item, QTreeWidgetItem* previous )
-{
-  // Get the QFilterWidget Mangager Instance
-  FilterWidgetManager::Pointer fm = FilterWidgetManager::Instance();
-  FilterWidgetManager::Collection factories;
-<<<<<<< HEAD
-  if (item->parent() == NULL && item->text(0).compare("Library") == 0)
-  {
-    factories = fm->getFactories();
-  }
-  else if (item->parent() != NULL && item->parent()->text(0).compare("Library") == 0)
-=======
-  if ( item->text(0).compare("Library") == 0)
-  {
-    factories = fm->getFactories();
-  }
-  else
->>>>>>> c9fc4c75
-  {
-    factories = fm->getFactories(item->text(0).toStdString());
-  }
-
-  updateFilterGroupList(factories);
-}
-
-// -----------------------------------------------------------------------------
-//
-// -----------------------------------------------------------------------------
-void PipelineBuilderWidget::on_filterLibraryTree_itemClicked( QTreeWidgetItem* item, int column )
 {
   // Get the QFilterWidget Mangager Instance
   FilterWidgetManager::Pointer fm = FilterWidgetManager::Instance();
@@ -290,21 +248,33 @@
   if (item->parent() == NULL && item->text(0).compare("Library") == 0)
   {
     factories = fm->getFactories();
-<<<<<<< HEAD
-=======
-    updateFilterGroupList(factories);
->>>>>>> c9fc4c75
   }
   else if (item->parent() != NULL && item->parent()->text(0).compare("Library") == 0)
   {
+    factories = fm->getFactories();
+  }
+
+
+  updateFilterGroupList(factories);
+}
+
+// -----------------------------------------------------------------------------
+//
+// -----------------------------------------------------------------------------
+void PipelineBuilderWidget::on_filterLibraryTree_itemClicked( QTreeWidgetItem* item, int column )
+{
+  // Get the QFilterWidget Mangager Instance
+  FilterWidgetManager::Pointer fm = FilterWidgetManager::Instance();
+  FilterWidgetManager::Collection factories;
+  if (item->parent() == NULL && item->text(0).compare("Library") == 0)
+  {
+    factories = fm->getFactories();
+  }
+  else if (item->parent() != NULL && item->parent()->text(0).compare("Library") == 0)
+  {
     factories = fm->getFactories(item->text(0).toStdString());
-<<<<<<< HEAD
   }
   updateFilterGroupList(factories);
-=======
-    updateFilterGroupList(factories);
-  }
->>>>>>> c9fc4c75
 }
 
 // -----------------------------------------------------------------------------
@@ -446,7 +416,6 @@
       animation1->setEndValue(end);
     }
     animation1->start();
-<<<<<<< HEAD
 #endif
   }
   else
@@ -545,106 +514,6 @@
 
   CHECK_QCHECKBOX_OUTPUT_FILE_EXISTS(AIM::SyntheticBuilder, m_ , IPFVizFile)
 #endif
-=======
-#endif
-  }
-  else
-  {
-    docErrorTabs->setCurrentIndex(0);
-  }
-}
-
-// -----------------------------------------------------------------------------
-//
-// -----------------------------------------------------------------------------
-void PipelineBuilderWidget::on_showErrors_clicked()
-{
-  if(docErrorTabs->currentIndex() == 1 || (m_DocErrorTabsIsOpen == false))
-  {
-    docErrorTabs->setCurrentIndex(1);
-    m_DocErrorTabsIsOpen = !m_DocErrorTabsIsOpen;
-#if 1
-    docErrorTabs->setHidden(!m_DocErrorTabsIsOpen);
-#else
-    int deltaX;
-    QPropertyAnimation *animation1 = new QPropertyAnimation(docErrorTabs, "maximumHeight");
-
-    if(m_DocErrorTabsIsOpen)
-    {
-      int start = 0;
-      int end = 350;
-      docErrorTabs->setMaximumHeight(end);
-      deltaX = start;
-
-      animation1->setDuration(250);
-      animation1->setStartValue(start);
-      animation1->setEndValue(end);
-    }
-    else //open
-    {
-      int start = docErrorTabs->maximumHeight();
-      int end = 0;
-      animation1->setDuration(250);
-      animation1->setStartValue(start);
-      animation1->setEndValue(end);
-    }
-    animation1->start();
-#endif
-  }
-  else
-  {
-    docErrorTabs->setCurrentIndex(1);
-  }
-}
-
-// -----------------------------------------------------------------------------
-//
-// -----------------------------------------------------------------------------
-void PipelineBuilderWidget::on_m_LoadSettingsBtn_clicked()
-{
-  QString file = QFileDialog::getOpenFileName(this, tr("Select Settings File"),
-                                                 m_OpenDialogLastDirectory,
-                                                 tr("Settings File (*.txt)") );
-  if ( true == file.isEmpty() ) { return; }
-  QSettings prefs(file, QSettings::IniFormat, this);
-  readSettings(prefs);
-}
-
-// -----------------------------------------------------------------------------
-//
-// -----------------------------------------------------------------------------
-void PipelineBuilderWidget::on_m_SaveSettingsBtn_clicked()
-{
-  QString proposedFile = m_OpenDialogLastDirectory + QDir::separator() + "PipelineBuilderSettings.txt";
-  QString filePath = QFileDialog::getSaveFileName(this, tr("Save PipelineBuilder Settings"),
-                                              proposedFile,
-                                              tr("*.txt") );
-  if ( true == filePath.isEmpty() ) { return; }
-
-  //If the filePath already exists - delete it so that we get a clean write to the file
-  QFileInfo fi(filePath);
-  if (fi.exists() == true)
-  {
-    QFile f(filePath);
-    f.remove();
-  }
-  QSettings prefs(filePath, QSettings::IniFormat, this);
-  writeSettings(prefs);
-}
-
-// -----------------------------------------------------------------------------
-//
-// -----------------------------------------------------------------------------
-void PipelineBuilderWidget::checkIOFiles()
-{
-#if 0
-  // Use this code as an example of using some macros to make the validation of
-  // input/output files easier
-  CHECK_QLABEL_OUTPUT_FILE_EXISTS(AIM::SyntheticBuilder, m_, CrystallographicErrorFile)
-
-  CHECK_QCHECKBOX_OUTPUT_FILE_EXISTS(AIM::SyntheticBuilder, m_ , IPFVizFile)
-#endif
->>>>>>> c9fc4c75
 }
 
 // -----------------------------------------------------------------------------
@@ -795,43 +664,14 @@
   for (int i=0; i< filterList.size(); i++) {
     m_PipelineViewWidget->addFilter(filterList[i]);
   }
-<<<<<<< HEAD
-=======
-}
-
-// -----------------------------------------------------------------------------
-//
-// -----------------------------------------------------------------------------
-void PipelineBuilderWidget::on_addFavoriteBtn_clicked() {
-  AddFavoriteWidget* addfavoriteDialog = new AddFavoriteWidget(this);
-  addfavoriteDialog->exec();
-
-  QString favoriteTitle = addfavoriteDialog->getFavoriteName();
-
-  if ( addfavoriteDialog->getBtnClicked() ) {
-    QTreeWidgetItem* favName = new QTreeWidgetItem(favorites);
-    favName->setText(0, addfavoriteDialog->getFavoriteName());
-
-    #if defined (Q_OS_MAC)
-        QSettings prefs(QSettings::NativeFormat, QSettings::UserScope, QCoreApplication::organizationDomain(), QCoreApplication::applicationName());
-    #else
-        QSettings prefs(QSettings::IniFormat, QSettings::UserScope, QCoreApplication::organizationDomain(), QCoreApplication::applicationName());
-    #endif
-
-    QString prefFile = prefs.fileName();
-    QFileInfo prefFileInfo = QFileInfo(prefFile);
-    QString parentPath = prefFileInfo.path();
-    QDir parentPathDir = QDir(parentPath);
-  
-    for (int i=1; i<=favorites->childCount(); i++) {
-      if ( parentPathDir.mkpath(parentPath) ) {
-        QString newPrefPath = parentPath + "Favorites/favorite" + i;
-        QSettings newPrefs(newPrefPath);
-        PipelineViewWidget* copy = createDeepCopy();
-        writeSettings(newPrefs, copy);
-      }
-    }
-  }
+}
+
+// -----------------------------------------------------------------------------
+//
+// -----------------------------------------------------------------------------
+void PipelineBuilderWidget::on_addFavoriteBtn_clicked()
+{
+
 }
 
 // -----------------------------------------------------------------------------
@@ -852,5 +692,4 @@
 PipelineViewWidget* PipelineBuilderWidget::createDeepCopy() {
   PipelineViewWidget* widget = new PipelineViewWidget;
   return widget;
->>>>>>> c9fc4c75
 }