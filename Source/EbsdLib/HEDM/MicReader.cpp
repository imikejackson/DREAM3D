--- conflicted
+++ resolved
@@ -1,610 +1,576 @@
-/* ============================================================================
- * Copyright (c) 2010, Michael A. Jackson (BlueQuartz Software)
- * Copyright (c) 2010, Dr. Michael A. Groeber (US Air Force Research Laboratories
- * All rights reserved.
- *
- * Redistribution and use in source and binary forms, with or without modification,
- * are permitted provided that the following conditions are met:
- *
- * Redistributions of source code must retain the above copyright notice, this
- * list of conditions and the following disclaimer.
- *
- * Redistributions in binary form must reproduce the above copyright notice, this
- * list of conditions and the following disclaimer in the documentation and/or
- * other materials provided with the distribution.
- *
- * Neither the name of Michael A. Groeber, Michael A. Jackson, the US Air Force,
- * BlueQuartz Software nor the names of its contributors may be used to endorse
- * or promote products derived from this software without specific prior written
- * permission.
- *
- * THIS SOFTWARE IS PROVIDED BY THE COPYRIGHT HOLDERS AND CONTRIBUTORS "AS IS"
- * AND ANY EXPRESS OR IMPLIED WARRANTIES, INCLUDING, BUT NOT LIMITED TO, THE
- * IMPLIED WARRANTIES OF MERCHANTABILITY AND FITNESS FOR A PARTICULAR PURPOSE ARE
- * DISCLAIMED. IN NO EVENT SHALL THE COPYRIGHT HOLDER OR CONTRIBUTORS BE LIABLE
- * FOR ANY DIRECT, INDIRECT, INCIDENTAL, SPECIAL, EXEMPLARY, OR CONSEQUENTIAL
- * DAMAGES (INCLUDING, BUT NOT LIMITED TO, PROCUREMENT OF SUBSTITUTE GOODS OR
- * SERVICES; LOSS OF USE, DATA, OR PROFITS; OR BUSINESS INTERRUPTION) HOWEVER
- * CAUSED AND ON ANY THEORY OF LIABILITY, WHETHER IN CONTRACT, STRICT LIABILITY,
- * OR TORT (INCLUDING NEGLIGENCE OR OTHERWISE) ARISING IN ANY WAY OUT OF THE
- * USE OF THIS SOFTWARE, EVEN IF ADVISED OF THE POSSIBILITY OF SUCH DAMAGE.
- *
- *  This code was written under United States Air Force Contract number
- *                           FA8650-07-D-5800
- *
- * ~~~~~~~~~~~~~~~~~~~~~~~~~~~~~~~~~~~~~~~~~~~~~~~~~~~~~~~~~~~~~~~~~~~~~~~~~~ */
-
-
-
-
-#include "MicReader.h"
-#include <iostream>
-#include <fstream>
-#include <sstream>
-#include <algorithm>
-
-#include "MXA/Utilities/MXAFileInfo.h"
-#include "MicConstants.h"
-#include "EbsdLib/EbsdMacros.h"
-#include "EbsdLib/EbsdMath.h"
-
- #ifdef _MSC_VER
-
-  #if _MSC_VER < 1400
-    #define snprintf _snprintf
-  #else
-    #define snprintf sprintf_s
-  #endif
-#endif
-
-
-// -----------------------------------------------------------------------------
-//
-// -----------------------------------------------------------------------------
-MicReader::MicReader() :
-EbsdReader()
-{
-
-  // Init all the arrays to NULL
-  m_Euler1 = NULL;
-  m_Euler2 = NULL;
-  m_Euler3 = NULL;
-  m_Conf = NULL;
-  m_Phase = NULL;
-  m_Level = NULL;
-  m_Up = NULL;
-  m_X = NULL;
-  m_Y = NULL;
-
-  m_HeaderMap[Ebsd::Mic::InfileBasename] = MicStringHeaderEntry::NewEbsdHeaderEntry(Ebsd::Mic::InfileBasename);
-  m_HeaderMap[Ebsd::Mic::InfileSerialLength] = MicHeaderEntry<int>::NewEbsdHeaderEntry(Ebsd::Mic::InfileSerialLength);
-  m_HeaderMap[Ebsd::Mic::OutfileBasename] = MicStringHeaderEntry::NewEbsdHeaderEntry(Ebsd::Mic::OutfileBasename);
-  m_HeaderMap[Ebsd::Mic::OutfileSerialLength] = MicHeaderEntry<int>::NewEbsdHeaderEntry(Ebsd::Mic::OutfileSerialLength);
-  m_HeaderMap[Ebsd::Mic::OutStructureBasename] = MicStringHeaderEntry::NewEbsdHeaderEntry(Ebsd::Mic::OutStructureBasename);
-  m_HeaderMap[Ebsd::Mic::BCPeakDetectorOffset] = MicHeaderEntry<int>::NewEbsdHeaderEntry(Ebsd::Mic::BCPeakDetectorOffset);
-  m_HeaderMap[Ebsd::Mic::InFileType] = MicStringHeaderEntry::NewEbsdHeaderEntry(Ebsd::Mic::InFileType);
-  m_HeaderMap[Ebsd::Mic::OutfileExtension] = MicStringHeaderEntry::NewEbsdHeaderEntry(Ebsd::Mic::OutfileExtension);
-  m_HeaderMap[Ebsd::Mic::InfileExtesnion] = MicStringHeaderEntry::NewEbsdHeaderEntry(Ebsd::Mic::InfileExtesnion);
-  m_HeaderMap[Ebsd::Mic::BeamEnergyWidth] = MicHeaderEntry<float>::NewEbsdHeaderEntry(Ebsd::Mic::BeamEnergyWidth);
-  m_HeaderMap[Ebsd::Mic::BeamDirection] = MicStringHeaderEntry::NewEbsdHeaderEntry(Ebsd::Mic::BeamDirection);
-  m_HeaderMap[Ebsd::Mic::BeamDeflectionChiLaue] = MicHeaderEntry<int>::NewEbsdHeaderEntry(Ebsd::Mic::BeamDeflectionChiLaue);
-  m_HeaderMap[Ebsd::Mic::BeamHeight] = MicHeaderEntry<float>::NewEbsdHeaderEntry(Ebsd::Mic::BeamHeight);
-  m_HeaderMap[Ebsd::Mic::BeamEnergy] = MicHeaderEntry<float>::NewEbsdHeaderEntry(Ebsd::Mic::BeamEnergy);
-  m_HeaderMap[Ebsd::Mic::DetectorFilename] = MicStringHeaderEntry::NewEbsdHeaderEntry(Ebsd::Mic::DetectorFilename);
-  m_HeaderMap[Ebsd::Mic::OptimizationConstrainFilename] = MicStringHeaderEntry::NewEbsdHeaderEntry(Ebsd::Mic::OptimizationConstrainFilename);
-  m_HeaderMap[Ebsd::Mic::EtaLimit] = MicHeaderEntry<int>::NewEbsdHeaderEntry(Ebsd::Mic::EtaLimit);
-  m_HeaderMap[Ebsd::Mic::SampleFilename] = MicStringHeaderEntry::NewEbsdHeaderEntry(Ebsd::Mic::SampleFilename);
-  m_HeaderMap[Ebsd::Mic::StructureFilename] = MicStringHeaderEntry::NewEbsdHeaderEntry(Ebsd::Mic::StructureFilename);
-  m_HeaderMap[Ebsd::Mic::RotationRangeFilename] = MicStringHeaderEntry::NewEbsdHeaderEntry(Ebsd::Mic::RotationRangeFilename);
-  m_HeaderMap[Ebsd::Mic::FundamentalZoneFilename] = MicStringHeaderEntry::NewEbsdHeaderEntry(Ebsd::Mic::FundamentalZoneFilename);
-  m_HeaderMap[Ebsd::Mic::SampleSymmetry] = MicStringHeaderEntry::NewEbsdHeaderEntry(Ebsd::Mic::SampleSymmetry);
-  m_HeaderMap[Ebsd::Mic::MinAmplitudeFraction] = MicHeaderEntry<float>::NewEbsdHeaderEntry(Ebsd::Mic::MinAmplitudeFraction);
-  m_HeaderMap[Ebsd::Mic::MaxQ] = MicHeaderEntry<int>::NewEbsdHeaderEntry(Ebsd::Mic::MaxQ);
-  m_HeaderMap[Ebsd::Mic::MaxInitSideLength] = MicHeaderEntry<float>::NewEbsdHeaderEntry(Ebsd::Mic::MaxInitSideLength);
-  m_HeaderMap[Ebsd::Mic::MinSideLength] = MicHeaderEntry<float>::NewEbsdHeaderEntry(Ebsd::Mic::MinSideLength);
-  m_HeaderMap[Ebsd::Mic::LocalOrientationGridRadius] = MicHeaderEntry<float>::NewEbsdHeaderEntry(Ebsd::Mic::LocalOrientationGridRadius);
-  m_HeaderMap[Ebsd::Mic::MinLocalResolution] = MicHeaderEntry<float>::NewEbsdHeaderEntry(Ebsd::Mic::MinLocalResolution);
-  m_HeaderMap[Ebsd::Mic::MaxLocalResolution] = MicHeaderEntry<float>::NewEbsdHeaderEntry(Ebsd::Mic::MaxLocalResolution);
-  m_HeaderMap[Ebsd::Mic::MaxAcceptedCost] = MicHeaderEntry<float>::NewEbsdHeaderEntry(Ebsd::Mic::MaxAcceptedCost);
-  m_HeaderMap[Ebsd::Mic::MaxConvergenceCost] = MicHeaderEntry<float>::NewEbsdHeaderEntry(Ebsd::Mic::MaxConvergenceCost);
-  m_HeaderMap[Ebsd::Mic::MaxMCSteps] = MicHeaderEntry<int>::NewEbsdHeaderEntry(Ebsd::Mic::MaxMCSteps);
-  m_HeaderMap[Ebsd::Mic::MCRadiusScaleFactor] = MicHeaderEntry<float>::NewEbsdHeaderEntry(Ebsd::Mic::MCRadiusScaleFactor);
-  m_HeaderMap[Ebsd::Mic::SuccessiveRestarts] = MicHeaderEntry<int>::NewEbsdHeaderEntry(Ebsd::Mic::SuccessiveRestarts);
-  m_HeaderMap[Ebsd::Mic::SecondsBetweenSave] = MicHeaderEntry<int>::NewEbsdHeaderEntry(Ebsd::Mic::SecondsBetweenSave);
-  m_HeaderMap[Ebsd::Mic::NumParameterOptimizationSteps] = MicHeaderEntry<int>::NewEbsdHeaderEntry(Ebsd::Mic::NumParameterOptimizationSteps);
-  m_HeaderMap[Ebsd::Mic::NumElementToOptimizePerPE] = MicHeaderEntry<int>::NewEbsdHeaderEntry(Ebsd::Mic::NumElementToOptimizePerPE);
-  m_HeaderMap[Ebsd::Mic::OptimizationFilename] = MicStringHeaderEntry::NewEbsdHeaderEntry(Ebsd::Mic::OptimizationFilename);
-  m_HeaderMap[Ebsd::Mic::DetectionLimitFilename] = MicStringHeaderEntry::NewEbsdHeaderEntry(Ebsd::Mic::DetectionLimitFilename);
-  m_HeaderMap[Ebsd::Mic::ParameterMCInitTemperature] = MicHeaderEntry<float>::NewEbsdHeaderEntry(Ebsd::Mic::ParameterMCInitTemperature);
-  m_HeaderMap[Ebsd::Mic::OrientationSearchMethod] = MicStringHeaderEntry::NewEbsdHeaderEntry(Ebsd::Mic::OrientationSearchMethod);
-  m_HeaderMap[Ebsd::Mic::CoolingFraction] = MicHeaderEntry<float>::NewEbsdHeaderEntry(Ebsd::Mic::CoolingFraction);
-  m_HeaderMap[Ebsd::Mic::ThermalizeFraction] = MicHeaderEntry<float>::NewEbsdHeaderEntry(Ebsd::Mic::ThermalizeFraction);
-  m_HeaderMap[Ebsd::Mic::ParameterRefinements] = MicHeaderEntry<int>::NewEbsdHeaderEntry(Ebsd::Mic::ParameterRefinements);
-  m_HeaderMap[Ebsd::Mic::NumDetectors] = MicHeaderEntry<int>::NewEbsdHeaderEntry(Ebsd::Mic::NumDetectors);
-  m_HeaderMap[Ebsd::Mic::DetectorSpacing] = MicStringHeaderEntry::NewEbsdHeaderEntry(Ebsd::Mic::DetectorSpacing);
-  m_HeaderMap[Ebsd::Mic::DetectorSpacingDeviation] = MicHeaderEntry<float>::NewEbsdHeaderEntry(Ebsd::Mic::DetectorSpacingDeviation);
-  m_HeaderMap[Ebsd::Mic::DetectorOrientationDeviationInEuler] = MicStringHeaderEntry::NewEbsdHeaderEntry(Ebsd::Mic::DetectorOrientationDeviationInEuler);
-  m_HeaderMap[Ebsd::Mic::DetectorOrientationDeviationInSO3] = MicHeaderEntry<float>::NewEbsdHeaderEntry(Ebsd::Mic::DetectorOrientationDeviationInSO3);
-  m_HeaderMap[Ebsd::Mic::ParamMCMaxLocalRestarts] = MicHeaderEntry<int>::NewEbsdHeaderEntry(Ebsd::Mic::ParamMCMaxLocalRestarts);
-  m_HeaderMap[Ebsd::Mic::ParamMCMaxGlobalRestarts] = MicHeaderEntry<int>::NewEbsdHeaderEntry(Ebsd::Mic::ParamMCMaxGlobalRestarts);
-  m_HeaderMap[Ebsd::Mic::ParamMCNumGlobalSearchElements] = MicHeaderEntry<int>::NewEbsdHeaderEntry(Ebsd::Mic::ParamMCNumGlobalSearchElements);
-  m_HeaderMap[Ebsd::Mic::ConstrainedOptimization] = MicHeaderEntry<int>::NewEbsdHeaderEntry(Ebsd::Mic::ConstrainedOptimization);
-  m_HeaderMap[Ebsd::Mic::SearchVolumeReductionFactor] = MicHeaderEntry<int>::NewEbsdHeaderEntry(Ebsd::Mic::SearchVolumeReductionFactor);
-  m_HeaderMap[Ebsd::Mic::FileNumStart] = MicHeaderEntry<int>::NewEbsdHeaderEntry(Ebsd::Mic::FileNumStart);
-  m_HeaderMap[Ebsd::Mic::FileNumEnd] = MicHeaderEntry<int>::NewEbsdHeaderEntry(Ebsd::Mic::FileNumEnd);
-  m_HeaderMap[Ebsd::Mic::SampleLocation] = MicStringHeaderEntry::NewEbsdHeaderEntry(Ebsd::Mic::SampleLocation);
-  m_HeaderMap[Ebsd::Mic::SampleOrientation] = MicStringHeaderEntry::NewEbsdHeaderEntry(Ebsd::Mic::SampleOrientation);
-  m_HeaderMap[Ebsd::Mic::EnableStrain] = MicHeaderEntry<int>::NewEbsdHeaderEntry(Ebsd::Mic::EnableStrain);
-  m_HeaderMap[Ebsd::Mic::SampleCenter] = MicStringHeaderEntry::NewEbsdHeaderEntry(Ebsd::Mic::SampleCenter);
-  m_HeaderMap[Ebsd::Mic::SampleRadius] = MicHeaderEntry<float>::NewEbsdHeaderEntry(Ebsd::Mic::SampleRadius);
-  m_HeaderMap[Ebsd::Mic::MaxDeepeningHitRatio] = MicHeaderEntry<float>::NewEbsdHeaderEntry(Ebsd::Mic::MaxDeepeningHitRatio);
-  m_HeaderMap[Ebsd::Mic::ConsistencyError] = MicHeaderEntry<float>::NewEbsdHeaderEntry(Ebsd::Mic::ConsistencyError);
-  m_HeaderMap[Ebsd::Mic::BraggFilterTolerance] = MicHeaderEntry<float>::NewEbsdHeaderEntry(Ebsd::Mic::BraggFilterTolerance);
-  m_HeaderMap[Ebsd::Mic::MinAccelerationThreshold] = MicHeaderEntry<float>::NewEbsdHeaderEntry(Ebsd::Mic::MinAccelerationThreshold);
-  m_HeaderMap[Ebsd::Mic::MaxDiscreteCandidates] = MicHeaderEntry<int>::NewEbsdHeaderEntry(Ebsd::Mic::MaxDiscreteCandidates);
-  m_HeaderMap[Ebsd::Mic::XDim] = MicHeaderEntry<int>::NewEbsdHeaderEntry(Ebsd::Mic::XDim);
-  m_HeaderMap[Ebsd::Mic::YDim] = MicHeaderEntry<int>::NewEbsdHeaderEntry(Ebsd::Mic::YDim);
-  m_HeaderMap[Ebsd::Mic::XRes] = MicHeaderEntry<float>::NewEbsdHeaderEntry(Ebsd::Mic::XRes);
-  m_HeaderMap[Ebsd::Mic::YRes] = MicHeaderEntry<float>::NewEbsdHeaderEntry(Ebsd::Mic::YRes);
-
-  setNumFields(8);
-}
-
-// -----------------------------------------------------------------------------
-//  Clean up any Memory that was allocated for this class
-// -----------------------------------------------------------------------------
-MicReader::~MicReader()
-{
-  deletePointers();
-}
-
-// -----------------------------------------------------------------------------
-//
-// -----------------------------------------------------------------------------
-void MicReader::initPointers(size_t numElements)
-{
-  setNumberOfElements(numElements);
-  size_t numBytes = numElements * sizeof(float);
-  m_Euler1 = allocateArray<float > (numElements);
-  m_Euler2 = allocateArray<float > (numElements);
-  m_Euler3 = allocateArray<float > (numElements);
-  m_Conf = allocateArray<float > (numElements);
-  m_Phase = allocateArray<int> (numElements);
-  m_Level = allocateArray<int> (numElements);
-  m_Up = allocateArray<int> (numElements);
-  m_X = allocateArray<float > (numElements);
-  m_Y = allocateArray<float > (numElements);
-
-  ::memset(m_Euler1, 0, numBytes);
-  ::memset(m_Euler2, 0, numBytes);
-  ::memset(m_Euler3, 0, numBytes);
-  ::memset(m_Conf, 0, numBytes);
-  ::memset(m_Phase, 0, numBytes);
-  ::memset(m_Level, 0, numBytes);
-  ::memset(m_Up, 0, numBytes);
-  ::memset(m_X, 0, numBytes);
-  ::memset(m_Y, 0, numBytes);
-
-}
-
-// -----------------------------------------------------------------------------
-//
-// -----------------------------------------------------------------------------
-void MicReader::deletePointers()
-{
-  this->deallocateArrayData<float > (m_Euler1);
-  this->deallocateArrayData<float > (m_Euler2);
-  this->deallocateArrayData<float > (m_Euler3);
-  this->deallocateArrayData<float > (m_Conf);
-  this->deallocateArrayData<int > (m_Phase);
-  this->deallocateArrayData<int > (m_Level);
-  this->deallocateArrayData<int > (m_Up);
-  this->deallocateArrayData<float > (m_X);
-  this->deallocateArrayData<float > (m_Y);
-}
-
-// -----------------------------------------------------------------------------
-//
-// -----------------------------------------------------------------------------
-void* MicReader::getPointerByName(const std::string &fieldName)
-{
-  if (fieldName.compare(Ebsd::Mic::Euler1) == 0) { return static_cast<void*>(m_Euler1);}
-  if (fieldName.compare(Ebsd::Mic::Euler2) == 0) { return static_cast<void*>(m_Euler2);}
-  if (fieldName.compare(Ebsd::Mic::Euler3) == 0) { return static_cast<void*>(m_Euler3);}
-  if (fieldName.compare(Ebsd::Mic::Confidence) == 0) { return static_cast<void*>(m_Conf);}
-  if (fieldName.compare(Ebsd::Mic::Phase) == 0) { return static_cast<void*>(m_Phase);}
-  if (fieldName.compare(Ebsd::Mic::Level) == 0) { return static_cast<void*>(m_Level);}
-  if (fieldName.compare(Ebsd::Mic::Up) == 0) { return static_cast<void*>(m_Up);}
-  if (fieldName.compare(Ebsd::Mic::X) == 0) { return static_cast<void*>(m_X);}
-  if (fieldName.compare(Ebsd::Mic::Y) == 0) { return static_cast<void*>(m_Y);}
-  return NULL;
-}
-
-// -----------------------------------------------------------------------------
-//
-// -----------------------------------------------------------------------------
-Ebsd::NumType MicReader::getPointerType(const std::string &fieldName)
-{
-  if (fieldName.compare(Ebsd::Mic::Euler1) == 0) { return Ebsd::Float;}
-  if (fieldName.compare(Ebsd::Mic::Euler2) == 0) { return Ebsd::Float;}
-  if (fieldName.compare(Ebsd::Mic::Euler3) == 0) { return Ebsd::Float;}
-  if (fieldName.compare(Ebsd::Mic::Confidence) == 0) { return Ebsd::Float;}
-  if (fieldName.compare(Ebsd::Mic::Phase) == 0) { return Ebsd::Int32;}
-  if (fieldName.compare(Ebsd::Mic::Level) == 0) { return Ebsd::Int32;}
-  if (fieldName.compare(Ebsd::Mic::Up) == 0) { return Ebsd::Int32;}
-  if (fieldName.compare(Ebsd::Mic::X) == 0) { return Ebsd::Float;}
-  if (fieldName.compare(Ebsd::Mic::Y) == 0) { return Ebsd::Float;}
-  return Ebsd::UnknownNumType;
-}
-
-// -----------------------------------------------------------------------------
-//
-// -----------------------------------------------------------------------------
-int MicReader::readHeaderOnly()
-{
-  int err = 1;
-  char buf[kBufferSize];
-
-  std::string origHeader;
-  setOriginalHeader(origHeader);
-  m_PhaseVector.clear();
-
-  m_CurrentPhase = MicPhase::New();
-  m_PhaseVector.push_back(m_CurrentPhase);
-
-  std::string parentPath = MXAFileInfo::parentPath(getFileName());
-  std::string name = MXAFileInfo::fileNameWithOutExtension(getFileName());
-  if(parentPath.empty() == true) name = name + ".config";
-  else name = parentPath + MXAFileInfo::Separator + name + ".config";
-  std::ifstream inHeader(name.c_str());
-  if (!inHeader.is_open())
-  {
-    std::cout << "Config file could not be opened: " << name << std::endl;
-    return -100;
-  }
-
-  // 'name' now contains the complete path to the file with the new extension
-
-  while (!inHeader.eof())
-  {
-    ::memset(buf, 0, kBufferSize);
-    inHeader.getline(buf, kBufferSize);
-    parseHeaderLine(buf, kBufferSize);
-	int i = 0;
-    while (buf[i] != 0) { ++i; }
-    buf[i] = 10; //Add back in the \n character
-    origHeader.append(buf);
-  }
-  // Update the Original Header variable
-  setOriginalHeader(origHeader);
-
-
-  return err;
-}
-
-// -----------------------------------------------------------------------------
-//
-// -----------------------------------------------------------------------------
-int MicReader::readFile()
-{
-  int err = 1;
-  char buf[kBufferSize];
-  std::ifstream in(getFileName().c_str());
-  if (!in.is_open())
-  {
-    std::cout << "Mic file could not be opened: " << getFileName() << std::endl;
-    return -100;
-  }
-
-  std::string origHeader;
-  setOriginalHeader(origHeader);
-  m_PhaseVector.clear();
-
-
-  std::string parentPath = MXAFileInfo::parentPath(getFileName());
-  std::string name = MXAFileInfo::fileNameWithOutExtension(getFileName());
-  if(parentPath.empty() == true) name = name + ".config";
-  else name = parentPath + MXAFileInfo::Separator + name + ".config";
-  std::ifstream inHeader(name.c_str());
-  if (!inHeader.is_open())
-  {
-    std::cout << "Config file could not be opened: " << name << std::endl;
-    return -100;
-  }
-
-  // 'name' now contains the complete path to the file with the new extension
-
-  while (!inHeader.eof())
-  {
-    ::memset(buf, 0, kBufferSize);
-    inHeader.getline(buf, kBufferSize);
-    parseHeaderLine(buf, kBufferSize);
-	int i = 0;
-    while (buf[i] != 0) { ++i; }
-    buf[i] = 10; //Add back in the \n character
-
-    origHeader.append(buf);
-  }
-  // Update the Original Header variable
-  setOriginalHeader(origHeader);
-
-  parentPath = MXAFileInfo::parentPath(getFileName());
-  name = MXAFileInfo::fileNameWithOutExtension(getFileName());
-  if(parentPath.empty() == true) name = name + ".dat";
-  else name = parentPath + MXAFileInfo::Separator + name + ".dat";
-  std::ifstream inHeader2(name.c_str());
-  if (!inHeader2.is_open())
-  {
-    std::cout << "Dat file could not be opened: " << name << std::endl;
-    return -100;
-  }
-  
-  // 'name' now contains the complete path to the file with the new extension
-
-  m_CurrentPhase = MicPhase::New();
-
-  //hard-coded dat file read
-    ::memset(buf, 0, kBufferSize);
-    inHeader2.getline(buf, kBufferSize);
-	m_CurrentPhase->parseLatticeConstants(buf,0,kBufferSize);
-    ::memset(buf, 0, kBufferSize);
-    inHeader2.getline(buf, kBufferSize);
-	m_CurrentPhase->parseLatticeAngles(buf,0,kBufferSize);
-    ::memset(buf, 0, kBufferSize);
-    inHeader2.getline(buf, kBufferSize);
-	m_CurrentPhase->parseBasisAtoms(buf,0,kBufferSize);
-	int numAtoms;
-	size_t fieldsRead = sscanf(buf, "%d", &numAtoms);	
-	for(int iter=0;iter<numAtoms;iter++)
-	{
-		::memset(buf, 0, kBufferSize);
-		inHeader2.getline(buf, kBufferSize);
-		m_CurrentPhase->parseZandCoordinates(buf,0,kBufferSize);
-	}
-	m_CurrentPhase->setPhaseIndex(1);
-	std::string symm = getSampleSymmetry();
-	m_CurrentPhase->setSymmetry(symm);
-	m_PhaseVector.push_back(m_CurrentPhase);
-
-
-  // We need to pass in the buffer because it has the first line of data
-  err = readData(in, buf, kBufferSize);
-  if (err < 0) { return err;}
-
-  if(getRotateSlice() == true || getReorderArray() == true || getAlignEulers() == true)
-  {
-    transformData();
-  }
-
-  return err;
-}
-
-// -----------------------------------------------------------------------------
-//
-// -----------------------------------------------------------------------------
-int MicReader::readData(std::ifstream &in, char* buf, size_t bufSize)
-{
-  // Delete any currently existing pointers
-  deletePointers();
-  // Initialize new pointers
-  size_t totalDataRows = 0;
-  size_t totalPossibleDataRows = 0;
-  size_t fieldsRead = 0;
-  float origEdgeLength;
-  float xMax = 0, yMax = 0;
-  float xMin = 1000000000, yMin = 1000000000;
-  size_t counter = 0;
-
-  initPointers(1);
-  if (NULL == m_Euler1 || NULL == m_Euler2 || NULL == m_Euler3
-      || NULL == m_Conf || NULL == m_Phase || NULL == m_Level  || m_X == NULL || m_Y == NULL)
-  {
-    std::cout << "Internal pointers were NULL at " __FILE__ << "(" << __LINE__ << ")" << std::endl;
-    return -1;
-  }
-
-  ::memset(buf, 0, bufSize); // Clear the buffer
-  in.getline(buf, kBufferSize);// Read the next line of data
-  fieldsRead = sscanf(buf, "%f", &origEdgeLength);
-  origEdgeLength = origEdgeLength;
-  ::memset(buf, 0, bufSize); // Clear the buffer
-  in.getline(buf, kBufferSize);// Read the next line of data
-  this->parseDataLine(buf, 0);
-  int level = m_Level[0];
-  float newEdgeLength = origEdgeLength/powf(2.0,float(level));
-  totalPossibleDataRows = 6*powf(4,level);
-  initPointers(totalPossibleDataRows);
-  this->parseDataLine(buf, 0);
-  ::memset(buf, 0, bufSize); // Clear the buffer
-  in.getline(buf, kBufferSize);// Read the next line of data
-  ++counter;
-  for(size_t i = 1; i < totalPossibleDataRows; ++i)
-  {
-      this->parseDataLine(buf, i);
-      ::memset(buf, 0, bufSize); // Clear the buffer
-      in.getline(buf, kBufferSize);// Read the next line of data
-      ++counter;
-      if (in.eof() == true) break;
-  }
-  totalDataRows = counter;
-
-  std::vector<float> EA1(totalDataRows,0.0);
-  std::vector<float> EA2(totalDataRows,0.0);
-  std::vector<float> EA3(totalDataRows,0.0);
-  std::vector<float> confidence(totalDataRows,0.0);
-  std::vector<int> phase(totalDataRows,0);
-  std::vector<int> up(totalDataRows,0);
-  std::vector<float> xVal(totalDataRows,0.0);
-  std::vector<float> yVal(totalDataRows,0.0);
-  float constant = 1.0/(2.0*sqrt(3.0));
-  float x, y;
-  for(size_t i = 0; i < totalDataRows; ++i)
-  {
-  if(m_Up[i] == 1)
-  {
-    x = m_X[i] + (newEdgeLength/2.0);
-    y = m_Y[i] + (constant*newEdgeLength);
-  }
-  if(m_Up[i] == 2)
-  {
-    x = m_X[i] + (newEdgeLength/2.0);
-    y = m_Y[i] - (constant*newEdgeLength);
-  }
-  if(x > xMax) xMax = x;
-  if(y > yMax) yMax = y;
-  if(x < xMin) xMin = x;
-  if(y < yMin) yMin = y;
-  EA1[i] = m_Euler1[i];
-  EA2[i] = m_Euler2[i];
-  EA3[i] = m_Euler3[i];
-  confidence[i] = m_Conf[i];
-  phase[i] = m_Phase[i];
-  up[i] = m_Up[i];
-  xVal[i] = m_X[i];
-  yVal[i] = m_Y[i];
-  }
-  xDim = int((xMax-xMin)/newEdgeLength)+1;
-  yDim = int((yMax-yMin)/newEdgeLength)+1;
-  xRes = newEdgeLength*1000.0;
-  yRes = newEdgeLength*1000.0;
-
-  char buf_2[16];
-  ::memset(buf_2, 0, 16);
-  snprintf(buf_2, 16, "%d", xDim);
-  m_HeaderMap[Ebsd::Mic::XDim]->parseValue(buf_2,0,16);
-  ::memset(buf_2, 0, 16);
-  snprintf(buf_2, 16, "%d", yDim);
-  m_HeaderMap[Ebsd::Mic::YDim]->parseValue(buf_2,0,16);
-  ::memset(buf_2, 0, 16);
-  snprintf(buf_2, 16, "%f", xRes);
-  m_HeaderMap[Ebsd::Mic::XRes]->parseValue(buf_2,0,16);
-  ::memset(buf_2, 0, 16);
-  snprintf(buf_2, 16, "%f", yRes);
-  m_HeaderMap[Ebsd::Mic::YRes]->parseValue(buf_2,0,16);
-
-
-  // Delete any currently existing pointers
-  deletePointers();
-    // Resize pointers
-  initPointers(xDim*yDim);
-
-
-  float xA, xB, xC, yA, yB, yC;
-  int point;
-  float root3over2 = sqrt(3.0)/2.0;
-  int check1, check2, check3;
-  for(size_t i = 0; i < totalDataRows; ++i)
-  {
-     xA = xVal[i]-xMin;
-     xB = xA + newEdgeLength;
-   xC = xA + (newEdgeLength/2.0);
-     if(up[i] == 1)
-<<<<<<< HEAD
-   {
-     yA = yVal[i]-yMin;
-     yB = yA;
-     yC = yA+(root3over2*newEdgeLength);
-   }
-   if(up[i] == 2)
-   {
-     yB = yVal[i]-yMin;
-     yC = yB;
-     yA = yB-(root3over2*newEdgeLength);
-   }
-   for(int j = int(xA/newEdgeLength); j < int(xB/newEdgeLength)+1; j++)
-   {
-     for(int k = int(yA/newEdgeLength); k < int(yC/newEdgeLength)+1; k++)
-     {
-       check1 = (x-xB)*(yA-yB)-(xA-xB)*(y-yB);
-       check2 = (x-xC)*(yB-yC)-(xB-xC)*(y-yC);
-       check3 = (x-xA)*(yC-yA)-(xC-xA)*(y-yA);
-       if((check1<=0 && check2<=0 && check3<=0) || (check1>=0 && check2>=0 && check3>=0))
-       {
-         point = (k*xDim) + j;
-         m_Euler1[point] = EA1[i];
-         m_Euler2[point] = EA2[i];
-         m_Euler3[point] = EA3[i];
-         m_Conf[point] = confidence[i];
-         m_Phase[point] = phase[i];
-         m_X[point] = j*newEdgeLength;
-         m_Y[point] = k*newEdgeLength;
-       }
-     }
-   }
-=======
-	 {
-		 yA = yVal[i]-yMin;
-		 yB = yA;
-		 yC = yA+(root3over2*newEdgeLength);
-	 }     
-	 if(up[i] == 2)
-	 {
-		 yB = yVal[i]-yMin;
-		 yC = yB;
-		 yA = yB-(root3over2*newEdgeLength);
-	 }
-	 for(int j = int(xA/newEdgeLength); j < int(xB/newEdgeLength)+1; j++)
-	 {
-		 for(int k = int(yA/newEdgeLength); k < int(yC/newEdgeLength)+1; k++)
-		 {
-			 x = float(j)*newEdgeLength;
-			 y = float(k)*newEdgeLength;
-			 check1 = (x-xB)*(yA-yB)-(xA-xB)*(y-yB);
-			 check2 = (x-xC)*(yB-yC)-(xB-xC)*(y-yC);
-			 check3 = (x-xA)*(yC-yA)-(xC-xA)*(y-yA);
-			 if((check1<=0 && check2<=0 && check3<=0) || (check1>=0 && check2>=0 && check3>=0))
-			 {
-				 point = (k*xDim) + j;
-				 m_Euler1[point] = EA1[i];
-				 m_Euler2[point] = EA2[i];
-				 m_Euler3[point] = EA3[i];
-				 m_Conf[point] = confidence[i];
-				 m_Phase[point] = phase[i];
-				 m_X[point] = float(j)*xRes;
-				 m_Y[point] = float(k)*yRes;
-			 }
-		 }
-	 }
->>>>>>> dc36e602
-  }
-
-
-  return 0;
-}
-
-// -----------------------------------------------------------------------------
-//  Read the Header part of the Mic file
-// -----------------------------------------------------------------------------
-void MicReader::parseHeaderLine(char* buf, size_t length)
-{
-  if (buf[0] == '#')
-  {
-    return;
-  }
-  // Start at the first character and walk until you find another non-space character
-  size_t i = 0;
-  while(buf[i] == ' ')
-  {
-    ++i;
-  }
-  size_t wordStart = i;
-  size_t wordEnd = i+1;
-  while(1)
-  {
-    if (buf[i] == 45 || buf[i] == 95) { ++i; } // "-" or "_" character
-    else if (buf[i] >= 65 && buf[i] <=90) { ++i; } // Upper case alpha character
-    else if (buf[i] >= 97 && buf[i] <=122) {++i; } // Lower case alpha character
-    else { break;}
-  }
-  wordEnd = i;
-
-  std::string word( &(buf[wordStart]), wordEnd - wordStart);
-
-  if (word.size() == 0)
-  {
-    return;
-  }
-
+/* ============================================================================
+ * Copyright (c) 2010, Michael A. Jackson (BlueQuartz Software)
+ * Copyright (c) 2010, Dr. Michael A. Groeber (US Air Force Research Laboratories
+ * All rights reserved.
+ *
+ * Redistribution and use in source and binary forms, with or without modification,
+ * are permitted provided that the following conditions are met:
+ *
+ * Redistributions of source code must retain the above copyright notice, this
+ * list of conditions and the following disclaimer.
+ *
+ * Redistributions in binary form must reproduce the above copyright notice, this
+ * list of conditions and the following disclaimer in the documentation and/or
+ * other materials provided with the distribution.
+ *
+ * Neither the name of Michael A. Groeber, Michael A. Jackson, the US Air Force,
+ * BlueQuartz Software nor the names of its contributors may be used to endorse
+ * or promote products derived from this software without specific prior written
+ * permission.
+ *
+ * THIS SOFTWARE IS PROVIDED BY THE COPYRIGHT HOLDERS AND CONTRIBUTORS "AS IS"
+ * AND ANY EXPRESS OR IMPLIED WARRANTIES, INCLUDING, BUT NOT LIMITED TO, THE
+ * IMPLIED WARRANTIES OF MERCHANTABILITY AND FITNESS FOR A PARTICULAR PURPOSE ARE
+ * DISCLAIMED. IN NO EVENT SHALL THE COPYRIGHT HOLDER OR CONTRIBUTORS BE LIABLE
+ * FOR ANY DIRECT, INDIRECT, INCIDENTAL, SPECIAL, EXEMPLARY, OR CONSEQUENTIAL
+ * DAMAGES (INCLUDING, BUT NOT LIMITED TO, PROCUREMENT OF SUBSTITUTE GOODS OR
+ * SERVICES; LOSS OF USE, DATA, OR PROFITS; OR BUSINESS INTERRUPTION) HOWEVER
+ * CAUSED AND ON ANY THEORY OF LIABILITY, WHETHER IN CONTRACT, STRICT LIABILITY,
+ * OR TORT (INCLUDING NEGLIGENCE OR OTHERWISE) ARISING IN ANY WAY OUT OF THE
+ * USE OF THIS SOFTWARE, EVEN IF ADVISED OF THE POSSIBILITY OF SUCH DAMAGE.
+ *
+ *  This code was written under United States Air Force Contract number
+ *                           FA8650-07-D-5800
+ *
+ * ~~~~~~~~~~~~~~~~~~~~~~~~~~~~~~~~~~~~~~~~~~~~~~~~~~~~~~~~~~~~~~~~~~~~~~~~~~ */
+
+
+
+
+#include "MicReader.h"
+#include <iostream>
+#include <fstream>
+#include <sstream>
+#include <algorithm>
+
+#include "MXA/Utilities/MXAFileInfo.h"
+#include "MicConstants.h"
+#include "EbsdLib/EbsdMacros.h"
+#include "EbsdLib/EbsdMath.h"
+
+ #ifdef _MSC_VER
+
+	#if _MSC_VER < 1400
+		#define snprintf _snprintf
+	#else
+		#define snprintf sprintf_s
+	#endif
+#endif
+
+
+// -----------------------------------------------------------------------------
+//
+// -----------------------------------------------------------------------------
+MicReader::MicReader() :
+EbsdReader()
+{
+	
+	// Init all the arrays to NULL
+  m_Euler1 = NULL;
+  m_Euler2 = NULL;
+  m_Euler3 = NULL;
+  m_Conf = NULL;
+  m_Phase = NULL;
+  m_Level = NULL;
+  m_Up = NULL;
+  m_X = NULL;
+  m_Y = NULL;
+
+	m_HeaderMap[Ebsd::Mic::InfileBasename] = MicStringHeaderEntry::NewEbsdHeaderEntry(Ebsd::Mic::InfileBasename);
+	m_HeaderMap[Ebsd::Mic::InfileSerialLength] = MicHeaderEntry<int>::NewEbsdHeaderEntry(Ebsd::Mic::InfileSerialLength);
+	m_HeaderMap[Ebsd::Mic::OutfileBasename] = MicStringHeaderEntry::NewEbsdHeaderEntry(Ebsd::Mic::OutfileBasename);
+	m_HeaderMap[Ebsd::Mic::OutfileSerialLength] = MicHeaderEntry<int>::NewEbsdHeaderEntry(Ebsd::Mic::OutfileSerialLength);
+	m_HeaderMap[Ebsd::Mic::OutStructureBasename] = MicStringHeaderEntry::NewEbsdHeaderEntry(Ebsd::Mic::OutStructureBasename);
+	m_HeaderMap[Ebsd::Mic::BCPeakDetectorOffset] = MicHeaderEntry<int>::NewEbsdHeaderEntry(Ebsd::Mic::BCPeakDetectorOffset);
+	m_HeaderMap[Ebsd::Mic::InFileType] = MicStringHeaderEntry::NewEbsdHeaderEntry(Ebsd::Mic::InFileType);
+	m_HeaderMap[Ebsd::Mic::OutfileExtension] = MicStringHeaderEntry::NewEbsdHeaderEntry(Ebsd::Mic::OutfileExtension);
+	m_HeaderMap[Ebsd::Mic::InfileExtesnion] = MicStringHeaderEntry::NewEbsdHeaderEntry(Ebsd::Mic::InfileExtesnion);
+	m_HeaderMap[Ebsd::Mic::BeamEnergyWidth] = MicHeaderEntry<float>::NewEbsdHeaderEntry(Ebsd::Mic::BeamEnergyWidth);
+	m_HeaderMap[Ebsd::Mic::BeamDirection] = MicStringHeaderEntry::NewEbsdHeaderEntry(Ebsd::Mic::BeamDirection);
+	m_HeaderMap[Ebsd::Mic::BeamDeflectionChiLaue] = MicHeaderEntry<int>::NewEbsdHeaderEntry(Ebsd::Mic::BeamDeflectionChiLaue);
+	m_HeaderMap[Ebsd::Mic::BeamHeight] = MicHeaderEntry<float>::NewEbsdHeaderEntry(Ebsd::Mic::BeamHeight);
+	m_HeaderMap[Ebsd::Mic::BeamEnergy] = MicHeaderEntry<float>::NewEbsdHeaderEntry(Ebsd::Mic::BeamEnergy);
+	m_HeaderMap[Ebsd::Mic::DetectorFilename] = MicStringHeaderEntry::NewEbsdHeaderEntry(Ebsd::Mic::DetectorFilename);
+	m_HeaderMap[Ebsd::Mic::OptimizationConstrainFilename] = MicStringHeaderEntry::NewEbsdHeaderEntry(Ebsd::Mic::OptimizationConstrainFilename);
+	m_HeaderMap[Ebsd::Mic::EtaLimit] = MicHeaderEntry<int>::NewEbsdHeaderEntry(Ebsd::Mic::EtaLimit);
+	m_HeaderMap[Ebsd::Mic::SampleFilename] = MicStringHeaderEntry::NewEbsdHeaderEntry(Ebsd::Mic::SampleFilename);
+	m_HeaderMap[Ebsd::Mic::StructureFilename] = MicStringHeaderEntry::NewEbsdHeaderEntry(Ebsd::Mic::StructureFilename);
+	m_HeaderMap[Ebsd::Mic::RotationRangeFilename] = MicStringHeaderEntry::NewEbsdHeaderEntry(Ebsd::Mic::RotationRangeFilename);
+	m_HeaderMap[Ebsd::Mic::FundamentalZoneFilename] = MicStringHeaderEntry::NewEbsdHeaderEntry(Ebsd::Mic::FundamentalZoneFilename);
+	m_HeaderMap[Ebsd::Mic::SampleSymmetry] = MicStringHeaderEntry::NewEbsdHeaderEntry(Ebsd::Mic::SampleSymmetry);
+	m_HeaderMap[Ebsd::Mic::MinAmplitudeFraction] = MicHeaderEntry<float>::NewEbsdHeaderEntry(Ebsd::Mic::MinAmplitudeFraction);
+	m_HeaderMap[Ebsd::Mic::MaxQ] = MicHeaderEntry<int>::NewEbsdHeaderEntry(Ebsd::Mic::MaxQ);
+	m_HeaderMap[Ebsd::Mic::MaxInitSideLength] = MicHeaderEntry<float>::NewEbsdHeaderEntry(Ebsd::Mic::MaxInitSideLength);
+	m_HeaderMap[Ebsd::Mic::MinSideLength] = MicHeaderEntry<float>::NewEbsdHeaderEntry(Ebsd::Mic::MinSideLength);
+	m_HeaderMap[Ebsd::Mic::LocalOrientationGridRadius] = MicHeaderEntry<float>::NewEbsdHeaderEntry(Ebsd::Mic::LocalOrientationGridRadius);
+	m_HeaderMap[Ebsd::Mic::MinLocalResolution] = MicHeaderEntry<float>::NewEbsdHeaderEntry(Ebsd::Mic::MinLocalResolution);
+	m_HeaderMap[Ebsd::Mic::MaxLocalResolution] = MicHeaderEntry<float>::NewEbsdHeaderEntry(Ebsd::Mic::MaxLocalResolution);
+	m_HeaderMap[Ebsd::Mic::MaxAcceptedCost] = MicHeaderEntry<float>::NewEbsdHeaderEntry(Ebsd::Mic::MaxAcceptedCost);
+	m_HeaderMap[Ebsd::Mic::MaxConvergenceCost] = MicHeaderEntry<float>::NewEbsdHeaderEntry(Ebsd::Mic::MaxConvergenceCost);
+	m_HeaderMap[Ebsd::Mic::MaxMCSteps] = MicHeaderEntry<int>::NewEbsdHeaderEntry(Ebsd::Mic::MaxMCSteps);
+	m_HeaderMap[Ebsd::Mic::MCRadiusScaleFactor] = MicHeaderEntry<float>::NewEbsdHeaderEntry(Ebsd::Mic::MCRadiusScaleFactor);
+	m_HeaderMap[Ebsd::Mic::SuccessiveRestarts] = MicHeaderEntry<int>::NewEbsdHeaderEntry(Ebsd::Mic::SuccessiveRestarts);
+	m_HeaderMap[Ebsd::Mic::SecondsBetweenSave] = MicHeaderEntry<int>::NewEbsdHeaderEntry(Ebsd::Mic::SecondsBetweenSave);
+	m_HeaderMap[Ebsd::Mic::NumParameterOptimizationSteps] = MicHeaderEntry<int>::NewEbsdHeaderEntry(Ebsd::Mic::NumParameterOptimizationSteps);
+	m_HeaderMap[Ebsd::Mic::NumElementToOptimizePerPE] = MicHeaderEntry<int>::NewEbsdHeaderEntry(Ebsd::Mic::NumElementToOptimizePerPE);
+	m_HeaderMap[Ebsd::Mic::OptimizationFilename] = MicStringHeaderEntry::NewEbsdHeaderEntry(Ebsd::Mic::OptimizationFilename);
+	m_HeaderMap[Ebsd::Mic::DetectionLimitFilename] = MicStringHeaderEntry::NewEbsdHeaderEntry(Ebsd::Mic::DetectionLimitFilename);
+	m_HeaderMap[Ebsd::Mic::ParameterMCInitTemperature] = MicHeaderEntry<float>::NewEbsdHeaderEntry(Ebsd::Mic::ParameterMCInitTemperature);
+	m_HeaderMap[Ebsd::Mic::OrientationSearchMethod] = MicStringHeaderEntry::NewEbsdHeaderEntry(Ebsd::Mic::OrientationSearchMethod);
+	m_HeaderMap[Ebsd::Mic::CoolingFraction] = MicHeaderEntry<float>::NewEbsdHeaderEntry(Ebsd::Mic::CoolingFraction);
+	m_HeaderMap[Ebsd::Mic::ThermalizeFraction] = MicHeaderEntry<float>::NewEbsdHeaderEntry(Ebsd::Mic::ThermalizeFraction);
+	m_HeaderMap[Ebsd::Mic::ParameterRefinements] = MicHeaderEntry<int>::NewEbsdHeaderEntry(Ebsd::Mic::ParameterRefinements);
+	m_HeaderMap[Ebsd::Mic::NumDetectors] = MicHeaderEntry<int>::NewEbsdHeaderEntry(Ebsd::Mic::NumDetectors);
+	m_HeaderMap[Ebsd::Mic::DetectorSpacing] = MicStringHeaderEntry::NewEbsdHeaderEntry(Ebsd::Mic::DetectorSpacing);
+	m_HeaderMap[Ebsd::Mic::DetectorSpacingDeviation] = MicHeaderEntry<float>::NewEbsdHeaderEntry(Ebsd::Mic::DetectorSpacingDeviation);
+	m_HeaderMap[Ebsd::Mic::DetectorOrientationDeviationInEuler] = MicStringHeaderEntry::NewEbsdHeaderEntry(Ebsd::Mic::DetectorOrientationDeviationInEuler);
+	m_HeaderMap[Ebsd::Mic::DetectorOrientationDeviationInSO3] = MicHeaderEntry<float>::NewEbsdHeaderEntry(Ebsd::Mic::DetectorOrientationDeviationInSO3);
+	m_HeaderMap[Ebsd::Mic::ParamMCMaxLocalRestarts] = MicHeaderEntry<int>::NewEbsdHeaderEntry(Ebsd::Mic::ParamMCMaxLocalRestarts);
+	m_HeaderMap[Ebsd::Mic::ParamMCMaxGlobalRestarts] = MicHeaderEntry<int>::NewEbsdHeaderEntry(Ebsd::Mic::ParamMCMaxGlobalRestarts);
+	m_HeaderMap[Ebsd::Mic::ParamMCNumGlobalSearchElements] = MicHeaderEntry<int>::NewEbsdHeaderEntry(Ebsd::Mic::ParamMCNumGlobalSearchElements);
+	m_HeaderMap[Ebsd::Mic::ConstrainedOptimization] = MicHeaderEntry<int>::NewEbsdHeaderEntry(Ebsd::Mic::ConstrainedOptimization);
+	m_HeaderMap[Ebsd::Mic::SearchVolumeReductionFactor] = MicHeaderEntry<int>::NewEbsdHeaderEntry(Ebsd::Mic::SearchVolumeReductionFactor);
+	m_HeaderMap[Ebsd::Mic::FileNumStart] = MicHeaderEntry<int>::NewEbsdHeaderEntry(Ebsd::Mic::FileNumStart);
+	m_HeaderMap[Ebsd::Mic::FileNumEnd] = MicHeaderEntry<int>::NewEbsdHeaderEntry(Ebsd::Mic::FileNumEnd);
+	m_HeaderMap[Ebsd::Mic::SampleLocation] = MicStringHeaderEntry::NewEbsdHeaderEntry(Ebsd::Mic::SampleLocation);
+	m_HeaderMap[Ebsd::Mic::SampleOrientation] = MicStringHeaderEntry::NewEbsdHeaderEntry(Ebsd::Mic::SampleOrientation);
+	m_HeaderMap[Ebsd::Mic::EnableStrain] = MicHeaderEntry<int>::NewEbsdHeaderEntry(Ebsd::Mic::EnableStrain);
+	m_HeaderMap[Ebsd::Mic::SampleCenter] = MicStringHeaderEntry::NewEbsdHeaderEntry(Ebsd::Mic::SampleCenter);
+	m_HeaderMap[Ebsd::Mic::SampleRadius] = MicHeaderEntry<float>::NewEbsdHeaderEntry(Ebsd::Mic::SampleRadius);
+	m_HeaderMap[Ebsd::Mic::MaxDeepeningHitRatio] = MicHeaderEntry<float>::NewEbsdHeaderEntry(Ebsd::Mic::MaxDeepeningHitRatio);
+	m_HeaderMap[Ebsd::Mic::ConsistencyError] = MicHeaderEntry<float>::NewEbsdHeaderEntry(Ebsd::Mic::ConsistencyError);
+	m_HeaderMap[Ebsd::Mic::BraggFilterTolerance] = MicHeaderEntry<float>::NewEbsdHeaderEntry(Ebsd::Mic::BraggFilterTolerance);
+	m_HeaderMap[Ebsd::Mic::MinAccelerationThreshold] = MicHeaderEntry<float>::NewEbsdHeaderEntry(Ebsd::Mic::MinAccelerationThreshold);
+	m_HeaderMap[Ebsd::Mic::MaxDiscreteCandidates] = MicHeaderEntry<int>::NewEbsdHeaderEntry(Ebsd::Mic::MaxDiscreteCandidates);
+	m_HeaderMap[Ebsd::Mic::XDim] = MicHeaderEntry<int>::NewEbsdHeaderEntry(Ebsd::Mic::XDim);
+	m_HeaderMap[Ebsd::Mic::YDim] = MicHeaderEntry<int>::NewEbsdHeaderEntry(Ebsd::Mic::YDim);
+	m_HeaderMap[Ebsd::Mic::XRes] = MicHeaderEntry<float>::NewEbsdHeaderEntry(Ebsd::Mic::XRes);
+	m_HeaderMap[Ebsd::Mic::YRes] = MicHeaderEntry<float>::NewEbsdHeaderEntry(Ebsd::Mic::YRes);
+
+  setNumFields(8);
+}
+
+// -----------------------------------------------------------------------------
+//  Clean up any Memory that was allocated for this class
+// -----------------------------------------------------------------------------
+MicReader::~MicReader()
+{
+  deletePointers();
+}
+
+// -----------------------------------------------------------------------------
+//
+// -----------------------------------------------------------------------------
+void MicReader::initPointers(size_t numElements)
+{
+  setNumberOfElements(numElements);
+  size_t numBytes = numElements * sizeof(float);
+  m_Euler1 = allocateArray<float > (numElements);
+  m_Euler2 = allocateArray<float > (numElements);
+  m_Euler3 = allocateArray<float > (numElements);
+  m_Conf = allocateArray<float > (numElements);
+  m_Phase = allocateArray<int> (numElements);
+  m_Level = allocateArray<int> (numElements);
+  m_Up = allocateArray<int> (numElements);
+  m_X = allocateArray<float > (numElements);
+  m_Y = allocateArray<float > (numElements);
+
+  ::memset(m_Euler1, 0, numBytes);
+  ::memset(m_Euler2, 0, numBytes);
+  ::memset(m_Euler3, 0, numBytes);
+  ::memset(m_Conf, 0, numBytes);
+  ::memset(m_Phase, 0, numBytes);
+  ::memset(m_Level, 0, numBytes);
+  ::memset(m_Up, 0, numBytes);
+  ::memset(m_X, 0, numBytes);
+  ::memset(m_Y, 0, numBytes);
+
+}
+
+// -----------------------------------------------------------------------------
+//
+// -----------------------------------------------------------------------------
+void MicReader::deletePointers()
+{
+  this->deallocateArrayData<float > (m_Euler1);
+  this->deallocateArrayData<float > (m_Euler2);
+  this->deallocateArrayData<float > (m_Euler3);
+  this->deallocateArrayData<float > (m_Conf);
+  this->deallocateArrayData<int > (m_Phase);
+  this->deallocateArrayData<int > (m_Level);
+  this->deallocateArrayData<int > (m_Up);
+  this->deallocateArrayData<float > (m_X);
+  this->deallocateArrayData<float > (m_Y);
+}
+
+// -----------------------------------------------------------------------------
+//
+// -----------------------------------------------------------------------------
+void* MicReader::getPointerByName(const std::string &fieldName)
+{
+  if (fieldName.compare(Ebsd::Mic::Euler1) == 0) { return static_cast<void*>(m_Euler1);}
+  if (fieldName.compare(Ebsd::Mic::Euler2) == 0) { return static_cast<void*>(m_Euler2);}
+  if (fieldName.compare(Ebsd::Mic::Euler3) == 0) { return static_cast<void*>(m_Euler3);}
+  if (fieldName.compare(Ebsd::Mic::Confidence) == 0) { return static_cast<void*>(m_Conf);}
+  if (fieldName.compare(Ebsd::Mic::Phase) == 0) { return static_cast<void*>(m_Phase);}
+  if (fieldName.compare(Ebsd::Mic::Level) == 0) { return static_cast<void*>(m_Level);}
+  if (fieldName.compare(Ebsd::Mic::Up) == 0) { return static_cast<void*>(m_Up);}
+  if (fieldName.compare(Ebsd::Mic::X) == 0) { return static_cast<void*>(m_X);}
+  if (fieldName.compare(Ebsd::Mic::Y) == 0) { return static_cast<void*>(m_Y);}
+  return NULL;
+}
+
+// -----------------------------------------------------------------------------
+//
+// -----------------------------------------------------------------------------
+Ebsd::NumType MicReader::getPointerType(const std::string &fieldName)
+{
+  if (fieldName.compare(Ebsd::Mic::Euler1) == 0) { return Ebsd::Float;}
+  if (fieldName.compare(Ebsd::Mic::Euler2) == 0) { return Ebsd::Float;}
+  if (fieldName.compare(Ebsd::Mic::Euler3) == 0) { return Ebsd::Float;}
+  if (fieldName.compare(Ebsd::Mic::Confidence) == 0) { return Ebsd::Float;}
+  if (fieldName.compare(Ebsd::Mic::Phase) == 0) { return Ebsd::Int32;}
+  if (fieldName.compare(Ebsd::Mic::Level) == 0) { return Ebsd::Int32;}
+  if (fieldName.compare(Ebsd::Mic::Up) == 0) { return Ebsd::Int32;}
+  if (fieldName.compare(Ebsd::Mic::X) == 0) { return Ebsd::Float;}
+  if (fieldName.compare(Ebsd::Mic::Y) == 0) { return Ebsd::Float;}
+  return Ebsd::UnknownNumType;
+}
+
+// -----------------------------------------------------------------------------
+//
+// -----------------------------------------------------------------------------
+int MicReader::readHeaderOnly()
+{
+  int err = 1;
+  char buf[kBufferSize];
+
+  std::string origHeader;
+  setOriginalHeader(origHeader);
+  m_PhaseVector.clear();
+
+  m_CurrentPhase = MicPhase::New();
+  m_PhaseVector.push_back(m_CurrentPhase);
+
+  std::string parentPath = MXAFileInfo::parentPath(getFileName());
+  std::string name = MXAFileInfo::fileNameWithOutExtension(getFileName());
+  if(parentPath.empty() == true) name = name + ".config";
+  else name = parentPath + MXAFileInfo::Separator + name + ".config";
+  std::ifstream inHeader(name.c_str());
+  if (!inHeader.is_open())
+  {
+    std::cout << "Config file could not be opened: " << name << std::endl;
+    return -100;
+  }
+  
+  // 'name' now contains the complete path to the file with the new extension
+
+  while (!inHeader.eof())
+  {
+    ::memset(buf, 0, kBufferSize);
+    inHeader.getline(buf, kBufferSize);
+    parseHeaderLine(buf, kBufferSize);
+	int i = 0;
+    while (buf[i] != 0) { ++i; }
+    buf[i] = 10; //Add back in the \n character
+    origHeader.append(buf);
+  }
+  // Update the Original Header variable
+  setOriginalHeader(origHeader);
+
+
+  return err;
+}
+
+// -----------------------------------------------------------------------------
+//
+// -----------------------------------------------------------------------------
+int MicReader::readFile()
+{
+  int err = 1;
+  char buf[kBufferSize];
+  std::ifstream in(getFileName().c_str());
+  if (!in.is_open())
+  {
+    std::cout << "Mic file could not be opened: " << getFileName() << std::endl;
+    return -100;
+  }
+
+  std::string origHeader;
+  setOriginalHeader(origHeader);
+  m_PhaseVector.clear();
+
+
+  std::string parentPath = MXAFileInfo::parentPath(getFileName());
+  std::string name = MXAFileInfo::fileNameWithOutExtension(getFileName());
+  if(parentPath.empty() == true) name = name + ".config";
+  else name = parentPath + MXAFileInfo::Separator + name + ".config";
+  std::ifstream inHeader(name.c_str());
+  if (!inHeader.is_open())
+  {
+    std::cout << "Config file could not be opened: " << name << std::endl;
+    return -100;
+  }
+  
+  // 'name' now contains the complete path to the file with the new extension
+
+  while (!inHeader.eof())
+  {
+    ::memset(buf, 0, kBufferSize);
+    inHeader.getline(buf, kBufferSize);
+    parseHeaderLine(buf, kBufferSize);
+	int i = 0;
+    while (buf[i] != 0) { ++i; }
+    buf[i] = 10; //Add back in the \n character
+
+    origHeader.append(buf);
+  }
+  // Update the Original Header variable
+  setOriginalHeader(origHeader);
+
+  parentPath = MXAFileInfo::parentPath(getFileName());
+  name = MXAFileInfo::fileNameWithOutExtension(getFileName());
+  if(parentPath.empty() == true) name = name + ".dat";
+  else name = parentPath + MXAFileInfo::Separator + name + ".dat";
+  std::ifstream inHeader2(name.c_str());
+  if (!inHeader2.is_open())
+  {
+    std::cout << "Dat file could not be opened: " << name << std::endl;
+    return -100;
+  }
+  
+  // 'name' now contains the complete path to the file with the new extension
+
+  m_CurrentPhase = MicPhase::New();
+
+  //hard-coded dat file read
+    ::memset(buf, 0, kBufferSize);
+    inHeader2.getline(buf, kBufferSize);
+	m_CurrentPhase->parseLatticeConstants(buf,0,kBufferSize);
+    ::memset(buf, 0, kBufferSize);
+    inHeader2.getline(buf, kBufferSize);
+	m_CurrentPhase->parseLatticeAngles(buf,0,kBufferSize);
+    ::memset(buf, 0, kBufferSize);
+    inHeader2.getline(buf, kBufferSize);
+	m_CurrentPhase->parseBasisAtoms(buf,0,kBufferSize);
+	int numAtoms;
+	size_t fieldsRead = sscanf(buf, "%d", &numAtoms);	
+	for(int iter=0;iter<numAtoms;iter++)
+	{
+		::memset(buf, 0, kBufferSize);
+		inHeader2.getline(buf, kBufferSize);
+		m_CurrentPhase->parseZandCoordinates(buf,0,kBufferSize);
+	}
+	m_CurrentPhase->setPhaseIndex(1);
+	std::string symm = getSampleSymmetry();
+	m_CurrentPhase->setSymmetry(symm);
+	m_PhaseVector.push_back(m_CurrentPhase);
+
+
+  // We need to pass in the buffer because it has the first line of data
+  err = readData(in, buf, kBufferSize);
+  if (err < 0) { return err;}
+
+  if(getRotateSlice() == true || getReorderArray() == true || getAlignEulers() == true)
+  {
+    transformData();
+  }
+
+  return err;
+}
+
+// -----------------------------------------------------------------------------
+//
+// -----------------------------------------------------------------------------
+int MicReader::readData(std::ifstream &in, char* buf, size_t bufSize)
+{
+  // Delete any currently existing pointers 
+  deletePointers();
+  // Initialize new pointers
+  size_t totalDataRows = 0;
+  size_t totalPossibleDataRows = 0;
+  size_t fieldsRead = 0;
+  float origEdgeLength;
+  float xMax = 0, yMax = 0;
+  float xMin = 1000000000, yMin = 1000000000;
+  size_t counter = 0;
+
+  initPointers(1);
+  if (NULL == m_Euler1 || NULL == m_Euler2 || NULL == m_Euler3
+      || NULL == m_Conf || NULL == m_Phase || NULL == m_Level  || m_X == NULL || m_Y == NULL)
+  {
+    std::cout << "Internal pointers were NULL at " __FILE__ << "(" << __LINE__ << ")" << std::endl;
+    return -1;
+  }
+
+  ::memset(buf, 0, bufSize); // Clear the buffer
+  in.getline(buf, kBufferSize);// Read the next line of data
+  fieldsRead = sscanf(buf, "%f", &origEdgeLength);
+  origEdgeLength = origEdgeLength;
+  ::memset(buf, 0, bufSize); // Clear the buffer
+  in.getline(buf, kBufferSize);// Read the next line of data
+  this->parseDataLine(buf, 0);
+  int level = m_Level[0];
+  float newEdgeLength = origEdgeLength/powf(2.0,float(level));
+  totalPossibleDataRows = 6*powf(4,level);
+  initPointers(totalPossibleDataRows);
+  this->parseDataLine(buf, 0);
+  ::memset(buf, 0, bufSize); // Clear the buffer
+  in.getline(buf, kBufferSize);// Read the next line of data
+  ++counter;
+  for(size_t i = 1; i < totalPossibleDataRows; ++i)
+  {
+      this->parseDataLine(buf, i);
+      ::memset(buf, 0, bufSize); // Clear the buffer
+      in.getline(buf, kBufferSize);// Read the next line of data
+      ++counter;
+      if (in.eof() == true) break;
+  }
+  totalDataRows = counter;
+
+  std::vector<float> EA1(totalDataRows,0.0);
+  std::vector<float> EA2(totalDataRows,0.0);
+  std::vector<float> EA3(totalDataRows,0.0);
+  std::vector<float> confidence(totalDataRows,0.0);
+  std::vector<int> phase(totalDataRows,0);
+  std::vector<int> up(totalDataRows,0);
+  std::vector<float> xVal(totalDataRows,0.0);
+  std::vector<float> yVal(totalDataRows,0.0);
+  float constant = 1.0/(2.0*sqrt(3.0));
+  float x, y;
+  for(size_t i = 0; i < totalDataRows; ++i)
+  {
+	if(m_Up[i] == 1)
+	{
+		x = m_X[i] + (newEdgeLength/2.0);
+		y = m_Y[i] + (constant*newEdgeLength);
+	}
+	if(m_Up[i] == 2)
+	{
+		x = m_X[i] + (newEdgeLength/2.0);
+		y = m_Y[i] - (constant*newEdgeLength);
+	}
+	if(x > xMax) xMax = x;
+	if(y > yMax) yMax = y;
+	if(x < xMin) xMin = x;
+	if(y < yMin) yMin = y;
+	EA1[i] = m_Euler1[i];
+	EA2[i] = m_Euler2[i];
+	EA3[i] = m_Euler3[i];
+	confidence[i] = m_Conf[i];
+	phase[i] = m_Phase[i];
+	up[i] = m_Up[i];
+	xVal[i] = m_X[i];
+	yVal[i] = m_Y[i];
+  }
+  xDim = int((xMax-xMin)/newEdgeLength)+1;
+  yDim = int((yMax-yMin)/newEdgeLength)+1;
+  xRes = newEdgeLength*1000.0;
+  yRes = newEdgeLength*1000.0;
+
+  char buf[16];
+  ::memset(buf, 0, 16);
+  snprintf(buf, 16, "%d", xDim);
+  m_HeaderMap[Ebsd::Mic::XDim]->parseValue(buf,0,16);
+  ::memset(buf, 0, 16);
+  snprintf(buf, 16, "%d", yDim);
+  m_HeaderMap[Ebsd::Mic::YDim]->parseValue(buf,0,16);
+  ::memset(buf, 0, 16);
+  snprintf(buf, 16, "%f", xRes);
+  m_HeaderMap[Ebsd::Mic::XRes]->parseValue(buf,0,16);
+  ::memset(buf, 0, 16);
+  snprintf(buf, 16, "%f", yRes);
+  m_HeaderMap[Ebsd::Mic::YRes]->parseValue(buf,0,16);
+
+  
+  // Delete any currently existing pointers 
+  deletePointers();
+    // Resize pointers 
+  initPointers(xDim*yDim);
+
+
+  float xA, xB, xC, yA, yB, yC;
+  int point;
+  float root3over2 = sqrt(3.0)/2.0;
+  int check1, check2, check3;
+  for(size_t i = 0; i < totalDataRows; ++i)
+  {
+     xA = xVal[i]-xMin;
+     xB = xA + newEdgeLength;
+	 xC = xA + (newEdgeLength/2.0);
+     if(up[i] == 1)
+	 {
+		 yA = yVal[i]-yMin;
+		 yB = yA;
+		 yC = yA+(root3over2*newEdgeLength);
+	 }     
+	 if(up[i] == 2)
+	 {
+		 yB = yVal[i]-yMin;
+		 yC = yB;
+		 yA = yB-(root3over2*newEdgeLength);
+	 }
+	 for(int j = int(xA/newEdgeLength); j < int(xB/newEdgeLength)+1; j++)
+	 {
+		 for(int k = int(yA/newEdgeLength); k < int(yC/newEdgeLength)+1; k++)
+		 {
+			 x = float(j)*newEdgeLength;
+			 y = float(k)*newEdgeLength;
+			 check1 = (x-xB)*(yA-yB)-(xA-xB)*(y-yB);
+			 check2 = (x-xC)*(yB-yC)-(xB-xC)*(y-yC);
+			 check3 = (x-xA)*(yC-yA)-(xC-xA)*(y-yA);
+			 if((check1<=0 && check2<=0 && check3<=0) || (check1>=0 && check2>=0 && check3>=0))
+			 {
+				 point = (k*xDim) + j;
+				 m_Euler1[point] = EA1[i];
+				 m_Euler2[point] = EA2[i];
+				 m_Euler3[point] = EA3[i];
+				 m_Conf[point] = confidence[i];
+				 m_Phase[point] = phase[i];
+				 m_X[point] = float(j)*xRes;
+				 m_Y[point] = float(k)*yRes;
+			 }
+		 }
+	 }
+  }
+
+
+  return 0;
+}
+
+// -----------------------------------------------------------------------------
+//  Read the Header part of the Mic file
+// -----------------------------------------------------------------------------
+void MicReader::parseHeaderLine(char* buf, size_t length)
+{
+  if (buf[0] == '#')
+  {
+    return;
+  }
+  // Start at the first character and walk until you find another non-space character
+  size_t i = 0;
+  while(buf[i] == ' ')
+  {
+    ++i;
+  }
+  size_t wordStart = i;
+  size_t wordEnd = i+1;
+  while(1)
+  {
+    if (buf[i] == 45 || buf[i] == 95) { ++i; } // "-" or "_" character
+    else if (buf[i] >= 65 && buf[i] <=90) { ++i; } // Upper case alpha character
+    else if (buf[i] >= 97 && buf[i] <=122) {++i; } // Lower case alpha character
+    else { break;}
+  }
+  wordEnd = i;
+
+  std::string word( &(buf[wordStart]), wordEnd - wordStart);
+
+  if (word.size() == 0)
+  {
+    return;
+  }
+
   EbsdHeaderEntry::Pointer p = m_HeaderMap[word];
   if (NULL == p.get())
   {
@@ -634,139 +600,139 @@
 #endif
 
   }
-}
-
-// -----------------------------------------------------------------------------
-//  Read the data part of the Mic file
-// -----------------------------------------------------------------------------
-void MicReader::parseDataLine(const std::string &line, size_t i)
-{
-  /* When reading the data there should be at least 8 cols of data. There may even
-   * be 10 columns of data. The column names should be the following:
-   * phi1
-   * phi
-   * phi2
-   * x pos
-   * y pos
-   * image quality
-   * confidence index
-   * phase
-   * SEM Signal
-   * Fit of Solution
-   *
-   * Some HEDM Mic files do NOT have all 10 columns. Assume these are lacking the last
-   * 2 columns and all the other columns are the same as above.
-   */
-  float p1 = 0.0f, p=0.0f, p2=0.0f, x=-1.0f, y=-1.0f, z=-1.0f, conf=-1.0f;
-  int up = 0, level = 0, good = 0;
-  size_t offset = 0;
-  size_t fieldsRead = 0;
-  fieldsRead = sscanf(line.c_str(), "%f %f %f %d %d %d %f %f %f %f", &x, &y,&z, &up, &level, &good, &p1, &p, &p2, &conf);
-
-  offset = i;
-
-  m_Euler1[offset] = p1;
-  m_Euler2[offset] = p;
-  m_Euler3[offset] = p2;
-  m_Conf[offset] = conf;
-  m_Phase[offset] = good;
-  m_Level[offset] = level;
-  m_Up[offset] = up;
-  m_X[offset] = x;
-  m_Y[offset] = y;
-}
-
-
-// -----------------------------------------------------------------------------
-//
-// -----------------------------------------------------------------------------
-int MicReader::getXDimension()
-{
-  return getXDim();
-}
-
-// -----------------------------------------------------------------------------
-//
-// -----------------------------------------------------------------------------
-int MicReader::getYDimension()
-{
-  return getYDim();
-}
-// -----------------------------------------------------------------------------
-//
-// -----------------------------------------------------------------------------
-void MicReader::setXDimension(int xD)
-{
-  setXDim(xD);
-}
-
-// -----------------------------------------------------------------------------
-//
-// -----------------------------------------------------------------------------
-void MicReader::setYDimension(int yD)
-{
-  setYDim(yD);
-}
-// -----------------------------------------------------------------------------
-//
-// -----------------------------------------------------------------------------
-float MicReader::getXStep()
-{
-  return getXRes();
-}
-
-// -----------------------------------------------------------------------------
-//
-// -----------------------------------------------------------------------------
-float MicReader::getYStep()
-{
-  return getYRes();
-}
-
-// -----------------------------------------------------------------------------
-//
-// -----------------------------------------------------------------------------
-void MicReader::transformData()
-{
-  float* p1 = getEuler1Pointer();
-  float* p = getEuler2Pointer();
-  float* p2 = getEuler3Pointer();
-
-  int* ph = getPhasePointer();
-  float* conf = getConfidencePointer();
-
-  size_t offset = 0;
-
-  size_t yCells = getYDimension();
-  size_t xCells = getXDimension();
-  size_t totalDataRows = yCells * xCells;
-
-  std::vector<size_t> shuffleTable(totalDataRows, 0);
-
-  size_t i = 0;
-  size_t adjustedcol, adjustedrow;
-  for(size_t row = 0; row < yCells; ++row)
-   {
-     for(size_t col = 0; col < xCells; ++col)
-     {
-     adjustedcol = col;
-     adjustedrow = row;
-     if(getRotateSlice() == true) adjustedcol = (xCells-1)-adjustedcol, adjustedrow = (yCells-1)-adjustedrow;
-     if(getReorderArray() == true) adjustedrow = (yCells-1)-adjustedrow;
-       offset = (adjustedrow*xCells)+(adjustedcol);
-       if(getAlignEulers() == true)
-     {
-        p1[i] = p1[i];
-     }
-       shuffleTable[(row*xCells)+col] = offset;
-       ++i;
-      }
-    }
-
-  SHUFFLE_ARRAY(Euler1, p1, float)
-  SHUFFLE_ARRAY(Euler2, p, float)
-  SHUFFLE_ARRAY(Euler3, p2, float)
-  SHUFFLE_ARRAY(Confidence, conf, float)
-  SHUFFLE_ARRAY(Phase, ph, int)
-
-}
+}
+
+// -----------------------------------------------------------------------------
+//  Read the data part of the Mic file
+// -----------------------------------------------------------------------------
+void MicReader::parseDataLine(const std::string &line, size_t i)
+{
+  /* When reading the data there should be at least 8 cols of data. There may even
+   * be 10 columns of data. The column names should be the following:
+   * phi1
+   * phi
+   * phi2
+   * x pos
+   * y pos
+   * image quality
+   * confidence index
+   * phase
+   * SEM Signal
+   * Fit of Solution
+   *
+   * Some HEDM Mic files do NOT have all 10 columns. Assume these are lacking the last
+   * 2 columns and all the other columns are the same as above.
+   */
+  float p1 = 0.0f, p=0.0f, p2=0.0f, x=-1.0f, y=-1.0f, z=-1.0f, conf=-1.0f;
+  int up = 0, level = 0, good = 0;
+  size_t offset = 0;
+  size_t fieldsRead = 0;
+  fieldsRead = sscanf(line.c_str(), "%f %f %f %d %d %d %f %f %f %f", &x, &y,&z, &up, &level, &good, &p1, &p, &p2, &conf);
+
+  offset = i;
+
+  m_Euler1[offset] = p1;
+  m_Euler2[offset] = p;
+  m_Euler3[offset] = p2;
+  m_Conf[offset] = conf;
+  m_Phase[offset] = good;
+  m_Level[offset] = level;
+  m_Up[offset] = up;
+  m_X[offset] = x;
+  m_Y[offset] = y;
+}
+
+
+// -----------------------------------------------------------------------------
+//
+// -----------------------------------------------------------------------------
+int MicReader::getXDimension()
+{
+  return getXDim();
+}
+
+// -----------------------------------------------------------------------------
+//
+// -----------------------------------------------------------------------------
+int MicReader::getYDimension()
+{
+  return getYDim();
+}
+// -----------------------------------------------------------------------------
+//
+// -----------------------------------------------------------------------------
+void MicReader::setXDimension(int xD)
+{
+  setXDim(xD);
+}
+
+// -----------------------------------------------------------------------------
+//
+// -----------------------------------------------------------------------------
+void MicReader::setYDimension(int yD)
+{
+  setYDim(yD);
+}
+// -----------------------------------------------------------------------------
+//
+// -----------------------------------------------------------------------------
+float MicReader::getXStep()
+{
+  return getXRes();
+}
+
+// -----------------------------------------------------------------------------
+//
+// -----------------------------------------------------------------------------
+float MicReader::getYStep()
+{
+  return getYRes();
+}
+
+// -----------------------------------------------------------------------------
+//
+// -----------------------------------------------------------------------------
+void MicReader::transformData()
+{
+  float* p1 = getEuler1Pointer();
+  float* p = getEuler2Pointer();
+  float* p2 = getEuler3Pointer();
+
+  int* ph = getPhasePointer();
+  float* conf = getConfidencePointer();
+
+  size_t offset = 0;
+
+  size_t yCells = getYDimension();
+  size_t xCells = getXDimension();
+  size_t totalDataRows = yCells * xCells;
+
+  std::vector<size_t> shuffleTable(totalDataRows, 0);
+
+  size_t i = 0;
+  size_t adjustedcol, adjustedrow;
+  for(size_t row = 0; row < yCells; ++row)
+   {
+     for(size_t col = 0; col < xCells; ++col)
+     {
+     adjustedcol = col;
+     adjustedrow = row;
+     if(getRotateSlice() == true) adjustedcol = (xCells-1)-adjustedcol, adjustedrow = (yCells-1)-adjustedrow;
+     if(getReorderArray() == true) adjustedrow = (yCells-1)-adjustedrow;
+       offset = (adjustedrow*xCells)+(adjustedcol);
+       if(getAlignEulers() == true)
+     {
+        p1[i] = p1[i];
+     }
+       shuffleTable[(row*xCells)+col] = offset;
+       ++i;
+      }
+    }
+
+  SHUFFLE_ARRAY(Euler1, p1, float)
+  SHUFFLE_ARRAY(Euler2, p, float)
+  SHUFFLE_ARRAY(Euler3, p2, float)
+  SHUFFLE_ARRAY(Confidence, conf, float)
+  SHUFFLE_ARRAY(Phase, ph, int)
+
+}