/* ============================================================================
 * Copyright (c) 2010, Michael A. Jackson (BlueQuartz Software)
 * Copyright (c) 2010, Dr. Michael A. Groeber (US Air Force Research Laboratories
 * All rights reserved.
 *
 * Redistribution and use in source and binary forms, with or without modification,
 * are permitted provided that the following conditions are met:
 *
 * Redistributions of source code must retain the above copyright notice, this
 * list of conditions and the following disclaimer.
 *
 * Redistributions in binary form must reproduce the above copyright notice, this
 * list of conditions and the following disclaimer in the documentation and/or
 * other materials provided with the distribution.
 *
 * Neither the name of Michael A. Groeber, Michael A. Jackson, the US Air Force,
 * BlueQuartz Software nor the names of its contributors may be used to endorse
 * or promote products derived from this software without specific prior written
 * permission.
 *
 * THIS SOFTWARE IS PROVIDED BY THE COPYRIGHT HOLDERS AND CONTRIBUTORS "AS IS"
 * AND ANY EXPRESS OR IMPLIED WARRANTIES, INCLUDING, BUT NOT LIMITED TO, THE
 * IMPLIED WARRANTIES OF MERCHANTABILITY AND FITNESS FOR A PARTICULAR PURPOSE ARE
 * DISCLAIMED. IN NO EVENT SHALL THE COPYRIGHT HOLDER OR CONTRIBUTORS BE LIABLE
 * FOR ANY DIRECT, INDIRECT, INCIDENTAL, SPECIAL, EXEMPLARY, OR CONSEQUENTIAL
 * DAMAGES (INCLUDING, BUT NOT LIMITED TO, PROCUREMENT OF SUBSTITUTE GOODS OR
 * SERVICES; LOSS OF USE, DATA, OR PROFITS; OR BUSINESS INTERRUPTION) HOWEVER
 * CAUSED AND ON ANY THEORY OF LIABILITY, WHETHER IN CONTRACT, STRICT LIABILITY,
 * OR TORT (INCLUDING NEGLIGENCE OR OTHERWISE) ARISING IN ANY WAY OUT OF THE
 * USE OF THIS SOFTWARE, EVEN IF ADVISED OF THE POSSIBILITY OF SUCH DAMAGE.
 *
 *  This code was written under United States Air Force Contract number
 *                           FA8650-07-D-5800
 *
 * ~~~~~~~~~~~~~~~~~~~~~~~~~~~~~~~~~~~~~~~~~~~~~~~~~~~~~~~~~~~~~~~~~~~~~~~~~~ */




#include "AngReader.h"
#include <iostream>
#include <fstream>
#include <sstream>
#include <algorithm>


#include "AngConstants.h"


#define PI_OVER_2f       1.57079632679489661f
#define THREE_PI_OVER_2f 4.71238898038468985f
#define TWO_PIf          6.28318530717958647f
#define ONE_PIf          3.14159265358979323f

#define kBufferSize 1024


// -----------------------------------------------------------------------------
//
// -----------------------------------------------------------------------------
AngReader::AngReader() :
EbsdReader()
{
  // Init all the arrays to NULL
  m_Phi1 = NULL;
  m_Phi = NULL;
  m_Phi2 = NULL;
  m_Iq = NULL;
  m_Ci = NULL;
  m_PhaseData = NULL;
  m_X = NULL;
  m_Y = NULL;
  m_SEMSignal = NULL;
  m_Fit = NULL;

  setNumFields(8);
  // Initialize the map of header key to header value
  m_Headermap[Ebsd::Ang::TEMPIXPerUM] = AngHeaderEntry<float>::NewEbsdHeaderEntry(Ebsd::Ang::TEMPIXPerUM);
  m_Headermap[Ebsd::Ang::XStar] = AngHeaderEntry<float>::NewEbsdHeaderEntry(Ebsd::Ang::XStar);
  m_Headermap[Ebsd::Ang::YStar] = AngHeaderEntry<float>::NewEbsdHeaderEntry(Ebsd::Ang::YStar);
  m_Headermap[Ebsd::Ang::ZStar] = AngHeaderEntry<float>::NewEbsdHeaderEntry(Ebsd::Ang::ZStar);
  m_Headermap[Ebsd::Ang::WorkingDistance] = AngHeaderEntry<float>::NewEbsdHeaderEntry(Ebsd::Ang::WorkingDistance);
  m_Headermap[Ebsd::Ang::Grid] = AngStringHeaderEntry::NewEbsdHeaderEntry(Ebsd::Ang::Grid);
  m_Headermap[Ebsd::Ang::XStep] = AngHeaderEntry<float>::NewEbsdHeaderEntry(Ebsd::Ang::XStep);
  m_Headermap[Ebsd::Ang::YStep] = AngHeaderEntry<float>::NewEbsdHeaderEntry(Ebsd::Ang::YStep);
  m_Headermap[Ebsd::Ang::ZStep] = AngHeaderEntry<float>::NewEbsdHeaderEntry(Ebsd::Ang::ZStep); // NOT actually in the file>::NewEbsdHeaderEntry(); , but may be needed
  m_Headermap[Ebsd::Ang::ZPos] = AngHeaderEntry<float>::NewEbsdHeaderEntry(Ebsd::Ang::ZPos); // NOT actually in the file>::NewEbsdHeaderEntry(); , but may be needed
  m_Headermap[Ebsd::Ang::ZMax] = AngHeaderEntry<float>::NewEbsdHeaderEntry(Ebsd::Ang::ZMax); // NOT actually in the file>::NewEbsdHeaderEntry(); , but may be needed
  m_Headermap[Ebsd::Ang::NColsOdd] = AngHeaderEntry<int>::NewEbsdHeaderEntry(Ebsd::Ang::NColsOdd);
  m_Headermap[Ebsd::Ang::NColsEven] = AngHeaderEntry<int>::NewEbsdHeaderEntry(Ebsd::Ang::NColsEven);
  m_Headermap[Ebsd::Ang::NRows] = AngHeaderEntry<int>::NewEbsdHeaderEntry(Ebsd::Ang::NRows);
  m_Headermap[Ebsd::Ang::Operator] = AngStringHeaderEntry::NewEbsdHeaderEntry(Ebsd::Ang::Operator);
  m_Headermap[Ebsd::Ang::SampleId] = AngStringHeaderEntry::NewEbsdHeaderEntry(Ebsd::Ang::SampleId);
  m_Headermap[Ebsd::Ang::ScanId] = AngStringHeaderEntry::NewEbsdHeaderEntry(Ebsd::Ang::ScanId);


  // Give these values some defaults
  setNumOddCols(-1);
  setNumEvenCols(-1);
  setNumRows(-1);
}

// -----------------------------------------------------------------------------
//  Clean up any Memory that was allocated for this class
// -----------------------------------------------------------------------------
AngReader::~AngReader()
{
  deletePointers();
}

// -----------------------------------------------------------------------------
//
// -----------------------------------------------------------------------------
void AngReader::initPointers(size_t numElements)
{
  size_t numBytes = numElements * sizeof(float);
  m_Phi1 = allocateArray<float > (numElements);
  m_Phi = allocateArray<float > (numElements);
  m_Phi2 = allocateArray<float > (numElements);
  m_Iq = allocateArray<float > (numElements);
  m_Ci = allocateArray<float > (numElements);
  m_PhaseData = allocateArray<int> (numElements);
  m_X = allocateArray<float > (numElements);
  m_Y = allocateArray<float > (numElements);
  m_SEMSignal = allocateArray<float > (numElements);
  m_Fit = allocateArray<float > (numElements);

  ::memset(m_Phi1, 0, numBytes);
  ::memset(m_Phi, 0, numBytes);
  ::memset(m_Phi2, 0, numBytes);
  ::memset(m_Iq, 0, numBytes);
  ::memset(m_Ci, 0, numBytes);
  ::memset(m_PhaseData, 0, numBytes);
  ::memset(m_X, 0, numBytes);
  ::memset(m_Y, 0, numBytes);
  ::memset(m_SEMSignal, 0, numBytes);
  ::memset(m_Fit, 0, numBytes);
}

// -----------------------------------------------------------------------------
//
// -----------------------------------------------------------------------------
void AngReader::deletePointers()
{
  this->deallocateArrayData<float > (m_Phi1);
  this->deallocateArrayData<float > (m_Phi);
  this->deallocateArrayData<float > (m_Phi2);
  this->deallocateArrayData<float > (m_Iq);
  this->deallocateArrayData<float > (m_Ci);
  this->deallocateArrayData<int > (m_PhaseData);
  this->deallocateArrayData<float > (m_X);
  this->deallocateArrayData<float > (m_Y);
  this->deallocateArrayData<float > (m_SEMSignal);
  this->deallocateArrayData<float > (m_Fit);
}

// -----------------------------------------------------------------------------
//
// -----------------------------------------------------------------------------
void* AngReader::getPointerByName(const std::string &fieldName)
{
  if (fieldName.compare(Ebsd::Ang::Phi1) == 0) { return static_cast<void*>(m_Phi1);}
  if (fieldName.compare(Ebsd::Ang::Phi) == 0) { return static_cast<void*>(m_Phi);}
  if (fieldName.compare(Ebsd::Ang::Phi2) == 0) { return static_cast<void*>(m_Phi2);}
  if (fieldName.compare(Ebsd::Ang::ImageQuality) == 0) { return static_cast<void*>(m_Iq);}
  if (fieldName.compare(Ebsd::Ang::ConfidenceIndex) == 0) { return static_cast<void*>(m_Ci);}
  if (fieldName.compare(Ebsd::Ang::PhaseData) == 0) { return static_cast<void*>(m_PhaseData);}
  if (fieldName.compare(Ebsd::Ang::XPosition) == 0) { return static_cast<void*>(m_X);}
  if (fieldName.compare(Ebsd::Ang::YPosition) == 0) { return static_cast<void*>(m_Y);}
  if (fieldName.compare(Ebsd::Ang::SEMSignal) == 0) { return static_cast<void*>(m_SEMSignal);}
  if (fieldName.compare(Ebsd::Ang::Fit) == 0) { return static_cast<void*>(m_Fit);}
  return NULL;
}

// -----------------------------------------------------------------------------
//
// -----------------------------------------------------------------------------
Ebsd::NumType AngReader::getPointerType(const std::string &fieldName)
{
  if (fieldName.compare(Ebsd::Ang::Phi1) == 0) { return Ebsd::Float;}
  if (fieldName.compare(Ebsd::Ang::Phi) == 0) { return Ebsd::Float;}
  if (fieldName.compare(Ebsd::Ang::Phi2) == 0) { return Ebsd::Float;}
  if (fieldName.compare(Ebsd::Ang::ImageQuality) == 0) { return Ebsd::Float;}
  if (fieldName.compare(Ebsd::Ang::ConfidenceIndex) == 0) { return Ebsd::Float;}
  if (fieldName.compare(Ebsd::Ang::PhaseData) == 0) { return Ebsd::Int32;}
  if (fieldName.compare(Ebsd::Ang::XPosition) == 0) { return Ebsd::Float;}
  if (fieldName.compare(Ebsd::Ang::YPosition) == 0) { return Ebsd::Float;}
  if (fieldName.compare(Ebsd::Ang::SEMSignal) == 0) { return Ebsd::Float;}
  if (fieldName.compare(Ebsd::Ang::Fit) == 0) { return Ebsd::Float;}
  return Ebsd::UnknownNumType;
}

// -----------------------------------------------------------------------------
//
// -----------------------------------------------------------------------------
int AngReader::readHeaderOnly()
{
  int err = 1;
  char buf[kBufferSize];
  std::ifstream in(getFileName().c_str());
  setHeaderIsComplete(false);
  if (!in.is_open())
  {
    std::cout << "Ang file could not be opened: " << getFileName() << std::endl;
    return -100;
  }
  std::string origHeader;
  setOriginalHeader(origHeader);
  m_PhaseVector.clear();

  while (!in.eof() && false == getHeaderIsComplete())
  {
    ::memset(buf, 0, kBufferSize);
    in.getline(buf, kBufferSize);
    parseHeaderLine(buf, kBufferSize);
    origHeader.append(buf);
  }
  // Update the Original Header variable
  setOriginalHeader(origHeader);
  return err;
}

// -----------------------------------------------------------------------------
//
// -----------------------------------------------------------------------------
int AngReader::readFile()
{
  int err = 1;
  char buf[kBufferSize];
  std::ifstream in(getFileName().c_str());
  setHeaderIsComplete(false);
  if (!in.is_open())
  {
    std::cout << "Ang file could not be opened: " << getFileName() << std::endl;
    return -100;
  }

  std::string origHeader;
  setOriginalHeader(origHeader);
  m_PhaseVector.clear();

  while (!in.eof() && false == getHeaderIsComplete())
  {
    ::memset(buf, 0, kBufferSize);
    in.getline(buf, kBufferSize);
    parseHeaderLine(buf, kBufferSize);
    if (getHeaderIsComplete() == false) {
      origHeader.append(buf);
    }
  }
  // Update the Original Header variable
  setOriginalHeader(origHeader);

  // Delete any currently existing pointers
  deletePointers();
  // Initialize new pointers
  size_t numElements = 0;

  std::string grid = getGrid();

  int nOddCols = getNumOddCols();
  int nEvenCols = getNumEvenCols();
  int nRows = getNumRows();

  if (nRows < 1)
  {
    return -200;
  }
  else if (grid.find(Ebsd::Ang::SquareGrid) == 0)
  {
   // if (nCols > 0) { numElements = nRows * nCols; }
    if (nOddCols > 0) { numElements = nRows * nOddCols;/* nCols = nOddCols;*/ }
    else if (nEvenCols > 0) { numElements = nRows * nEvenCols; /* nCols = nEvenCols; */ }
    else { numElements = 0; }
  }
  else if (grid.find(Ebsd::Ang::HexGrid) == 0)
  {
    std::cout << "Ang Files with Hex Grids Are NOT currently supported." << std::endl;
    return -400;
  }
  else // Grid was not set
  {
    return -300;
  }

  initPointers(numElements);

  if (NULL == m_Phi1 || NULL == m_Phi || NULL == m_Phi2 || NULL == m_Iq || NULL == m_SEMSignal || NULL == m_Ci || NULL == m_PhaseData || m_X == NULL || m_Y == NULL)
  {
    return -1;
  }

  //double progress = 0.0;
  size_t totalDataRows = nRows * nEvenCols;
  size_t counter = 0;
  for(int row = 0; row < nRows && in.eof() == false; ++row)
  {
    for(int col = 0; col < nEvenCols && in.eof() == false; ++col)
    {
      this->readData(buf, nEvenCols, col, nRows, row, counter);
      // Read the next line of data
      in.getline(buf, kBufferSize);
      ++counter;
    }
  }


  if (counter != totalDataRows && in.eof() == true)
  {

    std::cout << "Premature End Of File reached.\n"
        << getFileName()
        << "\nNumRows=" << nRows << " nEvenCols=" << nEvenCols
        << "\ncounter=" << counter << " totalDataRows=" << totalDataRows
        << "\nTotal Data Points Read=" << counter << std::endl;
  }
  if (getNumFields() < 10)
  {
    this->deallocateArrayData<float > (m_Fit);
  }
  if (getNumFields() < 9)
  {
    this->deallocateArrayData<float > (m_SEMSignal);
  }
  if(getUserOrigin() == Ebsd::UpperRightOrigin && getUserZDir() == Ebsd::IntoSlice) setAxesFlipped(true);
  if(getUserOrigin() == Ebsd::UpperRightOrigin && getUserZDir() == Ebsd::OutofSlice) setAxesFlipped(false);
  if(getUserOrigin() == Ebsd::UpperLeftOrigin && getUserZDir() == Ebsd::IntoSlice) setAxesFlipped(false);
  if(getUserOrigin() == Ebsd::UpperLeftOrigin && getUserZDir() == Ebsd::OutofSlice) setAxesFlipped(true);
  if(getUserOrigin() == Ebsd::LowerLeftOrigin && getUserZDir() == Ebsd::IntoSlice) setAxesFlipped(true);
  if(getUserOrigin() == Ebsd::LowerLeftOrigin && getUserZDir() == Ebsd::OutofSlice) setAxesFlipped(false);
  if(getUserOrigin() == Ebsd::LowerRightOrigin && getUserZDir() == Ebsd::IntoSlice) setAxesFlipped(false);
  if(getUserOrigin() == Ebsd::LowerRightOrigin && getUserZDir() == Ebsd::OutofSlice) setAxesFlipped(true);
  if(getAxesFlipped() == true)
  {
	setNumOddCols(nRows);
	setNumEvenCols(nRows);
	setNumRows(nEvenCols);
  }
  return err;
}

// -----------------------------------------------------------------------------
//  Read the Header part of the ANG file
// -----------------------------------------------------------------------------
void AngReader::parseHeaderLine(char* buf, size_t length)
{
  if (buf[0] != '#')
  {
    setHeaderIsComplete(true);
    return;
  }
  // Start at the first character and walk until you find another non-space character
  size_t i = 1;
  while(buf[i] == ' ')
  {
    ++i;
  }
  size_t wordStart = i;
  size_t wordEnd = i+1;
  while(1)
  {
    if (buf[i] == 45 || buf[i] == 95) { ++i; } // "-" or "_" character
    else if (buf[i] >= 65 && buf[i] <=90) { ++i; } // Upper case alpha character
    else if (buf[i] >= 97 && buf[i] <=122) {++i; } // Lower case alpha character
    else { break;}
  }
  wordEnd = i;

  std::string word( &(buf[wordStart]), wordEnd - wordStart);

  if (word.size() == 0)
  {
    return;
  }

  // If the word is "Phase" then we need to construct a "Phase" class and
  //  store all the meta data for the phase into that class. When we are done
  //  parsing data for the phase then stick the Phase instance into the header
  //  map or stick it into a vector<Phase::Pointer> and stick the vector into
  //  the map under the "Phase" key
  if (word.compare(Ebsd::Ang::Phase) == 0)
  {
    m_CurrentPhase = AngPhase::New();
    m_CurrentPhase->parsePhase(buf, wordEnd, length);
    // Parsing the phase is complete, now add it to the vector of Phases
    m_PhaseVector.push_back(m_CurrentPhase);
  }
  else if (word.compare(Ebsd::Ang::MaterialName) == 0 && m_CurrentPhase.get() != NULL)
  {
    m_CurrentPhase->parseMaterialName(buf, wordEnd, length);
  }
  else if (word.compare(Ebsd::Ang::Formula) == 0 && m_CurrentPhase.get() != NULL)
  {
    m_CurrentPhase->parseFormula(buf, wordEnd, length);
  }
  else if (word.compare(Ebsd::Ang::Info) == 0 && m_CurrentPhase.get() != NULL)
  {
    m_CurrentPhase->parseInfo(buf, wordEnd, length);
  }
  else if (word.compare(Ebsd::Ang::Symmetry) == 0 && m_CurrentPhase.get() != NULL)
  {
    m_CurrentPhase->parseSymmetry(buf, wordEnd, length);
  }
  else if (word.compare(Ebsd::Ang::LatticeConstants) == 0 && m_CurrentPhase.get() != NULL)
  {
    m_CurrentPhase->parseLatticeConstants(buf, wordEnd, length);
  }
  else if (word.compare(Ebsd::Ang::NumberFamilies) == 0 && m_CurrentPhase.get() != NULL)
  {
    m_CurrentPhase->parseNumberFamilies(buf, wordEnd, length);
  }
  else if (word.compare(Ebsd::Ang::HKLFamilies) == 0 && m_CurrentPhase.get() != NULL)
  {
    m_CurrentPhase->parseHKLFamilies(buf, wordEnd, length);
  }
  else if (word.compare(Ebsd::Ang::Categories) == 0 && m_CurrentPhase.get() != NULL)
  {
    m_CurrentPhase->parseCategories(buf, wordEnd, length);
  }
  else
  {
    EbsdHeaderEntry::Pointer p = m_Headermap[word];
    if (NULL == p.get())
    {
      std::cout << "---------------------------" << std::endl;
      std::cout << "Could not find header entry for key'" << word << "'" << std::endl;
      std::string upper(word);
      std::transform(upper.begin(), upper.end(), upper.begin(), ::toupper);
      std::cout << "#define ANG_" << upper << "     \"" << word << "\"" << std::endl;
      std::cout << "const std::string " << word << "(ANG_" << upper << ");" << std::endl;

      std::cout << "angInstanceProperty(AngHeaderEntry<float>. float, " << word << "Ebsd::Ang::" << word << std::endl;
      std::cout << "m_Headermap[Ebsd::Ang::" << word << "] = AngHeaderEntry<float>::NewEbsdHeaderEntry(Ebsd::Ang::" << word << ");" << std::endl;
      return;
    }
    else
    {
      p->parseValue(buf, wordEnd, length);
    }
  }

}

// -----------------------------------------------------------------------------
//  Read the data part of the ANG file
// -----------------------------------------------------------------------------
void AngReader::readData(const std::string &line,
                         int nCols, int col, int nRows, int row, size_t i)
{
  /* When reading the data there should be at least 8 cols of data. There may even
   * be 10 columns of data. The column names should be the following:
   * phi1
   * phi
   * phi2
   * x pos
   * y pos
   * image quality
   * confidence index
   * phase
   * SEM Signal
   * Fit of Solution
   *
   * Some TSL ang files do NOT have all 10 columns. Assume these are lacking the last
   * 2 columns and all the other columns are the same as above.
   */
  float p1, p, p2, x, y, iqual, conf, semSignal, fit;
  int ph;
  size_t offset = 0;
  size_t fieldsRead = 0;
  fieldsRead = sscanf(line.c_str(), "%f %f %f %f %f %f %f %d %f %f", &p1, &p,&p2, &x, &y, &iqual, &conf, &ph, &semSignal, &fit);


  // Do we transform the data
<<<<<<< HEAD
  if (getUserOrigin() == Ebsd::UpperRightOrigin)
  {
    offset = (row*nCols)+((nCols-1)-col);
    if (p1 - PI_OVER_2f < 0.0)
    {
      p1 = p1 + THREE_PI_OVER_2f;
    }
    else
    {
      p1 = p1 - PI_OVER_2f;
    }
  }
  else if (getUserOrigin() == Ebsd::UpperLeftOrigin)
  {
    if (p1 + PI_OVER_2f > TWO_PIf)
    {
      p1 = p1 - THREE_PI_OVER_2f;
    }
    else
    {
      p1 = p1 + PI_OVER_2f;
    }
    if (p + ONE_PIf > TWO_PIf)
    {
      p = p - ONE_PIf;
    }
    else
    {
      p = p + ONE_PIf;
    }
  }
  else if (getUserOrigin() == Ebsd::LowerLeftOrigin)
  {
    offset = (((nRows-1)-row)*nCols)+col;
    if (p1 + PI_OVER_2f > TWO_PIf)
    {
      p1 = p1 - THREE_PI_OVER_2f;
    }
    else
    {
      p1 = p1 + PI_OVER_2f;
    }
  }
  else if (getUserOrigin() == Ebsd::LowerRightOrigin)
  {
    offset = (((nRows-1)-row)*nCols)+((nCols-1)-col);
  }

  if (getUserOrigin() == Ebsd::NoOrientation)
  {
    // If the user/programmer sets "NoOrientation" then we simply read the data
    // from the file and copy the values into the arrays without any regard for
    // the true X and Y positions in the grid. We are simply trying to keep the
    // data as close to the original as possible.
    offset = i;
  }
=======
	  if (getUserOrigin() == Ebsd::UpperRightOrigin)
	  {
		  if (getUserZDir() == Ebsd::IntoSlice)
		  {
			offset = (((nCols-1)-col)*nRows)+(row);
			if (p1 - PI_OVER_2f < 0.0)
			{
			  p1 = p1 + THREE_PI_OVER_2f;
			}
			else
			{
			  p1 = p1 - PI_OVER_2f;
			}
		  }
		  if (getUserZDir() == Ebsd::OutofSlice)
		  {
			offset = (row*nCols)+((nCols-1)-col);
			if (p1 - PI_OVER_2f < 0.0)
			{
			  p1 = p1 + THREE_PI_OVER_2f;
			}
			else
			{
			  p1 = p1 - PI_OVER_2f;
			}
		  }
	  }
	  else if (getUserOrigin() == Ebsd::UpperLeftOrigin)
	  {
		  if (getUserZDir() == Ebsd::IntoSlice)
		  {
			offset = (row*nCols)+(col);
			if (p1 - PI_OVER_2f < 0.0)
			{
			  p1 = p1 + THREE_PI_OVER_2f;
			}
			else
			{
			  p1 = p1 - PI_OVER_2f;
			}
		  }
		  if (getUserZDir() == Ebsd::OutofSlice)
		  {
			offset = (col*nRows)+(row);
			if (p1 - PI_OVER_2f < 0.0)
			{
			  p1 = p1 + THREE_PI_OVER_2f;
			}
			else
			{
			  p1 = p1 - PI_OVER_2f;
			}
		  }
	  }
	  else if (getUserOrigin() == Ebsd::LowerLeftOrigin)
	  {
		  if (getUserZDir() == Ebsd::IntoSlice)
		  {
			offset = (col*nRows)+((nRows-1)-row);
			if (p1 - PI_OVER_2f < 0.0)
			{
			  p1 = p1 + THREE_PI_OVER_2f;
			}
			else
			{
			  p1 = p1 - PI_OVER_2f;
			}
		  }
		  if (getUserZDir() == Ebsd::OutofSlice)
		  {
			offset = (((nRows-1)-row)*nCols)+(col);
			if (p1 - PI_OVER_2f < 0.0)
			{
			  p1 = p1 + THREE_PI_OVER_2f;
			}
			else
			{
			  p1 = p1 - PI_OVER_2f;
			}
		  }
	  }
	  else if (getUserOrigin() == Ebsd::LowerRightOrigin)
	  {
		  if (getUserZDir() == Ebsd::IntoSlice)
		  {
			offset = (((nRows-1)-row)*nCols)+((nCols-1)-col);
			if (p1 - PI_OVER_2f < 0.0)
			{
			  p1 = p1 + THREE_PI_OVER_2f;
			}
			else
			{
			  p1 = p1 - PI_OVER_2f;
			}
		  }
		  if (getUserZDir() == Ebsd::OutofSlice)
		  {
			offset = (((nCols-1)-col)*nRows)+((nRows-1)-row);
			if (p1 - PI_OVER_2f < 0.0)
			{
			  p1 = p1 + THREE_PI_OVER_2f;
			}
			else
			{
			  p1 = p1 - PI_OVER_2f;
			}
		  }
	  }

	  if (getUserOrigin() == Ebsd::NoOrientation)
	  {
		// If the user/programmer sets "NoOrientation" then we simply read the data
		// from the file and copy the values into the arrays without any regard for
		// the true X and Y positions in the grid. We are simply trying to keep the
		// data as close to the original as possible.
		offset = i;
	  }
>>>>>>> 26009f2b
  m_Phi1[offset] = p1;
  m_Phi[offset] = p;
  m_Phi2[offset] = p2;
  m_Iq[offset] = iqual;
  m_Ci[offset] = conf;
  m_PhaseData[offset] = ph;
  m_X[offset] = x;
  m_Y[offset] = y;
  if (getNumFields() > 8) {
    m_SEMSignal[offset] = semSignal;
  }
  if (getNumFields() > 9)
  {
    m_Fit[offset] = fit;
  }
}
<|MERGE_RESOLUTION|>--- conflicted
+++ resolved
@@ -471,64 +471,6 @@
 
 
   // Do we transform the data
-<<<<<<< HEAD
-  if (getUserOrigin() == Ebsd::UpperRightOrigin)
-  {
-    offset = (row*nCols)+((nCols-1)-col);
-    if (p1 - PI_OVER_2f < 0.0)
-    {
-      p1 = p1 + THREE_PI_OVER_2f;
-    }
-    else
-    {
-      p1 = p1 - PI_OVER_2f;
-    }
-  }
-  else if (getUserOrigin() == Ebsd::UpperLeftOrigin)
-  {
-    if (p1 + PI_OVER_2f > TWO_PIf)
-    {
-      p1 = p1 - THREE_PI_OVER_2f;
-    }
-    else
-    {
-      p1 = p1 + PI_OVER_2f;
-    }
-    if (p + ONE_PIf > TWO_PIf)
-    {
-      p = p - ONE_PIf;
-    }
-    else
-    {
-      p = p + ONE_PIf;
-    }
-  }
-  else if (getUserOrigin() == Ebsd::LowerLeftOrigin)
-  {
-    offset = (((nRows-1)-row)*nCols)+col;
-    if (p1 + PI_OVER_2f > TWO_PIf)
-    {
-      p1 = p1 - THREE_PI_OVER_2f;
-    }
-    else
-    {
-      p1 = p1 + PI_OVER_2f;
-    }
-  }
-  else if (getUserOrigin() == Ebsd::LowerRightOrigin)
-  {
-    offset = (((nRows-1)-row)*nCols)+((nCols-1)-col);
-  }
-
-  if (getUserOrigin() == Ebsd::NoOrientation)
-  {
-    // If the user/programmer sets "NoOrientation" then we simply read the data
-    // from the file and copy the values into the arrays without any regard for
-    // the true X and Y positions in the grid. We are simply trying to keep the
-    // data as close to the original as possible.
-    offset = i;
-  }
-=======
 	  if (getUserOrigin() == Ebsd::UpperRightOrigin)
 	  {
 		  if (getUserZDir() == Ebsd::IntoSlice)
@@ -646,7 +588,7 @@
 		// data as close to the original as possible.
 		offset = i;
 	  }
->>>>>>> 26009f2b
+
   m_Phi1[offset] = p1;
   m_Phi[offset] = p;
   m_Phi2[offset] = p2;
