--- conflicted
+++ resolved
@@ -62,11 +62,7 @@
     /**
      * @brief Sets an Error Message
      */
-<<<<<<< HEAD
-    EBSD_VIRTUAL_INSTANCE_STRING_PROPERTY(ErrorMessage)
-=======
     EBSD_VIRTUAL_INSTANCE_STRING_PROPERTY(PipelineMessage);
->>>>>>> 7f9d26a7
 
     /**
      * @brief Sets an error condition
