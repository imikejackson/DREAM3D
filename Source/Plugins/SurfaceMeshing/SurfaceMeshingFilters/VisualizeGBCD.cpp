--- conflicted
+++ resolved
@@ -326,11 +326,7 @@
   OrientationOps::Pointer orientOps = m_OrientationOps[m_CrystalStructure];
   //  int inversion = 1;
   //get number of symmetry operators
-<<<<<<< HEAD
-  int n_sym = m_OrientationOps[1]->getNumSymOps();
-=======
   int n_sym = orientOps->getNumSymOps();
->>>>>>> 170e1a54
 
   int xpoints = 200;
   int ypoints = 200;
@@ -395,14 +391,14 @@
     for(int i = 0; i < n_sym; i++)
     {
       //get symmetry operator1
-      m_OrientationOps[1]->getMatSymOp(i, sym1);
+      orientOps->getMatSymOp(i, sym1);
       MatrixMath::Multiply3x3with3x3(sym1, dg, dg1);
       //get transpose for rotation of directions
       MatrixMath::Transpose3x3(sym1, sym1t);
       for(int j = 0; j < n_sym; j++)
       {
         //get symmetry operator2
-        m_OrientationOps[1]->getMatSymOp(j, sym2);
+        orientOps->getMatSymOp(j, sym2);
         MatrixMath::Transpose3x3(sym2, sym2t);
         //calculate symmetric misorientation
         MatrixMath::Multiply3x3with3x3(dg1, sym2t, dg2);
