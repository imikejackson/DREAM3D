--- conflicted
+++ resolved
@@ -485,54 +485,6 @@
 // -----------------------------------------------------------------------------
 void EbsdToH5EbsdWidget::on_m_RefFrameOptionsBtn_clicked()
 {
-<<<<<<< HEAD
-    //  QString filename = QString("%1%2%3.%4").arg(m_FilePrefix->text())
-    //      .arg(m_ZStartIndex->text(), m_TotalDigits->value(), '0')
-    //      .arg(m_FileSuffix->text()).arg(m_FileExt->text());
-    //m_GeneratedFileNameExample->setText(filename);
-
-
-    referenceFrameCheck->setStyleSheet(QString(""));
-    referenceFrameCheck->setText("");
-
-    int start = m_ZStartIndex->value();
-    int end = m_ZEndIndex->value();
-    bool hasMissingFiles = false;
-
-    // Now generate all the file names the user is asking for and populate the table
-    QVector<QString> fileList = FilePathGenerator::GenerateFileList(start, end, hasMissingFiles, m_StackLowToHigh->isChecked(),
-                                                                    m_InputDir->text(),
-                                                                    m_FilePrefix->text(),
-                                                                    m_FileSuffix->text(),
-                                                                    m_FileExt->text(),
-                                                                    m_TotalDigits->value());
-    if (fileList.size() == 0)
-    {
-        return;
-    }
-    QString ebsdFileName = (fileList[0]);
-
-
-    identifyRefFrame();
-
-    QEbsdReferenceFrameDialog d(ebsdFileName, this);
-    d.setEbsdFileName(ebsdFileName);
-    d.setTSLDefault(m_TSLchecked);
-    d.setHKLDefault(m_HKLchecked);
-    d.setHEDMDefault(m_HEDMchecked);
-    d.setNoTrans(m_NoTranschecked);
-    int ret = d.exec();
-    if (ret == QDialog::Accepted)
-    {
-        m_TSLchecked = d.getTSLchecked();
-        m_HKLchecked = d.getHKLchecked();
-        m_HEDMchecked = d.getHEDMchecked();
-        m_NoTranschecked = d.getNoTranschecked();
-        d.getSampleTranformation(m_SampleTransformation);
-        d.getEulerTranformation(m_EulerTransformation);
-        emit parametersChanged(); // emit to let the system know to preflight
-    }
-=======
   //  QString filename = QString("%1%2%3.%4").arg(m_FilePrefix->text())
   //      .arg(m_ZStartIndex->text(), m_TotalDigits->value(), '0')
   //      .arg(m_FileSuffix->text()).arg(m_FileExt->text());
@@ -578,9 +530,7 @@
     d.getEulerTranformation(m_EulerTransformation);
     emit parametersChanged(); // emit to let the system know to preflight
   }
->>>>>>> 366bff5c
-}
-
+}
 
 // -----------------------------------------------------------------------------
 //
@@ -592,27 +542,6 @@
   m_NoTranschecked = false;
   m_HEDMchecked = false;
 
-<<<<<<< HEAD
-
-    if (EbsdTransform::IdentifyStandardTransformation(m_SampleTransformation, m_EulerTransformation)==Ebsd::TSLdefault)
-    {
-        m_TSLchecked = true;
-        m_NoTranschecked = false;
-    }
-
-    if(EbsdTransform::IdentifyStandardTransformation(m_SampleTransformation, m_EulerTransformation)==Ebsd::HKLdefault)
-    {
-        m_HKLchecked = true;
-        m_NoTranschecked = false;
-    }
-
-    if(EbsdTransform::IdentifyStandardTransformation(m_SampleTransformation, m_EulerTransformation)==Ebsd::HEDMdefault)
-    {
-        m_HEDMchecked = true;
-        m_NoTranschecked = false;
-    }
-
-=======
   // TSL/EDAX
   if (      m_SampleTransformation.angle == 180.0f
             && m_SampleTransformation.h == 0.0f
@@ -659,7 +588,6 @@
     m_HEDMchecked = true;
     m_NoTranschecked = false;
   }
->>>>>>> 366bff5c
 
 
 }
@@ -669,40 +597,6 @@
 // -----------------------------------------------------------------------------
 void EbsdToH5EbsdWidget::m_findEbsdMaxSliceAndPrefix()
 {
-<<<<<<< HEAD
-    if (m_InputDir->text().length() == 0) { return; }
-    QDir dir(m_InputDir->text());
-    m_FileExt->setText("");
-
-    {
-        QString ext = ".ang";
-        QStringList filters;
-        filters << "*" + ext;
-        dir.setNameFilters(filters);
-        QFileInfoList angList = dir.entryInfoList();
-        if (angList.size() != 0)
-        {
-            m_FileExt->setText("ang");
-        }
-    }
-    if (m_FileExt->text().isEmpty() == true)
-    {
-        QString ext = ".ctf";
-        QStringList filters;
-        filters << "*" + ext;
-        dir.setNameFilters(filters);
-        QFileInfoList angList = dir.entryInfoList();
-        if (angList.size() != 0)
-        {
-            m_FileExt->setText("ctf");
-        }
-    }
-    // Add in more file formats to look for here
-
-
-    // Final check to make sure we have a valid file extension
-    if (m_FileExt->text().isEmpty() == true)
-=======
   if (m_InputDir->text().length() == 0) { return; }
   QDir dir(m_InputDir->text());
   m_FileExt->setText("");
@@ -713,7 +607,6 @@
     dir.setNameFilters(filters);
     QFileInfoList angList = dir.entryInfoList();
     if (angList.size() != 0)
->>>>>>> 366bff5c
     {
       m_FileExt->setText("ang");
     }
