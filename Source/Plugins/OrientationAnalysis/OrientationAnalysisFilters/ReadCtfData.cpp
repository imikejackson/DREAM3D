--- conflicted
+++ resolved
@@ -59,17 +59,10 @@
 // -----------------------------------------------------------------------------
 class ReadCtfDataPrivate
 {
-<<<<<<< HEAD
-  Q_DISABLE_COPY(ReadCtfDataPrivate)
-  Q_DECLARE_PUBLIC(ReadCtfData)
-  ReadCtfData* const q_ptr;
-  ReadCtfDataPrivate(ReadCtfData* ptr);
-=======
     Q_DISABLE_COPY(ReadCtfDataPrivate)
     Q_DECLARE_PUBLIC(ReadCtfData)
     ReadCtfData* const q_ptr;
     ReadCtfDataPrivate(ReadCtfData* ptr);
->>>>>>> 702180c7
 
     Ctf_Private_Data m_Data;
 
