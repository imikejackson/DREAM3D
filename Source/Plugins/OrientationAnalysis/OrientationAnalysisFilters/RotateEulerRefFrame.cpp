--- conflicted
+++ resolved
@@ -89,16 +89,11 @@
 
         MatrixMath::Multiply3x3with3x3(g, rotMat, gNew);
         MatrixMath::Normalize3x3(gNew);
-		FOrientArrayType omGNew(gNew);
         // Because we are going to simply wrap the m_CellEulerAngles array, the new
         // Euler angles will be directly written to the m_CellEulerAngles array
         // at the proper spot
         FOrientArrayType eu( m_CellEulerAngles + (3 * i), 3);
-<<<<<<< HEAD
-        FOrientTransformsType::om2eu(omGNew, eu);
-=======
         FOrientTransformsType::om2eu(FOrientArrayType(gNew), eu);
->>>>>>> 31f2090c
       }
     }
 
