/* ============================================================================
* Copyright (c) 2012 Michael A. Jackson (BlueQuartz Software)
* Copyright (c) 2012 Dr. Michael A. Groeber (US Air Force Research Laboratories)
* All rights reserved.
*
* Redistribution and use in source and binary forms, with or without modification,
* are permitted provided that the following conditions are met:
*
* Redistributions of source code must retain the above copyright notice, this
* list of conditions and the following disclaimer.
*
* Redistributions in binary form must reproduce the above copyright notice, this
* list of conditions and the following disclaimer in the documentation and/or
* other materials provided with the distribution.
*
* Neither the name of Michael A. Groeber, Michael A. Jackson, the US Air Force,
* BlueQuartz Software nor the names of its contributors may be used to endorse
* or promote products derived from this software without specific prior written
* permission.
*
* THIS SOFTWARE IS PROVIDED BY THE COPYRIGHT HOLDERS AND CONTRIBUTORS "AS IS"
* AND ANY EXPRESS OR IMPLIED WARRANTIES, INCLUDING, BUT NOT LIMITED TO, THE
* IMPLIED WARRANTIES OF MERCHANTABILITY AND FITNESS FOR A PARTICULAR PURPOSE ARE
* DISCLAIMED. IN NO EVENT SHALL THE COPYRIGHT HOLDER OR CONTRIBUTORS BE LIABLE
* FOR ANY DIRECT, INDIRECT, INCIDENTAL, SPECIAL, EXEMPLARY, OR CONSEQUENTIAL
* DAMAGES (INCLUDING, BUT NOT LIMITED TO, PROCUREMENT OF SUBSTITUTE GOODS OR
* SERVICES; LOSS OF USE, DATA, OR PROFITS; OR BUSINESS INTERRUPTION) HOWEVER
* CAUSED AND ON ANY THEORY OF LIABILITY, WHETHER IN CONTRACT, STRICT LIABILITY,
* OR TORT (INCLUDING NEGLIGENCE OR OTHERWISE) ARISING IN ANY WAY OUT OF THE
* USE OF THIS SOFTWARE, EVEN IF ADVISED OF THE POSSIBILITY OF SUCH DAMAGE.
*
*  This code was written under United States Air Force Contract number
*                           FA8650-07-D-5800
*
* ~~~~~~~~~~~~~~~~~~~~~~~~~~~~~~~~~~~~~~~~~~~~~~~~~~~~~~~~~~~~~~~~~~~~~~~~~~ */
#ifndef _ReadAngData_H_
#define _ReadAngData_H_

#include <QtCore/QString>
#include <QtCore/QScopedPointer>
#include <QtCore/QDateTime>

#include "DREAM3DLib/DREAM3DLib.h"
#include "DREAM3DLib/Common/DREAM3DSetGetMacros.h"
#include "DREAM3DLib/DataArrays/IDataArray.h"
#include "DREAM3DLib/DataArrays/StringDataArray.hpp"
<<<<<<< HEAD
#include "DREAM3DLib/Common/AbstractFilter.h"
=======
>>>>>>> 702180c7
#include "DREAM3DLib/DataContainers/DataContainer.h"

#include "EbsdLib/TSL/AngPhase.h"

<<<<<<< HEAD
#include "OrientationAnalysis/OrientationAnalysisConstants.h"


class AngReader;
=======
#include "EbsdLib/TSL/AngPhase.h"

>>>>>>> 702180c7

// our PIMPL private class
class ReadAngDataPrivate;

/**
* @class ReadOrientationData ReadOrientationData.h /FilterCategoryFilters/ReadOrientationData.h
* @brief
* @author
* @date
* @version 1.0
*/
class ReadAngData : public AbstractFilter
{
<<<<<<< HEAD
    Q_OBJECT /* Need this for Qt's signals and slots mechanism to work */
=======

  Q_OBJECT /* Need this for Qt's signals and slots mechanism to work */
>>>>>>> 702180c7
    Q_DECLARE_PRIVATE(ReadAngData)

  public:
    DREAM3D_SHARED_POINTERS(ReadAngData)
    DREAM3D_STATIC_NEW_MACRO(ReadAngData)
    DREAM3D_TYPE_MACRO_SUPER(ReadAngData, AbstractFilter)

    virtual ~ReadAngData();

<<<<<<< HEAD
    DREAM3D_FILTER_PARAMETER(QString, DataContainerName)
=======

  DREAM3D_FILTER_PARAMETER(QString, DataContainerName)

>>>>>>> 702180c7
    Q_PROPERTY(QString DataContainerName READ getDataContainerName WRITE setDataContainerName)

    DREAM3D_FILTER_PARAMETER(QString, CellEnsembleAttributeMatrixName)
    Q_PROPERTY(QString CellEnsembleAttributeMatrixName READ getCellEnsembleAttributeMatrixName WRITE setCellEnsembleAttributeMatrixName)

    DREAM3D_FILTER_PARAMETER(QString, CellAttributeMatrixName)
    Q_PROPERTY(QString CellAttributeMatrixName READ getCellAttributeMatrixName WRITE setCellAttributeMatrixName)

    DREAM3D_FILTER_PARAMETER(bool, FileWasRead)
    Q_PROPERTY(bool FileWasRead READ getFileWasRead)

    DREAM3D_INSTANCE_STRING_PROPERTY(PhaseNameArrayName)
    DREAM3D_INSTANCE_STRING_PROPERTY(MaterialNameArrayName)

    DREAM3D_FILTER_PARAMETER(QString, InputFile)
    Q_PROPERTY(QString InputFile READ getInputFile WRITE setInputFile)

<<<<<<< HEAD

=======
>>>>>>> 702180c7
    /**
    * @brief This returns the group that the filter belonds to. You can select
    * a different group if you want. The string returned here will be displayed
    * in the GUI for the filter
    */
    virtual const QString getCompiledLibraryName();

    /**
     * @brief newFilterInstance
     * @param copyFilterParameters
     * @return
     */
    virtual AbstractFilter::Pointer newFilterInstance(bool copyFilterParameters);

    /**
     * @brief getGroupName
     * @return
     */
    virtual const QString getGroupName();

    /**
    * @brief This returns the group that the filter belonds to. You can select
    * a different group if you want. The string returned here will be displayed
    * in the GUI for the filter
    */
    virtual const QString getSubGroupName();

    /**
    * @brief This returns a string that is displayed in the GUI. It should be readable
    * and understandable by humans.
    */
    virtual const QString getHumanLabel();

    /**
    * @brief This method will instantiate all the end user settable options/parameters
    * for this filter
    */
    virtual void setupFilterParameters();

    /**
    * @brief This method will write the options to a file
    * @param writer The writer that is used to write the options to a file
    */
    virtual int writeFilterParameters(AbstractFilterParametersWriter* writer, int index);

    /**
    * @brief This method will read the options from a file
    * @param reader The reader that is used to read the options from a file
    */
    virtual void readFilterParameters(AbstractFilterParametersReader* reader, int index);

    /**
    * @brief Reimplemented from @see AbstractFilter class
    */
    virtual void execute();

    /**
    * @brief This function runs some sanity checks on the DataContainer and inputs
    * in an attempt to ensure the filter can process the inputs.
    */
    virtual void preflight();

    /* These are non-exposed to the user through the GUI. Manual Pipelines are OK to set them */
    DREAM3D_INSTANCE_PROPERTY(uint32_t, RefFrameZDir)
<<<<<<< HEAD
=======

    void populateAngData(AngReader* reader, DataContainer::Pointer m, QVector<size_t> dims, ANG_READ_FLAG = ANG_FULL_FILE);

>>>>>>> 702180c7
    DREAM3D_INSTANCE_PROPERTY(int, Manufacturer)

    DREAM3D_PIMPL_PROPERTY_DECL(QString, InputFile_Cache)
    DREAM3D_PIMPL_PROPERTY_DECL(QDateTime, TimeStamp_Cache)
    DREAM3D_PIMPL_PROPERTY_DECL(Ang_Private_Data, Data)
    Q_PROPERTY(Ang_Private_Data Data READ getData WRITE setData)


  signals:
<<<<<<< HEAD
=======

>>>>>>> 702180c7
    void updateFilterParameters(AbstractFilter* filter);
    void parametersChanged();
    void preflightAboutToExecute();
    void preflightExecuted();

  public slots:
    void flushCache();

  protected:
    ReadAngData();

    /**
    * @brief Checks for the appropriate parameter values and availability of
    * arrays in the data container
    * @param preflight
    * @param voxels The number of voxels
    * @param features The number of features
    * @param ensembles The number of ensembles
    */
    void dataCheck();

    /**
    * @brief copyRawEbsdData This reads the Ang file and puts the data into the Voxel Data container
     * @param reader
     * @param tDims
     * @param cDims
     */
    void copyRawEbsdData(AngReader* reader, QVector<size_t> &tDims, QVector<size_t> &cDims);

    /**
    * @brief This method reads the values for the phase type, crystal structure
    * and precipitate fractions from the EBSD file.
    * @param reader The EbsdReader instance
    * @return Zero/Positive on Success - Negative on error.
    */
    int loadMaterialInfo(AngReader* reader);

    /**
     * @brief readDataFile
     * @param reader
     * @param m
     * @param dims
     */
    void readDataFile(AngReader* reader, DataContainer::Pointer m, QVector<size_t>& tDims, ANG_READ_FLAG = ANG_FULL_FILE);

  private:
    QScopedPointer<ReadAngDataPrivate> const d_ptr;

    DEFINE_REQUIRED_DATAARRAY_VARIABLE(int32_t, CellPhases)
<<<<<<< HEAD
=======

>>>>>>> 702180c7
    DEFINE_REQUIRED_DATAARRAY_VARIABLE(float, CellEulerAngles)
    DEFINE_REQUIRED_DATAARRAY_VARIABLE(uint32_t, CrystalStructures)
    DEFINE_REQUIRED_DATAARRAY_VARIABLE(float, LatticeConstants)

    ReadAngData(const ReadAngData&); // Copy Constructor Not Implemented
<<<<<<< HEAD
    void operator=(const ReadAngData&); // Operator '=' Not Implemented
=======

    void operator=(const ReadAngData&); // Operator '=' Not Implemented

>>>>>>> 702180c7
};


#endif /* _ReadAngData_H_ */




<|MERGE_RESOLUTION|>--- conflicted
+++ resolved
@@ -40,27 +40,17 @@
 #include <QtCore/QScopedPointer>
 #include <QtCore/QDateTime>
 
+#include "EbsdLib/TSL/AngReader.h"
 #include "DREAM3DLib/DREAM3DLib.h"
+#include "DREAM3DLib/Common/AbstractFilter.h"
 #include "DREAM3DLib/Common/DREAM3DSetGetMacros.h"
 #include "DREAM3DLib/DataArrays/IDataArray.h"
 #include "DREAM3DLib/DataArrays/StringDataArray.hpp"
-<<<<<<< HEAD
-#include "DREAM3DLib/Common/AbstractFilter.h"
-=======
->>>>>>> 702180c7
 #include "DREAM3DLib/DataContainers/DataContainer.h"
 
+
 #include "EbsdLib/TSL/AngPhase.h"
 
-<<<<<<< HEAD
-#include "OrientationAnalysis/OrientationAnalysisConstants.h"
-
-
-class AngReader;
-=======
-#include "EbsdLib/TSL/AngPhase.h"
-
->>>>>>> 702180c7
 
 // our PIMPL private class
 class ReadAngDataPrivate;
@@ -74,28 +64,20 @@
 */
 class ReadAngData : public AbstractFilter
 {
-<<<<<<< HEAD
-    Q_OBJECT /* Need this for Qt's signals and slots mechanism to work */
-=======
 
   Q_OBJECT /* Need this for Qt's signals and slots mechanism to work */
->>>>>>> 702180c7
     Q_DECLARE_PRIVATE(ReadAngData)
 
-  public:
-    DREAM3D_SHARED_POINTERS(ReadAngData)
+public:
+  DREAM3D_SHARED_POINTERS(ReadAngData)
     DREAM3D_STATIC_NEW_MACRO(ReadAngData)
     DREAM3D_TYPE_MACRO_SUPER(ReadAngData, AbstractFilter)
 
     virtual ~ReadAngData();
 
-<<<<<<< HEAD
-    DREAM3D_FILTER_PARAMETER(QString, DataContainerName)
-=======
 
   DREAM3D_FILTER_PARAMETER(QString, DataContainerName)
 
->>>>>>> 702180c7
     Q_PROPERTY(QString DataContainerName READ getDataContainerName WRITE setDataContainerName)
 
     DREAM3D_FILTER_PARAMETER(QString, CellEnsembleAttributeMatrixName)
@@ -113,10 +95,6 @@
     DREAM3D_FILTER_PARAMETER(QString, InputFile)
     Q_PROPERTY(QString InputFile READ getInputFile WRITE setInputFile)
 
-<<<<<<< HEAD
-
-=======
->>>>>>> 702180c7
     /**
     * @brief This returns the group that the filter belonds to. You can select
     * a different group if you want. The string returned here will be displayed
@@ -181,12 +159,9 @@
 
     /* These are non-exposed to the user through the GUI. Manual Pipelines are OK to set them */
     DREAM3D_INSTANCE_PROPERTY(uint32_t, RefFrameZDir)
-<<<<<<< HEAD
-=======
 
     void populateAngData(AngReader* reader, DataContainer::Pointer m, QVector<size_t> dims, ANG_READ_FLAG = ANG_FULL_FILE);
 
->>>>>>> 702180c7
     DREAM3D_INSTANCE_PROPERTY(int, Manufacturer)
 
     DREAM3D_PIMPL_PROPERTY_DECL(QString, InputFile_Cache)
@@ -196,10 +171,7 @@
 
 
   signals:
-<<<<<<< HEAD
-=======
-
->>>>>>> 702180c7
+
     void updateFilterParameters(AbstractFilter* filter);
     void parametersChanged();
     void preflightAboutToExecute();
@@ -249,22 +221,15 @@
     QScopedPointer<ReadAngDataPrivate> const d_ptr;
 
     DEFINE_REQUIRED_DATAARRAY_VARIABLE(int32_t, CellPhases)
-<<<<<<< HEAD
-=======
-
->>>>>>> 702180c7
+
     DEFINE_REQUIRED_DATAARRAY_VARIABLE(float, CellEulerAngles)
     DEFINE_REQUIRED_DATAARRAY_VARIABLE(uint32_t, CrystalStructures)
     DEFINE_REQUIRED_DATAARRAY_VARIABLE(float, LatticeConstants)
 
     ReadAngData(const ReadAngData&); // Copy Constructor Not Implemented
-<<<<<<< HEAD
+
     void operator=(const ReadAngData&); // Operator '=' Not Implemented
-=======
-
-    void operator=(const ReadAngData&); // Operator '=' Not Implemented
-
->>>>>>> 702180c7
+
 };
 
 
