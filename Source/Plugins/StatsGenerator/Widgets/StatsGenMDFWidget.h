/* ============================================================================
* Copyright (c) 2009-2016 BlueQuartz Software, LLC
*
* Redistribution and use in source and binary forms, with or without modification,
* are permitted provided that the following conditions are met:
*
* Redistributions of source code must retain the above copyright notice, this
* list of conditions and the following disclaimer.
*
* Redistributions in binary form must reproduce the above copyright notice, this
* list of conditions and the following disclaimer in the documentation and/or
* other materials provided with the distribution.
*
* Neither the name of BlueQuartz Software, the US Air Force, nor the names of its
* contributors may be used to endorse or promote products derived from this software
* without specific prior written permission.
*
* THIS SOFTWARE IS PROVIDED BY THE COPYRIGHT HOLDERS AND CONTRIBUTORS "AS IS"
* AND ANY EXPRESS OR IMPLIED WARRANTIES, INCLUDING, BUT NOT LIMITED TO, THE
* IMPLIED WARRANTIES OF MERCHANTABILITY AND FITNESS FOR A PARTICULAR PURPOSE ARE
* DISCLAIMED. IN NO EVENT SHALL THE COPYRIGHT HOLDER OR CONTRIBUTORS BE LIABLE
* FOR ANY DIRECT, INDIRECT, INCIDENTAL, SPECIAL, EXEMPLARY, OR CONSEQUENTIAL
* DAMAGES (INCLUDING, BUT NOT LIMITED TO, PROCUREMENT OF SUBSTITUTE GOODS OR
* SERVICES; LOSS OF USE, DATA, OR PROFITS; OR BUSINESS INTERRUPTION) HOWEVER
* CAUSED AND ON ANY THEORY OF LIABILITY, WHETHER IN CONTRACT, STRICT LIABILITY,
* OR TORT (INCLUDING NEGLIGENCE OR OTHERWISE) ARISING IN ANY WAY OUT OF THE
* USE OF THIS SOFTWARE, EVEN IF ADVISED OF THE POSSIBILITY OF SUCH DAMAGE.
*
* The code contained herein was partially funded by the followig contracts:
*    United States Air Force Prime Contract FA8650-07-D-5800
*    United States Air Force Prime Contract FA8650-10-D-5210
*    United States Prime Contract Navy N00173-07-C-2068
*
* ~~~~~~~~~~~~~~~~~~~~~~~~~~~~~~~~~~~~~~~~~~~~~~~~~~~~~~~~~~~~~~~~~~~~~~~~~~ */


#ifndef _statsgenmdfwidget_h_
#define _statsgenmdfwidget_h_

#include <QtWidgets/QWidget>
#include "ui_StatsGenMDFWidget.h"

#include "SIMPLib/SIMPLib.h"
#include "SIMPLib/Common/SIMPLibSetGetMacros.h"
#include "SIMPLib/Common/Constants.h"
#include "SIMPLib/StatsData/StatsData.h"
#include "SIMPLib/StatsData/PrimaryStatsData.h"
#include "SIMPLib/StatsData/PrecipitateStatsData.h"
#include "SIMPLib/StatsData/TransformationStatsData.h"
#include "StatsGenerator/Widgets/TableModels/SGODFTableModel.h"


class SGMDFTableModel;
class QwtPlot;
class QwtPlotCurve;

/**
 * @class StatsGenMDFWidget StatsGenMDFWidget.h StatsGenerator/StatsGenMDFWidget.h
 * @brief This class gives GUIs an interface into the MDF settings
 *
 * @date Apr 20, 2011
 * @version 1.0
 */
class StatsGenMDFWidget : public QWidget, private Ui::StatsGenMDFWidget
{
    Q_OBJECT

  public:
    StatsGenMDFWidget(QWidget* parent = 0);
    virtual ~StatsGenMDFWidget();

    void setupGui();
    void initQwtPlot(QString xAxisName, QString yAxisName, QwtPlot* plot);

    SIMPL_INSTANCE_PROPERTY(int, PhaseIndex)
    SIMPL_INSTANCE_PROPERTY(unsigned int, CrystalStructure)
    SIMPL_INSTANCE_PROPERTY(SGODFTableModel*, ODFTableModel)

    int getMisorientationData(StatsData* statsData, PhaseType::Type phaseType, bool preflight = false);
    void extractStatsData(int index, StatsData* statsData, PhaseType::Type phaseType);

    void updateMDFPlot(QVector<float>& odf);

    SGMDFTableModel* tableModel();

  protected slots:
    void on_addMDFRowBtn_clicked();
    void on_deleteMDFRowBtn_clicked();
    void on_m_MDFUpdateBtn_clicked();
    void on_loadMDFBtn_clicked();

    void tableDataChanged(const QModelIndex &topLeft, const QModelIndex &bottomRight);

  signals:
    void dataChanged();

  private:
    SGMDFTableModel* m_MDFTableModel = nullptr;
    QwtPlotCurve*    m_PlotCurve = nullptr;
    QString          m_OpenDialogLastDirectory; // Must be last in the list

<<<<<<< HEAD
    QString m_OpenDialogLastFilePath; // Must be last in the list
=======
>>>>>>> 307d6d42
    StatsGenMDFWidget(const StatsGenMDFWidget&); // Copy Constructor Not Implemented
    void operator=(const StatsGenMDFWidget&); // Operator '=' Not Implemented

};

#endif /* _STATSGENMDFWIDGET_H_ */
<|MERGE_RESOLUTION|>--- conflicted
+++ resolved
@@ -97,12 +97,9 @@
   private:
     SGMDFTableModel* m_MDFTableModel = nullptr;
     QwtPlotCurve*    m_PlotCurve = nullptr;
-    QString          m_OpenDialogLastDirectory; // Must be last in the list
 
-<<<<<<< HEAD
-    QString m_OpenDialogLastFilePath; // Must be last in the list
-=======
->>>>>>> 307d6d42
+    QString          m_OpenDialogLastFilePath; // Must be last in the list
+
     StatsGenMDFWidget(const StatsGenMDFWidget&); // Copy Constructor Not Implemented
     void operator=(const StatsGenMDFWidget&); // Operator '=' Not Implemented
 
