--- conflicted
+++ resolved
@@ -114,8 +114,7 @@
 
   // Factory Method to get an instantiated object of the correct type?
   MicrostructurePresetManager::Pointer manager = MicrostructurePresetManager::instance();
-<<<<<<< HEAD
-  getMicroPreset() = manager->createNewPreset(presetName);
+  setMicroPreset(manager->createNewPreset(presetName));
 
   AbstractMicrostructurePreset::Pointer absPreset = getMicroPreset();
 
@@ -165,11 +164,7 @@
       // Perform any cancellation actions if the user canceled the dialog box
     }
   }
-=======
-  AbstractMicrostructurePreset::Pointer preset = manager->createNewPreset(presetName);
-  preset->displayUserInputDialog();
-  setMicroPreset(preset);
->>>>>>> a9a9ad42
+
 }
 
 // -----------------------------------------------------------------------------
