--- conflicted
+++ resolved
@@ -281,7 +281,6 @@
     uint8_t* scanLine = image.scanLine(y);
     for(size_t x = 0; x < dims[0]; ++x)
     {
-<<<<<<< HEAD
       #if defined (CMP_WORDS_BIGENDIAN)
         #error
       #else
@@ -291,21 +290,6 @@
         scanLine[x*4 + 1] = ipfColors[index + 1];
         scanLine[x*4 + 0] = ipfColors[index + 2];
       #endif
-=======
-#if defined (CMP_WORDS_BIGENDIAN)
-#error
-#else
-      scanLine[x*4 + 3] = 0xFF;
-      index = y * dims[0] * 3 + x * 3;
-      scanLine[x*4 + 2] = ipfColors[index + 0];
-      scanLine[x*4 + 1] = ipfColors[index + 1];
-      scanLine[x*4 + 0] = ipfColors[index + 2];
-#endif
-
-      //      index = y * dims[0] + x;
-      //      QRgb rgb(ipfColors[y*x*3 + 0], ipfColors[x*3 + 1], ipfColors[x*3 + 2]);
-      //      image.setColor(index, rgb);
->>>>>>> 4355193f
     }
 
   }
