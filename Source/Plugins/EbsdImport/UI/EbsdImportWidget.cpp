--- conflicted
+++ resolved
@@ -542,19 +542,13 @@
   int ret = d.exec();
   if (ret == QDialog::Accepted)
   {
-<<<<<<< HEAD
+
     Ebsd::EbsdToSampleCoordinateMapping mapping = d.getSelectedOrigin();
     if (mapping == Ebsd::UpperLeftOrigin){ m_RotateSlice = false; m_ReorderArray = true; }
     if (mapping == Ebsd::UpperRightOrigin){ m_RotateSlice = true; m_ReorderArray = false; }
     if (mapping == Ebsd::LowerRightOrigin){ m_RotateSlice = true; m_ReorderArray = true; }
     if (mapping == Ebsd::LowerLeftOrigin){ m_RotateSlice = false; m_ReorderArray = false; }
 
-    m_AlignEulers = d.alignEulers();
-=======
-//    m_RotateSlice = d.getValue("Rotate Slice");
-//    m_ReorderArray = d.getValue("Reorder Array");
-//    m_AlignEulers = d.getValue("Align Eulers");
->>>>>>> 795b4b74
   }
 
 #if 0
