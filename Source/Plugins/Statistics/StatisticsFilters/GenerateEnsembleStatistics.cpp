--- conflicted
+++ resolved
@@ -896,11 +896,6 @@
       }
     }
   }
-<<<<<<< HEAD
-=======
-  float ea1 = 0.0f, ea2 = 0.0f, ea3 = 0.0f;
-  float r1 = 0.0f, r2 = 0.0f, r3 = 0.0f;
->>>>>>> 68a8232e
   for (size_t i = 1; i < numfeatures; i++)
   {
     if (m_SurfaceFeatures[i] == false)
@@ -1053,12 +1048,7 @@
 {
   StatsDataArray& statsDataArray = *(m_StatsDataArray);
 
-<<<<<<< HEAD
-  int bin;
-=======
-  float r1 = 0.0f, r2 = 0.0f, r3 = 0.0f;
   int32_t bin = 0;
->>>>>>> 68a8232e
   QVector<FloatArrayType::Pointer> axisodf;
   QVector<float> totalaxes;
   size_t numfeatures = m_AxisEulerAnglesPtr.lock()->getNumberOfTuples();
@@ -1083,7 +1073,6 @@
   }
   for (size_t i = 1; i < numfeatures; i++)
   {
-<<<<<<< HEAD
     if(m_BiasedFeatures[i] == false)
     {
       FOrientArrayType rod(4);
@@ -1091,17 +1080,6 @@
       m_OrientationOps[Ebsd::CrystalStructure::OrthoRhombic]->getODFFZRod(rod);
       bin = m_OrientationOps[Ebsd::CrystalStructure::OrthoRhombic]->getOdfBin(rod);
       axisodf[m_FeaturePhases[i]]->setValue(bin, (axisodf[m_FeaturePhases[i]]->getValue(bin) + static_cast<float>((1.0 / totalaxes[m_FeaturePhases[i]]))));
-=======
-    float ea1 = m_AxisEulerAngles[3 * i];
-    float ea2 = m_AxisEulerAngles[3 * i + 1];
-    float ea3 = m_AxisEulerAngles[3 * i + 2];
-    if (m_BiasedFeatures[i] == false)
-    {
-      OrientationMath::EulertoRod( ea1, ea2, ea3, r1, r2, r3);
-      m_OrientationOps[Ebsd::CrystalStructure::OrthoRhombic]->getODFFZRod(r1, r2, r3);
-      bin = m_OrientationOps[Ebsd::CrystalStructure::OrthoRhombic]->getOdfBin(r1, r2, r3);
-      axisodf[m_FeaturePhases[i]]->setValue(bin, (axisodf[m_FeaturePhases[i]]->getValue(bin) + static_cast<float>((1.0f / totalaxes[m_FeaturePhases[i]]))));
->>>>>>> 68a8232e
     }
   }
 
