/* ============================================================================
 * Copyright (c) 2011 Michael A. Jackson (BlueQuartz Software)
 * Copyright (c) 2011 Dr. Michael A. Groeber (US Air Force Research Laboratories)
 * Copyright (c) 2015 Dr. Joseph C. Tucker (UES, Inc.)
 * All rights reserved.
 *
 * Redistribution and use in source and binary forms, with or without modification,
 * are permitted provided that the following conditions are met:
 *
 * Redistributions of source code must retain the above copyright notice, this
 * list of conditions and the following disclaimer.
 *
 * Redistributions in binary form must reproduce the above copyright notice, this
 * list of conditions and the following disclaimer in the documentation and/or
 * other materials provided with the distribution.
 *
 * Neither the name of Joseph C. Tucker, Michael A. Groeber, Michael A. Jackson,
 * UES, Inc., the US Air Force, BlueQuartz Software nor the names of its contributors
 * may be used to endorse or promote products derived from this software without
 * specific prior written permission.
 *
 * THIS SOFTWARE IS PROVIDED BY THE COPYRIGHT HOLDERS AND CONTRIBUTORS "AS IS"
 * AND ANY EXPRESS OR IMPLIED WARRANTIES, INCLUDING, BUT NOT LIMITED TO, THE
 * IMPLIED WARRANTIES OF MERCHANTABILITY AND FITNESS FOR A PARTICULAR PURPOSE ARE
 * DISCLAIMED. IN NO EVENT SHALL THE COPYRIGHT HOLDER OR CONTRIBUTORS BE LIABLE
 * FOR ANY DIRECT, INDIRECT, INCIDENTAL, SPECIAL, EXEMPLARY, OR CONSEQUENTIAL
 * DAMAGES (INCLUDING, BUT NOT LIMITED TO, PROCUREMENT OF SUBSTITUTE GOODS OR
 * SERVICES; LOSS OF USE, DATA, OR PROFITS; OR BUSINESS INTERRUPTION) HOWEVER
 * CAUSED AND ON ANY THEORY OF LIABILITY, WHETHER IN CONTRACT, STRICT LIABILITY,
 * OR TORT (INCLUDING NEGLIGENCE OR OTHERWISE) ARISING IN ANY WAY OUT OF THE
 * USE OF THIS SOFTWARE, EVEN IF ADVISED OF THE POSSIBILITY OF SUCH DAMAGE.
 *
 *  This code was written under United States Air Force Contract number
 *                   FA8650-07-D-5800 and FA8650-10-D-5226
 *
 * ~~~~~~~~~~~~~~~~~~~~~~~~~~~~~~~~~~~~~~~~~~~~~~~~~~~~~~~~~~~~~~~~~~~~~~~~~~ */

#include "RenumberFeaturesBinnedOrientations.h"

#include <QtCore/QMap>

#include "DREAM3DLib/Common/Constants.h"
#include "DREAM3DLib/Utilities/DREAM3DRandom.h"

#include "OrientationLib/Texture/Texture.hpp"
#include "OrientationLib/OrientationOps/OrientationOps.h"
#include "OrientationLib/OrientationOps/CubicOps.h"
#include "OrientationLib/OrientationOps/HexagonalOps.h"
#include "OrientationLib/OrientationOps/OrthoRhombicOps.h"

#include "Processing/ProcessingConstants.h"

using namespace DREAM3D;

// -----------------------------------------------------------------------------
//
// -----------------------------------------------------------------------------
RenumberFeaturesBinnedOrientations::RenumberFeaturesBinnedOrientations() :
  AbstractFilter(),
  m_CellFeatureAttributeMatrixPath(DREAM3D::Defaults::VolumeDataContainerName, DREAM3D::Defaults::CellFeatureAttributeMatrixName, ""),
  m_FeatureIdsArrayPath(DREAM3D::Defaults::VolumeDataContainerName, DREAM3D::Defaults::CellAttributeMatrixName, DREAM3D::CellData::FeatureIds),
  m_FeatureIdsArrayName(DREAM3D::CellData::FeatureIds),
  m_FeatureIds(NULL),
  m_ParentIdsArrayName(DREAM3D::FeatureData::ParentIds),
  m_ParentIds(NULL),
  m_FeatureEulerAnglesArrayPath(DREAM3D::Defaults::VolumeDataContainerName, DREAM3D::Defaults::CellFeatureAttributeMatrixName, DREAM3D::FeatureData::EulerAngles),
  m_FeatureEulerAnglesArrayName(DREAM3D::FeatureData::EulerAngles),
  m_FeatureEulerAngles(NULL),
  m_FeaturePhasesArrayPath(DREAM3D::Defaults::VolumeDataContainerName, DREAM3D::Defaults::CellFeatureAttributeMatrixName, DREAM3D::FeatureData::Phases),
  m_FeaturePhasesArrayName(DREAM3D::FeatureData::Phases),
  m_FeaturePhases(NULL),
  m_CrystalStructuresArrayPath(Defaults::StatsGenerator, Defaults::CellEnsembleAttributeMatrixName, EnsembleData::CrystalStructures),
  m_CrystalStructuresArrayName(DREAM3D::EnsembleData::CrystalStructures),
  m_CrystalStructures(NULL),
  m_BinWidth(5)
{
  m_OrientationOps = OrientationOps::getOrientationOpsQVector();
  setupFilterParameters();
}

// -----------------------------------------------------------------------------
//
// -----------------------------------------------------------------------------
RenumberFeaturesBinnedOrientations::~RenumberFeaturesBinnedOrientations()
{
}

// -----------------------------------------------------------------------------
//
// -----------------------------------------------------------------------------
void RenumberFeaturesBinnedOrientations::setupFilterParameters()
{
  FilterParameterVector parameters;
  parameters.push_back(FilterParameter::New("Bin Width", "BinWidth", FilterParameterWidgetType::IntWidget, getBinWidth(), false, "Degrees"));
  parameters.push_back(FilterParameter::New("Required Information", "", FilterParameterWidgetType::SeparatorWidget, "", true));
  parameters.push_back(FilterParameter::New("Cell Feature Attribute Matrix", "CellFeatureAttributeMatrixPath", FilterParameterWidgetType::AttributeMatrixSelectionWidget, getCellFeatureAttributeMatrixPath(), true));
  parameters.push_back(FilterParameter::New("FeatureIds", "FeatureIdsArrayPath", FilterParameterWidgetType::DataArraySelectionWidget, getFeatureIdsArrayPath(), true, ""));
  parameters.push_back(FilterParameter::New("Feature Euler Angles", "FeatureEulerAnglesArrayPath", FilterParameterWidgetType::DataArraySelectionWidget, getFeatureEulerAnglesArrayPath(), true, ""));
  parameters.push_back(FilterParameter::New("Feature Phases", "FeaturePhasesArrayPath", FilterParameterWidgetType::DataArraySelectionWidget, getFeaturePhasesArrayPath(), true, ""));
  parameters.push_back(FilterParameter::New("Crystal Structure", "CrystalStructuresArrayPath", FilterParameterWidgetType::DataArraySelectionWidget, getCrystalStructuresArrayPath(), true, ""));
  parameters.push_back(FilterParameter::New("Created Information", "", FilterParameterWidgetType::SeparatorWidget, "", true));
  parameters.push_back(FilterParameter::New("Feature ParentIds", "ParentIdsArrayName", FilterParameterWidgetType::StringWidget, getParentIdsArrayName(), true, ""));
  setFilterParameters(parameters);
}
// -----------------------------------------------------------------------------
void RenumberFeaturesBinnedOrientations::readFilterParameters(AbstractFilterParametersReader* reader, int index)
{
  reader->openFilterGroup(this, index);
  setCellFeatureAttributeMatrixPath(reader->readDataArrayPath("CellFeatureAttributeMatrixPath", getCellFeatureAttributeMatrixPath() ) );
  setBinWidth(reader->readValue("BinWidth", getBinWidth() ) );
  setFeatureIdsArrayPath(reader->readDataArrayPath("FeatureIdsArrayPath", getFeatureIdsArrayPath() ) );
  setParentIdsArrayName(reader->readString("ParentIdsArrayName", getParentIdsArrayName() ) );
  setFeatureEulerAnglesArrayPath(reader->readDataArrayPath("FeatureEulerAnglesArrayPath", getFeatureEulerAnglesArrayPath() ) );
  setFeaturePhasesArrayPath(reader->readDataArrayPath("FeaturePhasesArrayPath", getFeaturePhasesArrayPath() ) );
  setCrystalStructuresArrayPath(reader->readDataArrayPath("CrystalStructuresArrayPath", getCrystalStructuresArrayPath() ) );
  reader->closeFilterGroup();
}

// -----------------------------------------------------------------------------
//
// -----------------------------------------------------------------------------
int RenumberFeaturesBinnedOrientations::writeFilterParameters(AbstractFilterParametersWriter* writer, int index)
{
  writer->openFilterGroup(this, index);
  DREAM3D_FILTER_WRITE_PARAMETER(FilterVersion)
  DREAM3D_FILTER_WRITE_PARAMETER(CellFeatureAttributeMatrixPath)
  DREAM3D_FILTER_WRITE_PARAMETER(BinWidth)
  DREAM3D_FILTER_WRITE_PARAMETER(FeatureIdsArrayPath)
  DREAM3D_FILTER_WRITE_PARAMETER(ParentIdsArrayName)
  DREAM3D_FILTER_WRITE_PARAMETER(FeatureEulerAnglesArrayPath)
  DREAM3D_FILTER_WRITE_PARAMETER(FeaturePhasesArrayPath)
  DREAM3D_FILTER_WRITE_PARAMETER(CrystalStructuresArrayPath)
  writer->closeFilterGroup();
  return ++index; // we want to return the next index that was just written to
}

// -----------------------------------------------------------------------------
//
// -----------------------------------------------------------------------------
void RenumberFeaturesBinnedOrientations::dataCheck()
{
  DataArrayPath tempPath;
  int err = getErrorCondition();
  if(getErrorCondition() < 0) { return; }
  setErrorCondition(0);

  DataContainer::Pointer m = getDataContainerArray()->getPrereqDataContainer<AbstractFilter>(this, m_FeatureIdsArrayPath.getDataContainerName(), false);
  if(getErrorCondition() < 0 || m == NULL) { return; }
  AttributeMatrix::Pointer AttrMat = m->getPrereqAttributeMatrix<AbstractFilter>(this, getCellFeatureAttributeMatrixPath().getAttributeMatrixName(), -301);
  if(getErrorCondition() < 0 || AttrMat == NULL) { return; }

  QVector<size_t> dims(1, 1);
  // Required Cell Data
  m_FeatureIdsPtr = getDataContainerArray()->getPrereqArrayFromPath<DataArray<int32_t>, AbstractFilter>(this, getFeatureIdsArrayPath(), dims); /* Assigns the shared_ptr<> to an instance variable that is a weak_ptr<> */
  if( NULL != m_FeatureIdsPtr.lock().get() ) /* Validate the Weak Pointer wraps a non-NULL pointer to a DataArray<T> object */
  {
    m_FeatureIds = m_FeatureIdsPtr.lock()->getPointer(0);
  } /* Now assign the raw pointer to data from the DataArray<T> object */

  // Required Feature Data
  dims[0] = 3;
  m_FeatureEulerAnglesPtr = getDataContainerArray()->getPrereqArrayFromPath<DataArray<float>, AbstractFilter>(this, getFeatureEulerAnglesArrayPath(), dims); /* Assigns the shared_ptr<> to an instance variable that is a weak_ptr<> */
  if( NULL != m_FeatureEulerAnglesPtr.lock().get() ) /* Validate the Weak Pointer wraps a non-NULL pointer to a DataArray<T> object */
  { m_FeatureEulerAngles = m_FeatureEulerAnglesPtr.lock()->getPointer(0); } /* Now assign the raw pointer to data from the DataArray<T> object */

  dims[0] = 1;
  m_FeaturePhasesPtr = getDataContainerArray()->getPrereqArrayFromPath<DataArray<int32_t>, AbstractFilter>(this, getFeaturePhasesArrayPath(), dims); /* Assigns the shared_ptr<> to an instance variable that is a weak_ptr<> */
  if( NULL != m_FeaturePhasesPtr.lock().get() ) /* Validate the Weak Pointer wraps a non-NULL pointer to a DataArray<T> object */
  {
    m_FeaturePhases = m_FeaturePhasesPtr.lock()->getPointer(0);
  } /* Now assign the raw pointer to data from the DataArray<T> object */

  // Required Ensemble Data
  dims[0] = 1;
  m_CrystalStructuresPtr = getDataContainerArray()->getPrereqArrayFromPath<DataArray<unsigned int>, AbstractFilter>(this, getCrystalStructuresArrayPath(), dims); /* Assigns the shared_ptr<> to an instance variable that is a weak_ptr<> */
  if( NULL != m_CrystalStructuresPtr.lock().get() ) /* Validate the Weak Pointer wraps a non-NULL pointer to a DataArray<T> object */
  {
    m_CrystalStructures = m_CrystalStructuresPtr.lock()->getPointer(0);
  } /* Now assign the raw pointer to data from the DataArray<T> object */

  // Created Feature Data
  tempPath.update(getCellFeatureAttributeMatrixPath().getDataContainerName(), getCellFeatureAttributeMatrixPath().getAttributeMatrixName(), getParentIdsArrayName() );
  m_ParentIdsPtr = getDataContainerArray()->createNonPrereqArrayFromPath<DataArray<int32_t>, AbstractFilter, int32_t>(this, tempPath, -1, dims); /* Assigns the shared_ptr<> to an instance variable that is a weak_ptr<> */
  if( NULL != m_ParentIdsPtr.lock().get() ) /* Validate the Weak Pointer wraps a non-NULL pointer to a DataArray<T> object */
  { m_ParentIds = m_ParentIdsPtr.lock()->getPointer(0); } /* Now assign the raw pointer to data from the DataArray<T> object */
}

// -----------------------------------------------------------------------------
//
// -----------------------------------------------------------------------------
void RenumberFeaturesBinnedOrientations::preflight()
{
  setInPreflight(true);
  emit preflightAboutToExecute();
  emit updateFilterParameters(this);
  dataCheck();
  emit preflightExecuted();
  setInPreflight(false);
}

// -----------------------------------------------------------------------------
//
// -----------------------------------------------------------------------------
void RenumberFeaturesBinnedOrientations::execute()
{
  int err = 0;
  setErrorCondition(err);

  dataCheck();
  if(getErrorCondition() < 0) { return; }

  DataContainer::Pointer CellDataContainer = getDataContainerArray()->getPrereqDataContainer<AbstractFilter>(this, getCellFeatureAttributeMatrixPath().getDataContainerName());

  if(NULL == CellDataContainer || getErrorCondition() < 0)
  {
    return;
  }

  // This just sanity checks to make sure there were existing features before the renumbering
  AttributeMatrix::Pointer cellFeatureAttrMat = CellDataContainer->getAttributeMatrix(getCellFeatureAttributeMatrixPath().getAttributeMatrixName());
  size_t totalFeatures = cellFeatureAttrMat->getNumTuples();
  if (0 == totalFeatures)
  {
    setErrorCondition(-600);
    notifyErrorMessage(getHumanLabel(), "The number of features is Zero and should be greater than Zero", getErrorCondition());
    return;
  }

  float ea1 = 0.0f, ea2 = 0.0f, ea3 = 0.0f, r1 = 0.0f, r2 = 0.0f, r3 = 0.0f;
  std::vector<int> binid;
  binid.resize(totalFeatures);
  float dim[3];
  float bins[3];
  float step[3];
  float binFactor = 0.0f;
  // hardcoded for hexagonal for now
  // defaulted at 5 degree bins
  HexagonalOps hexOps;
  hexOps.getInitializedODFBinDimensions(dim);

  binFactor = float(m_BinWidth) * 0.2f;

<<<<<<< HEAD
  step[0] = HexDim1StepValue * binFactor;
  step[1] = HexDim2StepValue * binFactor;
  step[2] = HexDim3StepValue * binFactor;
=======
  hexOps.getOdfBinStepSize(step);

  step[0] *= binFactor;
  step[1] *= binFactor;
  step[2] *= binFactor;
>>>>>>> c28ba236
  bins[0] = 36.0f / binFactor;
  bins[1] = 36.0f / binFactor;
  bins[2] = 12.0f / binFactor;
  for (size_t i = 0; i < totalFeatures; i++)
  {
  binid[i] = 0;
  }

  // now bin orientation space
  for (size_t i = 1; i < totalFeatures; i++)
  {
  ea1 = m_FeatureEulerAngles[3 * i];
  ea2 = m_FeatureEulerAngles[3 * i + 1];
  ea3 = m_FeatureEulerAngles[3 * i + 2];
  OrientationMath::EulertoRod(ea1, ea2, ea3, r1, r2, r3);
  OrientationMath::RodtoHomochoric(r1, r2, r3);
  // had to reproduce the below function since it is protected in OrientationOps
  binid[i] = calcODFBin(dim, bins, step, r1, r2, r3);
  m_ParentIds[i] = binid[i];
  }

  notifyStatusMessage(getHumanLabel(), "Completed");
}

// -----------------------------------------------------------------------------
//
// -----------------------------------------------------------------------------
AbstractFilter::Pointer RenumberFeaturesBinnedOrientations::newFilterInstance(bool copyFilterParameters)
{
  RenumberFeaturesBinnedOrientations::Pointer filter = RenumberFeaturesBinnedOrientations::New();
  if(true == copyFilterParameters)
  {
    copyFilterParameterInstanceVariables(filter.get());
  }
  return filter;
}

// -----------------------------------------------------------------------------
//
// -----------------------------------------------------------------------------
const QString RenumberFeaturesBinnedOrientations::getCompiledLibraryName()
{ return Processing::ProcessingBaseName; }


// -----------------------------------------------------------------------------
//
// -----------------------------------------------------------------------------
const QString RenumberFeaturesBinnedOrientations::getGroupName()
{ return DREAM3D::FilterGroups::ProcessingFilters; }


// -----------------------------------------------------------------------------
//
// -----------------------------------------------------------------------------
const QString RenumberFeaturesBinnedOrientations::getHumanLabel()
{ return "Renumber Features (Binned Orientations)"; }

// -----------------------------------------------------------------------------
//
// -----------------------------------------------------------------------------
const QString RenumberFeaturesBinnedOrientations::getSubGroupName()
{
 return DREAM3D::FilterSubGroups::CleanupFilters;
}

// -----------------------------------------------------------------------------
//
// -----------------------------------------------------------------------------
int RenumberFeaturesBinnedOrientations::calcODFBin(float dim[3], float bins[3], float step[3], float r1, float r2, float r3)
{
  int g1euler1bin;
  int g1euler2bin;
  int g1euler3bin;
  int g1odfbin;
  g1euler1bin = int((r1 + dim[0]) / step[0]);
  g1euler2bin = int((r2 + dim[1]) / step[1]);
  g1euler3bin = int((r3 + dim[2]) / step[2]);
  if(g1euler1bin >= bins[0])
  {
    g1euler1bin = static_cast<int>( bins[0] - 1 );
  }
  if(g1euler2bin >= bins[1])
  {
    g1euler2bin = static_cast<int>( bins[1] - 1 );
  }
  if(g1euler3bin >= bins[2])
  {
    g1euler3bin = static_cast<int>( bins[2] - 1 );
  }
  if(g1euler1bin < 0)
  {
    g1euler1bin = 0;
  }
  if(g1euler2bin < 0)
  {
    g1euler2bin = 0;
  }
  if(g1euler3bin < 0)
  {
    g1euler3bin = 0;
  }
  g1odfbin = static_cast<int>( (g1euler3bin * bins[0] * bins[1]) + (g1euler2bin * bins[0]) + (g1euler1bin) );
  return g1odfbin;
}<|MERGE_RESOLUTION|>--- conflicted
+++ resolved
@@ -240,17 +240,11 @@
 
   binFactor = float(m_BinWidth) * 0.2f;
 
-<<<<<<< HEAD
-  step[0] = HexDim1StepValue * binFactor;
-  step[1] = HexDim2StepValue * binFactor;
-  step[2] = HexDim3StepValue * binFactor;
-=======
   hexOps.getOdfBinStepSize(step);
 
   step[0] *= binFactor;
   step[1] *= binFactor;
   step[2] *= binFactor;
->>>>>>> c28ba236
   bins[0] = 36.0f / binFactor;
   bins[1] = 36.0f / binFactor;
   bins[2] = 12.0f / binFactor;
