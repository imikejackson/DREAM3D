--- conflicted
+++ resolved
@@ -84,10 +84,6 @@
 
     MXA_INSTANCE_PROPERTY(bool, WriteBinaryVTKFiles)
     MXA_INSTANCE_PROPERTY(bool, WriteVtkFile)
-<<<<<<< HEAD
- //   MXA_INSTANCE_PROPERTY(bool, WriteEuclidean)
-=======
->>>>>>> 49d1b2a8
     MXA_INSTANCE_PROPERTY(bool, WritePhaseId)
     MXA_INSTANCE_PROPERTY(bool, WriteImageQuality)
     MXA_INSTANCE_PROPERTY(bool, WriteIPFColor)
