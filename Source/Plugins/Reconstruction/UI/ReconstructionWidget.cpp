/* ============================================================================
 * Copyright (c) 2010, Michael A. Jackson (BlueQuartz Software)
 * Copyright (c) 2010, Dr. Michael A. Grober (US Air Force Research Laboratories
 * All rights reserved.
 *
 * Redistribution and use in source and binary forms, with or without modification,
 * are permitted provided that the following conditions are met:
 *
 * Redistributions of source code must retain the above copyright notice, this
 * list of conditions and the following disclaimer.
 *
 * Redistributions in binary form must reproduce the above copyright notice, this
 * list of conditions and the following disclaimer in the documentation and/or
 * other materials provided with the distribution.
 *
 * Neither the name of Michael A. Jackson nor the names of its contributors may
 * be used to endorse or promote products derived from this software without
 * specific prior written permission.
 *
 * THIS SOFTWARE IS PROVIDED BY THE COPYRIGHT HOLDERS AND CONTRIBUTORS "AS IS"
 * AND ANY EXPRESS OR IMPLIED WARRANTIES, INCLUDING, BUT NOT LIMITED TO, THE
 * IMPLIED WARRANTIES OF MERCHANTABILITY AND FITNESS FOR A PARTICULAR PURPOSE ARE
 * DISCLAIMED. IN NO EVENT SHALL THE COPYRIGHT HOLDER OR CONTRIBUTORS BE LIABLE
 * FOR ANY DIRECT, INDIRECT, INCIDENTAL, SPECIAL, EXEMPLARY, OR CONSEQUENTIAL
 * DAMAGES (INCLUDING, BUT NOT LIMITED TO, PROCUREMENT OF SUBSTITUTE GOODS OR
 * SERVICES; LOSS OF USE, DATA, OR PROFITS; OR BUSINESS INTERRUPTION) HOWEVER
 * CAUSED AND ON ANY THEORY OF LIABILITY, WHETHER IN CONTRACT, STRICT LIABILITY,
 * OR TORT (INCLUDING NEGLIGENCE OR OTHERWISE) ARISING IN ANY WAY OUT OF THE
 * USE OF THIS SOFTWARE, EVEN IF ADVISED OF THE POSSIBILITY OF SUCH DAMAGE.
 * ~~~~~~~~~~~~~~~~~~~~~~~~~~~~~~~~~~~~~~~~~~~~~~~~~~~~~~~~~~~~~~~~~~~~~~~~~~ */

#include "ReconstructionWidget.h"

// HDF5 Includes
#include "hdf5.h"

//-- Qt Includes
#include <QtCore/QFileInfo>
#include <QtCore/QFile>
#include <QtCore/QDir>
#include <QtCore/QString>
#include <QtCore/QUrl>
#include <QtCore/QThread>
#include <QtCore/QFileInfoList>
#include <QtGui/QFileDialog>
#include <QtGui/QCloseEvent>
#include <QtGui/QMessageBox>
#include <QtGui/QListWidget>
#include <QtGui/QMessageBox>
#include <QtGui/QAbstractItemDelegate>

#include "DREAM3D/Common/Constants.h"
#include "DREAM3D/Common/PhaseType.h"

#include "QtSupport/QR3DFileCompleter.h"
#include "QtSupport/AIM_QtMacros.h"
#include "QtSupport/QCheckboxDialog.h"

#include "H5Support/H5Utilities.h"
#include "H5Support/H5Lite.h"

#include "EbsdLib/H5EbsdVolumeInfo.h"

#include "Reconstruction/EbsdSupport/H5EbsdVolumeReader.h"
#include "Reconstruction/EbsdSupport/H5AngVolumeReader.h"
#include "Reconstruction/EbsdSupport/H5CtfVolumeReader.h"

#include "Reconstruction/UI/AngFilterFields.h"
#include "Reconstruction/UI/CtfFilterFields.h"
#include "Reconstruction/UI/QualityMetricTableModel.h"
#include "Reconstruction/QualityMetricFilter.h"


// -----------------------------------------------------------------------------
//
// -----------------------------------------------------------------------------
ReconstructionWidget::ReconstructionWidget(QWidget *parent) :
AIMPluginFrame(parent),
m_Reconstruction(NULL),
m_WorkerThread(NULL),
m_phaseTypeEdited(false),
m_WritePhaseIdScalars(true),
//m_WriteImageQualityScalars(true),
m_WriteIPFColorScalars(true),
m_WriteBinaryVTKFile(true),
#if defined(Q_WS_WIN)
m_OpenDialogLastDirectory("C:\\")
#else
m_OpenDialogLastDirectory("~/")
#endif
{
  setupUi(this);
  setupGui();
  checkIOFiles();
}

// -----------------------------------------------------------------------------
//
// -----------------------------------------------------------------------------
ReconstructionWidget::~ReconstructionWidget()
{
}


// -----------------------------------------------------------------------------
//  Read the prefs from the local storage file
// -----------------------------------------------------------------------------
void ReconstructionWidget::readSettings(QSettings &prefs)
{

  QString val;
  bool ok;
  qint32 i;
  double d;

  prefs.beginGroup("Reconstruction");
  READ_FILEPATH_SETTING(prefs, m_, H5InputFile, "");
  on_m_H5InputFile_textChanged(QString(""));

  READ_FILEPATH_SETTING(prefs, m_, OutputDir, "");
  READ_STRING_SETTING(prefs, m_, OutputFilePrefix, "Reconstruction_")

  READ_SETTING(prefs, m_, ZStartIndex, ok, i, 0, Int)
  READ_SETTING(prefs, m_, ZEndIndex, ok, i, 0, Int)

  READ_CHECKBOX_SETTING(prefs, m_, MergeColonies, false);
  READ_CHECKBOX_SETTING(prefs, m_, MergeTwins, false);
  READ_CHECKBOX_SETTING(prefs, m_, FillinSample, false);
  READ_COMBO_BOX(prefs, m_, AlignMeth)
  READ_COMBO_BOX(prefs, m_, Orientation)

  READ_SETTING(prefs, m_, MisOrientationTolerance, ok, d, 5.0 , Double);
  READ_SETTING(prefs, m_, MinAllowedGrainSize, ok, i, 8 , Int);
  READ_SETTING(prefs, m_, DownSampleFactor, ok, d, 1.0 , Double);

  READ_BOOL_SETTING(prefs, m_, WritePhaseIdScalars, true);
//  READ_BOOL_SETTING(prefs, m_, WriteImageQualityScalars, true);
  READ_BOOL_SETTING(prefs, m_, WriteIPFColorScalars, true);
  READ_BOOL_SETTING(prefs, m_, WriteBinaryVTKFile, true);

  READ_CHECKBOX_SETTING(prefs, m_, VisualizationVizFile, true);
  READ_CHECKBOX_SETTING(prefs, m_, DownSampledVizFile, true);
  m_HDF5GrainFile->blockSignals(true);
  READ_CHECKBOX_SETTING(prefs, m_, HDF5GrainFile, true);
  m_HDF5GrainFile->blockSignals(false);
  READ_CHECKBOX_SETTING(prefs, m_, DxFile, true);
  READ_CHECKBOX_SETTING(prefs, m_, PhFile, true);
  prefs.endGroup();
}

// -----------------------------------------------------------------------------
//  Write our Prefs to file
// -----------------------------------------------------------------------------
void ReconstructionWidget::writeSettings(QSettings &prefs)
{
  prefs.beginGroup("Reconstruction");
  WRITE_STRING_SETTING(prefs, m_, H5InputFile)
  WRITE_STRING_SETTING(prefs, m_, OutputDir)
  WRITE_STRING_SETTING(prefs, m_, OutputFilePrefix)
  WRITE_SETTING(prefs, m_, ZStartIndex)
  WRITE_SETTING(prefs, m_, ZEndIndex)

  m_MergeTwins->objectName();
  prefs.setValue(m_MergeTwins->objectName(), m_MergeTwins->isChecked() );


  WRITE_CHECKBOX_SETTING(prefs, m_, MergeTwins)
  WRITE_CHECKBOX_SETTING(prefs, m_, MergeColonies)
  WRITE_CHECKBOX_SETTING(prefs, m_, FillinSample)

  WRITE_SETTING(prefs, m_, MinAllowedGrainSize)
  WRITE_SETTING(prefs, m_, DownSampleFactor)
  WRITE_SETTING(prefs, m_, MisOrientationTolerance)
  WRITE_COMBO_BOX(prefs, m_, AlignMeth)
  WRITE_COMBO_BOX(prefs, m_, Orientation)


  WRITE_BOOL_SETTING(prefs, m_, WritePhaseIdScalars, true);
//  WRITE_BOOL_SETTING(prefs, m_, WriteImageQualityScalars, true);
  WRITE_BOOL_SETTING(prefs, m_, WriteIPFColorScalars, true);
  WRITE_BOOL_SETTING(prefs, m_, WriteBinaryVTKFile, true);


  WRITE_CHECKBOX_SETTING(prefs, m_, VisualizationVizFile)
  WRITE_CHECKBOX_SETTING(prefs, m_, DownSampledVizFile)
  WRITE_CHECKBOX_SETTING(prefs, m_, HDF5GrainFile)
  WRITE_CHECKBOX_SETTING(prefs, m_, DxFile)
  WRITE_CHECKBOX_SETTING(prefs, m_, PhFile)
  prefs.endGroup();
}


// -----------------------------------------------------------------------------
//
// -----------------------------------------------------------------------------
void ReconstructionWidget::setWidgetListEnabled(bool b)
{
  foreach (QWidget* w, m_WidgetList) {
    w->setEnabled(b);
  }
}


// -----------------------------------------------------------------------------
//
// -----------------------------------------------------------------------------
void ReconstructionWidget::setupGui()
{

  QR3DFileCompleter* com = new QR3DFileCompleter(this, false);
  m_H5InputFile->setCompleter(com);
  QObject::connect( com, SIGNAL(activated(const QString &)),
           this, SLOT(on_m_H5InputFile_textChanged(const QString &)));

  QR3DFileCompleter* com2 = new QR3DFileCompleter(this, true);
  m_OutputDir->setCompleter(com2);
  QObject::connect( com2, SIGNAL(activated(const QString &)),
           this, SLOT(on_m_OutputDir_textChanged(const QString &)));


  QString msg ("All files will be over written that appear in the output directory.");

  QFileInfo fi (m_OutputDir->text() + QDir::separator() +  AIM::Reconstruction::VisualizationVizFile.c_str() );


  m_WidgetList << m_H5InputFile << m_OutputDir << m_OutputDirBtn << m_OutputFilePrefix;
  m_WidgetList << m_ZStartIndex << m_ZEndIndex;
  m_WidgetList << m_MergeTwins << m_MergeColonies << m_FillinSample << m_AlignMeth << m_Orientation;
  m_WidgetList << m_MinAllowedGrainSize << m_DownSampleFactor << m_MisOrientationTolerance;
  m_WidgetList << m_VisualizationVizFile << m_DownSampledVizFile;
  m_WidgetList << m_H5VoxelFile << m_VtkOptionsBtn;
  m_WidgetList << m_HDF5GrainFile << m_PhFile << m_DxFile;
  m_WidgetList << m_LoadSettingsBtn << m_SaveSettingsBtn << phaseTypeList;

  m_QualityMetricTableModel = new QualityMetricTableModel;

}


// -----------------------------------------------------------------------------
//
// ----------------------------------------------------------------------------_
void ReconstructionWidget::checkIOFiles()
{
  this->verifyPathExists(m_OutputDir->text(), this->m_OutputDir);

  CHECK_QLABEL_OUTPUT_FILE_EXISTS(AIM::Reconstruction,m_, H5VoxelFile)

  CHECK_QCHECKBOX_OUTPUT_FILE_EXISTS(AIM::Reconstruction, m_ , VisualizationVizFile)
  CHECK_QCHECKBOX_OUTPUT_FILE_EXISTS(AIM::Reconstruction, m_ , DownSampledVizFile)
  CHECK_QCHECKBOX_OUTPUT_FILE_EXISTS(AIM::Reconstruction, m_ , HDF5GrainFile)
  CHECK_QCHECKBOX_OUTPUT_FILE_EXISTS(AIM::Reconstruction, m_ , DxFile)
  CHECK_QCHECKBOX_OUTPUT_FILE_EXISTS(AIM::SyntheticBuilder, m_ , PhFile)
}

// -----------------------------------------------------------------------------
//
// -----------------------------------------------------------------------------
void ReconstructionWidget::on_m_SaveSettingsBtn_clicked()
{
  QString proposedFile = m_OpenDialogLastDirectory + QDir::separator() + "ReconstructionSettings.txt";
  QString file = QFileDialog::getSaveFileName(this, tr("Save Reconstruction Settings"),
                                              proposedFile,
                                              tr("*.txt") );
  if ( true == file.isEmpty() ){ return;  }

  QSettings prefs(file, QSettings::IniFormat, this);
  writeSettings(prefs);
}



// -----------------------------------------------------------------------------
//
// -----------------------------------------------------------------------------
void ReconstructionWidget::on_m_LoadSettingsBtn_clicked()
{
  QString file = QFileDialog::getOpenFileName(this, tr("Select Settings File"),
                                                 m_OpenDialogLastDirectory,
                                                 tr("Settings File (*.txt)") );
  if ( true == file.isEmpty() ){return;  }
  QSettings prefs(file, QSettings::IniFormat, this);
  readSettings(prefs);
  if (verifyPathExists(m_OutputDir->text(), m_OutputDir) )
  {
    checkIOFiles();
  }
}

// -----------------------------------------------------------------------------
//
// -----------------------------------------------------------------------------
void ReconstructionWidget::on_m_OIMH5Btn_clicked()
{
  QString file = QFileDialog::getOpenFileName(this, tr("Select Input File"),
                                                 m_OpenDialogLastDirectory,
                                                 tr("HDF5 EBSD Files (*.h5 *.hdf5 *.h5ang *.h5ebsd)") );
  if ( true == file.isEmpty() ){ return; }
  QFileInfo fi (file);
  m_H5InputFile->blockSignals(true);
  QString p = QDir::toNativeSeparators(fi.absoluteFilePath());
  m_H5InputFile->setText(p);
  on_m_H5InputFile_textChanged(m_H5InputFile->text() );
  m_H5InputFile->blockSignals(false);

}

#if 0
// -----------------------------------------------------------------------------
//
// -----------------------------------------------------------------------------
std::string ReconstructionWidget::getEbsdManufacturer(const std::string &ebsdFile)
{
  std::string data;
  hid_t fileId = H5Utilities::openFile(ebsdFile, true);
  if (fileId < 0)
  {
    return data;
  }

  int err = H5Lite::readStringDataset(fileId, Ebsd::H5::Manufacturer, data);
  if (err < 0)
  {
    data = "";
    err = H5Utilities::closeFile(fileId);
    return data;
  }

  err = H5Utilities::closeFile(fileId);
  return data;
}
#endif


// -----------------------------------------------------------------------------
//
// -----------------------------------------------------------------------------
void ReconstructionWidget::on_m_H5InputFile_textChanged(const QString &text)
{

  if (verifyPathExists(m_H5InputFile->text(), m_H5InputFile) )
  {
    QFileInfo fi(m_H5InputFile->text());
    QString outPath = fi.absolutePath() + QDir::separator() + fi.baseName() + "_Reconstruction";
    outPath = QDir::toNativeSeparators(outPath);
    m_OutputDir->setText(outPath);
  }

  QFileInfo fi(m_H5InputFile->text());
  if (fi.exists() && fi.isFile())
  {
    m_SetSliceInfo();
    // Set the output file Prefix based on the name of the input file
    m_OutputFilePrefix->setText(fi.baseName() + QString("_") );

    // Read the Phase information from the .h5ang file
    H5EbsdVolumeReader::Pointer h5Reader = H5EbsdVolumeReader::New();
    h5Reader->setFilename(m_H5InputFile->text().toStdString() );
    h5Reader->setSliceStart(m_ZStartIndex->value());

    int size = h5Reader->getNumPhases();

    std::vector<std::string> phaseTypeStrings;
    AIM::PhaseType::getPhaseTypeStrings(phaseTypeStrings);
    std::vector<AIM::Reconstruction::PhaseType> phaseTypeEnums;
    AIM::PhaseType::getPhaseTypeEnums(phaseTypeEnums);

    // Remove all the items
    phaseTypeList->clear();
    // Now iterate over all the phases creating the proper UI elements
    for (int i = 0; i < size; i++)
    {

      phaseTypeList->addItem(AIM::PhaseType::PrimaryStr().c_str());
      QListWidgetItem* item = phaseTypeList->item(i);

      QComboBox* cb = new QComboBox(phaseTypeList);
      for(size_t i = 0; i < phaseTypeStrings.size(); ++i)
      {
        cb->addItem(QString::fromStdString( phaseTypeStrings[i]), phaseTypeEnums[i] );
        cb->setItemData(i, phaseTypeEnums[i], Qt::UserRole);
      }
      phaseTypeList->setItemWidget(item, cb);
      connect(cb, SIGNAL(currentIndexChanged(int)),
              this, SLOT(phaseTypeEdited(int)));
    }

    int err = 0;
    int xpoints = 0;
    int ypoints = 0;
    int zpoints = 1;
    float xres = 0.0f;
    float yres = 0.0f;
    float zres = 0.0f;
    int zStart = 0;
    int zEnd = 0;

    // Read these values from the h5ebsd file in order to put something in the fields.
    zStart = h5Reader->getZStart();
    zEnd = h5Reader->getZEnd();
    err = h5Reader->getResolution(xres, yres, zres);

    h5Reader->setSliceStart(zStart);
    h5Reader->setSliceEnd(zEnd);
    zpoints = 1; // Just read the first dataset and hope the rest are the same
    err = h5Reader->getDimsAndResolution(xpoints, ypoints, zpoints, xres, yres, zres);
    if (err >= 0)
    {
      xDim->setText(QString::number(xpoints));
      yDim->setText(QString::number(ypoints));
      zDim->setText(QString::number(zpoints));
      m_XRes->setText(QString::number(xres));
      m_YRes->setText(QString::number(yres));
      m_ZRes->setText(QString::number(zres));
    }

    // Cache the Manufacturer from the File
    m_EbsdManufacturer = QString::fromStdString(h5Reader->getManufacturer());

    // Setup the TableModel with the list of Possible Fields
    QAbstractItemModel* model = m_QualityMetricTableView->model();
    m_QualityMetricTableView->setModel(m_QualityMetricTableModel);
    delete model; // Clean up this memory

    // Get the list of Fields based on the Manufacturer
    if (m_EbsdManufacturer.compare(QString(Ebsd::Ang::Manufacturer.c_str())) == 0)
    {
      AngFilterFields fields;
      m_QualityMetricTableModel->setPossibleFields(fields.getFieldNames());

    }
    else if (m_EbsdManufacturer.compare(QString(Ebsd::Ctf::Manufacturer.c_str())) == 0)
    {
      CtfFilterFields fields;
      m_QualityMetricTableModel->setPossibleFields(fields.getFieldNames());
    }
    // Set the ItemDelegate for the table.
    QAbstractItemDelegate* aid = m_QualityMetricTableModel->getItemDelegate();
    m_QualityMetricTableView->setItemDelegate(aid);
<<<<<<< HEAD

=======
>>>>>>> f2426be1
    // Make sure at least 1 Quality Metric is available.
    if (m_QualityMetricTableModel->rowCount() < 1)
    {
      on_addQualityMetric_clicked();
    }
  }
 
}

// -----------------------------------------------------------------------------
//
// -----------------------------------------------------------------------------
void ReconstructionWidget::on_addQualityMetric_clicked()
{
  if (!m_QualityMetricTableModel->insertRow(m_QualityMetricTableModel->rowCount())) return;

  QModelIndex index = m_QualityMetricTableModel->index(m_QualityMetricTableModel->rowCount() - 1, 0);
  m_QualityMetricTableView->setCurrentIndex(index);
  m_QualityMetricTableView->resizeColumnsToContents();
}

// -----------------------------------------------------------------------------
//
// -----------------------------------------------------------------------------
void ReconstructionWidget::on_removeQualityMetric_clicked()
{
  std::cout << "on_removeQualityMetric_clicked" << std::endl;
  QItemSelectionModel *selectionModel = m_QualityMetricTableView->selectionModel();
  if (!selectionModel->hasSelection()) return;
  QModelIndex index = selectionModel->currentIndex();
  if (!index.isValid()) return;
  m_QualityMetricTableModel->removeRow(index.row(), index.parent());
  if (m_QualityMetricTableModel->rowCount() > 0)
  {
    m_QualityMetricTableView->resizeColumnsToContents();
  }
}


// -----------------------------------------------------------------------------
//
// -----------------------------------------------------------------------------
void ReconstructionWidget::on_m_OutputDirBtn_clicked()
{
  QString outputFile = this->m_OpenDialogLastDirectory + QDir::separator();
  outputFile = QFileDialog::getExistingDirectory(this, tr("Select Output Directory"), outputFile);
  if (!outputFile.isNull())
  {
    this->m_OutputDir->setText(outputFile);
    if (verifyPathExists(outputFile, m_OutputDir) == true )
    {
      checkIOFiles();
      QFileInfo fi (m_OutputDir->text() + QDir::separator() +  AIM::Reconstruction::VisualizationVizFile.c_str() );
    }
  }
}

// -----------------------------------------------------------------------------
//
// -----------------------------------------------------------------------------
void ReconstructionWidget::m_SetSliceInfo()
{
  H5EbsdVolumeInfo::Pointer reader = H5EbsdVolumeInfo::New();

  QFileInfo fi(m_H5InputFile->text());
  if (fi.isFile() == false)
  {
    return;
  }

  reader->setFilename(m_H5InputFile->text().toStdString());
  if (reader->readVolumeInfo() >= 0)
  {
    float x, y, z;
    reader->getResolution(x, y, z);
    m_ZStartIndex->setValue(reader->getZStart());
    m_ZStartIndex->setRange(reader->getZStart(), reader->getZEnd());
    m_ZEndIndex->setValue(reader->getZEnd());
    m_ZEndIndex->setRange(reader->getZStart(), reader->getZEnd());
    m_ZRes->setText(QString::number(z));
    m_ZMin->setText(QString::number(reader->getZStart()));
    m_ZMax->setText(QString::number(reader->getZEnd()));
  }
}

// -----------------------------------------------------------------------------
//
// -----------------------------------------------------------------------------
void ReconstructionWidget::phaseTypeEdited(int i)
{
  m_phaseTypeEdited = true;
}

// -----------------------------------------------------------------------------
//
// -----------------------------------------------------------------------------
bool ReconstructionWidget::checkPhaseTypes()
{


  if (m_phaseTypeEdited == true)
  {
    int
        ret =
            QMessageBox::warning(this, QString("Reconstruction"), "The Phase Types were Edited. We need to save this data to the input file. Do you want to do that now. Canceling will leave all files untouched but NOT execute the Reconstruction", QMessageBox::Ok
                | QMessageBox::Default, QMessageBox::No);
    if (ret == QMessageBox::No)
    {
      return false;
    }
    else
    {
      std::cout << "We need to save the Phase Type to something?" << std::endl;
      return false;
    }

  }
  return true;
}


// -----------------------------------------------------------------------------
//
// -----------------------------------------------------------------------------
void ReconstructionWidget::on_m_OutputDir_textChanged(const QString & text)
{
  verifyPathExists(m_OutputDir->text(), m_OutputDir);
  checkIOFiles();
}

// -----------------------------------------------------------------------------
//
// -----------------------------------------------------------------------------
void ReconstructionWidget::on_m_OutputFilePrefix_textChanged(const QString &text)
{
  checkIOFiles();
}

// -----------------------------------------------------------------------------
//
// -----------------------------------------------------------------------------
void ReconstructionWidget::on_m_GoBtn_clicked()
{
  if (m_GoBtn->text().compare("Cancel") == 0)
  {
    if(m_Reconstruction != NULL)
    {
      std::cout << "canceling from GUI...." << std::endl;
      emit cancelProcess();
    }
    return;
  }

  // Make sure there is at least 1 Quality Metric Filters setup
  int qualMetricCount = m_QualityMetricTableModel->rowCount();
  if (qualMetricCount < 1) {
    QMessageBox::critical(this, tr("DREAM.3D"),
      tr("You must add at least 1 Quality Metric"),
      QMessageBox::Ok,
      QMessageBox::Ok);
      return;
  }

  // Make sure we have an output directory setup
  if (false == sanityCheckOutputDirectory(m_OutputDir, QString("Reconstruction")) )
  {
    return;
  }
  SANITY_CHECK_INPUT(m_ , OutputDir)

  std::vector<AIM::Reconstruction::PhaseType> phaseTypes(1, AIM::Reconstruction::UnknownPhaseType);
  int count = phaseTypeList->count();
  bool ok = false;
  for (int i = 0; i < count; ++i)
  {
    QListWidgetItem* item = phaseTypeList->item(i);
    QComboBox* cb = qobject_cast<QComboBox*> (phaseTypeList->itemWidget(item));
    AIM::Reconstruction::PhaseType enPtValue = static_cast<AIM::Reconstruction::PhaseType>(cb->itemData(cb->currentIndex(), Qt::UserRole).toUInt(&ok));
    if (enPtValue >= AIM::Reconstruction::UnknownPhaseType)
    {
      QString msg("The Phase Type for phase ");
//      msg.append(QString::number(i)).append(" is not set correctly. Please set the phase to Primary, Precipitate or Transformation.");
      msg.append(QString::number(i)).append(" is not set correctly. Please set the phase to Primary or Precipitate.");
      QMessageBox::critical(this, QString("Grain Generator"), msg, QMessageBox::Ok | QMessageBox::Default);
      return;
    }
    phaseTypes.push_back(enPtValue);
  }

  ok = checkPhaseTypes();

  if (m_WorkerThread != NULL)
  {
    m_WorkerThread->wait(); // Wait until the thread is complete
    delete m_WorkerThread; // Kill the thread
    m_WorkerThread = NULL;
  }
  m_WorkerThread = new QThread(); // Create a new Thread Resource

  m_Reconstruction = new QReconstruction(NULL);

  // Move the Reconstruction object into the thread that we just created.
  m_Reconstruction->moveToThread(m_WorkerThread);

  m_Reconstruction->setH5AngFile( QDir::toNativeSeparators(m_H5InputFile->text()).toStdString());

  m_Reconstruction->setZStartIndex(m_ZStartIndex->value());
  m_Reconstruction->setZEndIndex(m_ZEndIndex->value());
  m_Reconstruction->setPhaseTypes(phaseTypes);

  m_Reconstruction->setMergeColonies(m_MergeColonies->isChecked() );
  m_Reconstruction->setMergeTwins(m_MergeTwins->isChecked() );
  m_Reconstruction->setFillinSample(m_FillinSample->isChecked() );

  AIM::Reconstruction::AlignmentMethod alignmeth = static_cast<AIM::Reconstruction::AlignmentMethod>(m_AlignMeth->currentIndex() );
  m_Reconstruction->setAlignmentMethod(alignmeth);

  Ebsd::Orientation orientation = static_cast<Ebsd::Orientation>(m_Orientation->currentIndex());
  m_Reconstruction->setOrientation(orientation);

  m_Reconstruction->setMinAllowedGrainSize(m_MinAllowedGrainSize->value());
  m_Reconstruction->setMisorientationTolerance(m_MisOrientationTolerance->value());
  m_Reconstruction->setDownSampleFactor(m_DownSampleFactor->value());

  m_Reconstruction->setOutputDirectory(QDir::toNativeSeparators(m_OutputDir->text()).toStdString());
  m_Reconstruction->setOutputFilePrefix(m_OutputFilePrefix->text().toStdString());

  m_Reconstruction->setWriteVtkFile(m_VisualizationVizFile->isChecked());
  m_Reconstruction->setWritePhaseId(m_WritePhaseIdScalars);
//  m_Reconstruction->setWriteImageQuality(m_WriteImageQualityScalars);
  m_Reconstruction->setWriteIPFColor(m_WriteIPFColorScalars);
  m_Reconstruction->setWriteBinaryVTKFiles(m_WriteBinaryVTKFile);

  m_Reconstruction->setWriteDownSampledFile(m_DownSampledVizFile->isChecked());
  m_Reconstruction->setWriteHDF5GrainFile(m_HDF5GrainFile->isChecked());
  m_Reconstruction->setWriteDxFile(m_DxFile->isChecked());
  m_Reconstruction->setWritePhFile(m_PhFile->isChecked());

  setupQualityMetricFilters(m_Reconstruction);



  // m_Reconstruction->printSettings(std::cout);

  /* Connect the signal 'started()' from the QThread to the 'run' slot of the
   * Reconstruction object. Since the Reconstruction object has been moved to another
   * thread of execution and the actual QThread lives in *this* thread then the
   * type of connection will be a Queued connection.
   */
  // When the thread starts its event loop, start the Reconstruction going
  connect(m_WorkerThread, SIGNAL(started()),
          m_Reconstruction, SLOT(run()));

  // When the Reconstruction ends then tell the QThread to stop its event loop
  connect(m_Reconstruction, SIGNAL(finished() ),
          m_WorkerThread, SLOT(quit()) );

  // When the QThread finishes, tell this object that it has finished.
  connect(m_WorkerThread, SIGNAL(finished()),
          this, SLOT( threadFinished() ) );

  // Send Progress from the Reconstruction to this object for display
  connect(m_Reconstruction, SIGNAL (updateProgress(int)),
    this, SLOT(threadProgressed(int) ) );

  // Send progress messages from Reconstruction to this object for display
  connect(m_Reconstruction, SIGNAL (updateMessage(QString)),
          this, SLOT(threadHasMessage(QString) ) );

  // If the use clicks on the "Cancel" button send a message to the Reconstruction object
  // We need a Direct Connection so the
  connect(this, SIGNAL(cancelProcess() ),
          m_Reconstruction, SLOT (on_CancelWorker() ) , Qt::DirectConnection);


  setWidgetListEnabled(false);
  emit processStarted();
  m_WorkerThread->start();
  m_GoBtn->setText("Cancel");
}

// -----------------------------------------------------------------------------
//
// -----------------------------------------------------------------------------
void ReconstructionWidget::setupQualityMetricFilters(QReconstruction* r)
{
  int filterCount = m_QualityMetricTableModel->rowCount();
  std::vector<QualityMetricFilter::Pointer> filters;
  QVector<QString> fieldNames;
  QVector<float> fieldValues;
  QVector<QString> fieldOperators;
  m_QualityMetricTableModel->setTableData(fieldNames, fieldValues, fieldOperators);

  for(int i = 0; i < filterCount; ++i)
  {
    QualityMetricFilter::Pointer filter = QualityMetricFilter::New();
    filter->setFieldName(fieldNames[i].toStdString());
    filter->setFieldValue(fieldValues[i]);
    filter->setFieldOperator(fieldOperators[i].toStdString());
    filters.push_back(filter);
  }

  r->setQualityMetricFilters(filters);

}


// -----------------------------------------------------------------------------
//
// -----------------------------------------------------------------------------
void ReconstructionWidget::threadFinished()
{
 // std::cout << "ReconstructionWidget::threadFinished()" << std::endl;
  m_GoBtn->setText("Go");
  setWidgetListEnabled(true);
  this->progressBar->setValue(0);
  emit processEnded();
  checkIOFiles();
  m_Reconstruction->deleteLater();
}

// -----------------------------------------------------------------------------
//
// -----------------------------------------------------------------------------
void ReconstructionWidget::threadProgressed(int val)
{
  this->progressBar->setValue( val );
}


// -----------------------------------------------------------------------------
//
// -----------------------------------------------------------------------------
void ReconstructionWidget::threadHasMessage(QString message)
{
  if (NULL != this->statusBar()) {
    this->statusBar()->showMessage(message);
  }
}

// -----------------------------------------------------------------------------
//
// -----------------------------------------------------------------------------
void ReconstructionWidget::on_m_VtkOptionsBtn_clicked()
{
  QVector<QString> options;
  options.push_back("Write Phase Ids Scalars");
//  options.push_back("Write Image Quality Scalars");
  options.push_back("Write IPF Color Scalars");
  options.push_back("Write Binary VTK File");
  QCheckboxDialog d(options, this);
  d.setWindowTitle(QString("VTK Output Options"));

  d.setValue("Write Phase Ids Scalars", m_WritePhaseIdScalars);
//  d.setValue("Write Image Quality Scalars", m_WriteImageQualityScalars);
  d.setValue("Write IPF Color Scalars", m_WriteIPFColorScalars);
  d.setValue("Write Binary VTK File", m_WriteBinaryVTKFile);

  int ret = d.exec();
  if (ret == QDialog::Accepted)
  {
    m_WritePhaseIdScalars = d.getValue("Write Phase Ids Scalars");
//    m_WriteImageQualityScalars = d.getValue("Write Image Quality Scalars");
    m_WriteIPFColorScalars = d.getValue("Write IPF Color Scalars");
    m_WriteBinaryVTKFile = d.getValue("Write Binary VTK File");
  }

}


// -----------------------------------------------------------------------------
//
// -----------------------------------------------------------------------------
void ReconstructionWidget::on_m_HDF5GrainFile_stateChanged(int state)
{
  if (m_HDF5GrainFile->isChecked())
  {
    if (verifyPathExists(m_OutputDir->text(), m_OutputDir) == false) {
      QMessageBox::warning(this, tr("DREAM.3D"),
      tr("In order to render the data contained in the H5Grain file you will need a plugin for ParaView which is available separately."
          "\n  The raw data in the file can be viewed with any HDF5 data viewer. See http://www.hdfgroup.org for more details."),
      QMessageBox::Ok,
      QMessageBox::Ok);
      return;
      }
  }
}
<|MERGE_RESOLUTION|>--- conflicted
+++ resolved
@@ -437,17 +437,14 @@
     // Set the ItemDelegate for the table.
     QAbstractItemDelegate* aid = m_QualityMetricTableModel->getItemDelegate();
     m_QualityMetricTableView->setItemDelegate(aid);
-<<<<<<< HEAD
-
-=======
->>>>>>> f2426be1
+
     // Make sure at least 1 Quality Metric is available.
     if (m_QualityMetricTableModel->rowCount() < 1)
     {
       on_addQualityMetric_clicked();
     }
   }
- 
+
 }
 
 // -----------------------------------------------------------------------------
