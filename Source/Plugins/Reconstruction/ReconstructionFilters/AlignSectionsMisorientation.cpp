--- conflicted
+++ resolved
@@ -290,7 +290,7 @@
     newxshift = 0;
     newyshift = 0;
 
-    misorientsPtr->initializeWithValue(false); // Initialize everything to Zeros
+    misorientsPtr->initializeWithValue(false); // Initialize everything to false
 
     while (newxshift != oldxshift || newyshift != oldyshift)
     {
@@ -305,12 +305,7 @@
           xIdx = k + oldxshift + halfDim0;
           yIdx = j + oldyshift + halfDim1;
           idx = (dims[0] * yIdx) + xIdx;
-<<<<<<< HEAD
-=======
-
->>>>>>> cb723f16
-          if(misorients[idx] == false && abs(k + oldxshift) < halfDim0
-              && abs(j + oldyshift) < halfDim1)
+          if(misorients[idx] == false && abs(k + oldxshift) < halfDim0 && abs(j + oldyshift) < halfDim1)
           {
             for (DimType l = 0; l < dims[1]; l = l + 4)
             {
