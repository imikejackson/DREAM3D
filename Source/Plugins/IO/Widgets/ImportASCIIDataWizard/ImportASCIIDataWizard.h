/* ============================================================================
* Copyright (c) 2009-2016 BlueQuartz Software, LLC
*
* Redistribution and use in source and binary forms, with or without modification,
* are permitted provided that the following conditions are met:
*
* Redistributions of source code must retain the above copyright notice, this
* list of conditions and the following disclaimer.
*
* Redistributions in binary form must reproduce the above copyright notice, this
* list of conditions and the following disclaimer in the documentation and/or
* other materials provided with the distribution.
*
* Neither the name of BlueQuartz Software, the US Air Force, nor the names of its
* contributors may be used to endorse or promote products derived from this software
* without specific prior written permission.
*
* THIS SOFTWARE IS PROVIDED BY THE COPYRIGHT HOLDERS AND CONTRIBUTORS "AS IS"
* AND ANY EXPRESS OR IMPLIED WARRANTIES, INCLUDING, BUT NOT LIMITED TO, THE
* IMPLIED WARRANTIES OF MERCHANTABILITY AND FITNESS FOR A PARTICULAR PURPOSE ARE
* DISCLAIMED. IN NO EVENT SHALL THE COPYRIGHT HOLDER OR CONTRIBUTORS BE LIABLE
* FOR ANY DIRECT, INDIRECT, INCIDENTAL, SPECIAL, EXEMPLARY, OR CONSEQUENTIAL
* DAMAGES (INCLUDING, BUT NOT LIMITED TO, PROCUREMENT OF SUBSTITUTE GOODS OR
* SERVICES; LOSS OF USE, DATA, OR PROFITS; OR BUSINESS INTERRUPTION) HOWEVER
* CAUSED AND ON ANY THEORY OF LIABILITY, WHETHER IN CONTRACT, STRICT LIABILITY,
* OR TORT (INCLUDING NEGLIGENCE OR OTHERWISE) ARISING IN ANY WAY OUT OF THE
* USE OF THIS SOFTWARE, EVEN IF ADVISED OF THE POSSIBILITY OF SUCH DAMAGE.
*
* The code contained herein was partially funded by the followig contracts:
*    United States Air Force Prime Contract FA8650-07-D-5800
*    United States Air Force Prime Contract FA8650-10-D-5210
*    United States Prime Contract Navy N00173-07-C-2068
*
* ~~~~~~~~~~~~~~~~~~~~~~~~~~~~~~~~~~~~~~~~~~~~~~~~~~~~~~~~~~~~~~~~~~~~~~~~~~ */


#ifndef _importasciidatawizard_h_
#define _importasciidatawizard_h_

#include <QtWidgets/QWizard>

#include "SIMPLib/DataContainers/DataContainerArray.h"

struct ImportASCIIDataBundle
{
  QVector<QString>                            m_ColumnTypes;
  QVector<QString>                            m_ColumnNames;
  int                                         m_StartLine;
  char                                        m_Delimiter;
  int                                         m_DataSize;
};

Q_DECLARE_METATYPE(ImportASCIIDataBundle)

class ASCIIDataModel;
class ASCIIWizardData;

class ImportASCIIDataWizard : public QWizard
{
  Q_OBJECT

  public:
    enum WizardPages
    {
      Delimited,
      DataFormat
    };

    /**
    * @brief Constructor
    * @param parameter The FilterParameter object that this widget represents
    * @param filter The instance of the filter that this parameter is a part of
    * @param parent The parent QWidget for this Widget
    */
<<<<<<< HEAD
    ImportASCIIDataWizard(const QString &inputFilePath, int numLines, DataContainerArray::Pointer dca, QWidget* parent = NULL);
=======
    ImportASCIIDataWizard(const QString &inputFilePath, int numLines, QWidget* parent = nullptr);
>>>>>>> 80f7e179

    /**
     * @brief ImportASCIIDataWizard
     * @param wizardData
     */
<<<<<<< HEAD
    ImportASCIIDataWizard(ASCIIWizardData* wizardData, DataContainerArray::Pointer dca, QWidget* parent = NULL);
=======
    ImportASCIIDataWizard(ASCIIWizardData* wizardData, QWidget* parent = nullptr);
>>>>>>> 80f7e179

    virtual ~ImportASCIIDataWizard();

    static const int TotalPreviewLines = 50;

    /**
    * @brief Static function that converts the boolean delimiter values to a list of delimiter characters
    */
    static QList<char> ConvertToDelimiters(bool tabAsDelimiter, bool semicolonAsDelimiter, bool commaAsDelimiter, bool spaceAsDelimiter);

    /**
    * @brief Static function that will read 'numOfLines' lines from the file at 'inputFilePath', starting at line 'beginIndex'
    * @param inputFilePath The path to the file
    * @param beginLine The line to begin reading at in the file
    * @param numOfLines The number of lines to read from the file
    */
    static QStringList ReadLines(const QString &inputFilePath, int beginLine, int numOfLines);

    /**
    * @brief Static convenience function that will read a certain line from the file 'inputFilePath'.
    * @param inputFilePath The path to the file
    * @param line The line to read from the file
    */
    static QString ReadLine(const QString &inputFilePath, int line);

    /**
    * @brief Static function that loads lines into the table objects.  The full lines are stored in the ASCIIDataItem object that backs up each table item, and are not actually displayed in the table yet.
    * @param inputFilePath The path to the file to load
    * @param beginLine The line to begin loading at in the file
    */
    static void LoadOriginalLines(QStringList lines);

    /**
    * @brief Static function that will split the lines argument into a list of tokens based on delimiter settings from the wizard
    * @param lines The lines to tokenize
    * @param delimiters List of delimiters
    * @param consecutiveDelimiters Boolean that identifies if the consecutive delimiters checkbox is checked or not.
    */
    static QList<QStringList> TokenizeLines(QStringList lines, QList<char> delimiters, bool consecutiveDelimiters);

    /**
    * @brief Static function that will split the line argument into a list of tokens based on delimiter settings from the wizard
    * @param line The line to tokenize
    * @param delimiters List of delimiters
    * @param consecutiveDelimiters Boolean that identifies if the consecutive delimiters checkbox is checked or not.
    */
    static QStringList TokenizeLine(QString line, QList<char> delimiters, bool consecutiveDelimiters);

    /**
    * @brief Static function that will insert the tokenized lines into the preview table.
    * @param tokenizedLines List of tokenized lines
    * @param firstRowHeaderIndex The name of the first row's header (an index, such as '2' or '5')
    */
    static void InsertTokenizedLines(QList<QStringList> tokenizedLines, int firstRowHeaderIndex);

    /**
    * @brief Static function that inserts the full strings stored in each row item into one column in the preview table.
    * @param lines List of lines
    * @param firstRowHeaderIndex The name of the first row's header (an index, such as '2' or '5')
    */
    static void InsertLines(QStringList lines, int firstRowHeaderIndex);

    QList<char> getDelimiters();
    bool getConsecutiveDelimiters();
    QStringList getHeaders();
    QStringList getDataTypes();
    int getBeginningLineNum();
    QString getInputFilePath();
    QVector<size_t> getTupleDims();
    bool getAutomaticAM();
    DataArrayPath getSelectedPath();

    void setInputFilePath(const QString &inputFilePath);

  protected slots:
    void refreshModel();

  private:
    QString                                             m_InputFilePath;
    int                                                 m_NumLines;

    DataContainerArray::Pointer                         m_Dca;

    QPushButton*                                        m_RefreshBtn;

    ImportASCIIDataWizard(const ImportASCIIDataWizard&); // Copy Constructor Not Implemented
    void operator=(const ImportASCIIDataWizard&); // Operator '=' Not Implemented
};

#endif /* ImportASCIIDataWizard_H_ */<|MERGE_RESOLUTION|>--- conflicted
+++ resolved
@@ -72,21 +72,13 @@
     * @param filter The instance of the filter that this parameter is a part of
     * @param parent The parent QWidget for this Widget
     */
-<<<<<<< HEAD
-    ImportASCIIDataWizard(const QString &inputFilePath, int numLines, DataContainerArray::Pointer dca, QWidget* parent = NULL);
-=======
-    ImportASCIIDataWizard(const QString &inputFilePath, int numLines, QWidget* parent = nullptr);
->>>>>>> 80f7e179
+    ImportASCIIDataWizard(const QString &inputFilePath, int numLines, DataContainerArray::Pointer dca, QWidget* parent = nullptr);
 
     /**
      * @brief ImportASCIIDataWizard
      * @param wizardData
      */
-<<<<<<< HEAD
-    ImportASCIIDataWizard(ASCIIWizardData* wizardData, DataContainerArray::Pointer dca, QWidget* parent = NULL);
-=======
-    ImportASCIIDataWizard(ASCIIWizardData* wizardData, QWidget* parent = nullptr);
->>>>>>> 80f7e179
+    ImportASCIIDataWizard(ASCIIWizardData* wizardData, DataContainerArray::Pointer dca, QWidget* parent = nullptr);
 
     virtual ~ImportASCIIDataWizard();
 
