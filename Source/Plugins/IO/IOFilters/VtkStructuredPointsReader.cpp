/* ============================================================================
 * Copyright (c) 2011, Michael A. Jackson (BlueQuartz Software)
 * All rights reserved.
 *
 * Redistribution and use in source and binary forms, with or without modification,
 * are permitted provided that the following conditions are met:
 *
 * Redistributions of source code must retain the above copyright notice, this
 * list of conditions and the following disclaimer.
 *
 * Redistributions in binary form must reproduce the above copyright notice, this
 * list of conditions and the following disclaimer in the documentation and/or
 * other materials provided with the distribution.
 *
 * Neither the name of Michael A. Jackson nor the names of its contributors may
 * be used to endorse or promote products derived from this software without
 * specific prior written permission.
 *
 * THIS SOFTWARE IS PROVIDED BY THE COPYRIGHT HOLDERS AND CONTRIBUTORS "AS IS"
 * AND ANY EXPRESS OR IMPLIED WARRANTIES, INCLUDING, BUT NOT LIMITED TO, THE
 * IMPLIED WARRANTIES OF MERCHANTABILITY AND FITNESS FOR A PARTICULAR PURPOSE ARE
 * DISCLAIMED. IN NO EVENT SHALL THE COPYRIGHT HOLDER OR CONTRIBUTORS BE LIABLE
 * FOR ANY DIRECT, INDIRECT, INCIDENTAL, SPECIAL, EXEMPLARY, OR CONSEQUENTIAL
 * DAMAGES (INCLUDING, BUT NOT LIMITED TO, PROCUREMENT OF SUBSTITUTE GOODS OR
 * SERVICES; LOSS OF USE, DATA, OR PROFITS; OR BUSINESS INTERRUPTION) HOWEVER
 * CAUSED AND ON ANY THEORY OF LIABILITY, WHETHER IN CONTRACT, STRICT LIABILITY,
 * OR TORT (INCLUDING NEGLIGENCE OR OTHERWISE) ARISING IN ANY WAY OUT OF THE
 * USE OF THIS SOFTWARE, EVEN IF ADVISED OF THE POSSIBILITY OF SUCH DAMAGE.
 * ~~~~~~~~~~~~~~~~~~~~~~~~~~~~~~~~~~~~~~~~~~~~~~~~~~~~~~~~~~~~~~~~~~~~~~~~~~ */

#include "VtkStructuredPointsReader.h"

#include <QtCore/QMap>
#include <QtCore/QFileInfo>

#include "DREAM3DLib/Common/Constants.h"
#include "DREAM3DLib/Utilities/DREAM3DEndian.h"

#include "IO/IOConstants.h"


#define kBufferSize 1024

// -----------------------------------------------------------------------------
//
// -----------------------------------------------------------------------------
VtkStructuredPointsReader::VtkStructuredPointsReader() :
  AbstractFilter(),
  m_DataContainerName(DREAM3D::Defaults::VolumeDataContainerName),
  m_CellAttributeMatrixName(DREAM3D::Defaults::CellAttributeMatrixName),
  m_InputFile(""),
  m_Comment(""),
  m_DatasetType(""),
  m_FileIsBinary(true)
{
  setupFilterParameters();
}

// -----------------------------------------------------------------------------
//
// -----------------------------------------------------------------------------
VtkStructuredPointsReader::~VtkStructuredPointsReader()
{
}


// -----------------------------------------------------------------------------
//
// -----------------------------------------------------------------------------
void VtkStructuredPointsReader::setupFilterParameters()
{
  FilterParameterVector parameters;
  parameters.push_back(FileSystemFilterParameter::New("Input Vtk File", "InputFile", FilterParameterWidgetType::InputFileWidget, getInputFile(), false));
  parameters.push_back(FilterParameter::New("Created Information", "", FilterParameterWidgetType::SeparatorWidget, "", true));
  parameters.push_back(FilterParameter::New("Data Container", "DataContainerName", FilterParameterWidgetType::StringWidget, getDataContainerName(), true, ""));
  parameters.push_back(FilterParameter::New("Cell Attribute Matrix", "CellAttributeMatrixName", FilterParameterWidgetType::StringWidget, getCellAttributeMatrixName(), true, ""));
  setFilterParameters(parameters);
}


// -----------------------------------------------------------------------------
//
// -----------------------------------------------------------------------------
void VtkStructuredPointsReader::readFilterParameters(AbstractFilterParametersReader* reader, int index)
{
  reader->openFilterGroup(this, index);
  setDataContainerName(reader->readString("DataContainerName", getDataContainerName() ) );
  setCellAttributeMatrixName(reader->readString("CellAttributeMatrixName", getCellAttributeMatrixName() ) );
  setInputFile( reader->readString( "InputFile", getInputFile() ) );
  reader->closeFilterGroup();
}

// -----------------------------------------------------------------------------
//
// -----------------------------------------------------------------------------
int VtkStructuredPointsReader::writeFilterParameters(AbstractFilterParametersWriter* writer, int index)
{
  writer->openFilterGroup(this, index);
  DREAM3D_FILTER_WRITE_PARAMETER(InputFile)
      DREAM3D_FILTER_WRITE_PARAMETER(DataContainerName)
      DREAM3D_FILTER_WRITE_PARAMETER(CellAttributeMatrixName)
      writer->closeFilterGroup();
  return ++index; // we want to return the next index that was just written to
}

// -----------------------------------------------------------------------------
//
// -----------------------------------------------------------------------------
void VtkStructuredPointsReader::dataCheck()
{
  DataArrayPath tempPath;

  setErrorCondition(0);
  VolumeDataContainer* m = getDataContainerArray()->createNonPrereqDataContainer<VolumeDataContainer, VtkStructuredPointsReader>(this, getDataContainerName());
  if(getErrorCondition() < 0 && NULL == m) { return; }

  QFileInfo fi(getInputFile());
  if (getInputFile().isEmpty() == true)
  {
    QString ss = QObject::tr("%1 needs the Input File is empty").arg(ClassName());
    setErrorCondition(-387);
    notifyErrorMessage(getHumanLabel(), ss, getErrorCondition());
  }
  else if (fi.exists() == false)
  {
    QString ss = QObject::tr("The input file does not exist.");
    setErrorCondition(-388);
    notifyErrorMessage(getHumanLabel(), ss, getErrorCondition());
  }

  if(getErrorCondition() < 0) { return; }

  readFile();
}

// -----------------------------------------------------------------------------
//
// -----------------------------------------------------------------------------
void VtkStructuredPointsReader::preflight()
{
  setInPreflight(true);
  emit preflightAboutToExecute();
  emit updateFilterParameters(this);
  dataCheck();
  emit preflightExecuted();
  setInPreflight(false);
}



// -----------------------------------------------------------------------------
//
// -----------------------------------------------------------------------------
void VtkStructuredPointsReader::execute()
{
  setErrorCondition(0);

  // The dataCheck function will do everything based on boolean "InPreflight". If
  // the filter is preflighting then the filter will just gather all the scalar
  // and vector data set names and number of tuples from the file. If the filter
  // is executing then the file data will be read into the data arrays
  dataCheck();

  notifyStatusMessage(getHumanLabel(), "Complete");
}


// -----------------------------------------------------------------------------
//
// -----------------------------------------------------------------------------
size_t VtkStructuredPointsReader::parseByteSize(QString text)
{

  if (text.compare("unsigned_char") == 0) {return 1; }
  if (text.compare("char") == 0) {return 1; }
  if (text.compare("unsigned_short") == 0) {return 2; }
  if (text.compare("short") == 0) {return 2; }
  if (text.compare("unsigned_int") == 0) {return 4; }
  if (text.compare("int") == 0) {return 4; }
  if (text.compare("unsigned_long") == 0) {return 8; }
  if (text.compare("long") == 0) {return 8; }
  if (text.compare("float") == 0) {return 4; }
  if (text.compare("double") == 0) {return 8; }

  return 0;
}

// -----------------------------------------------------------------------------
//
// -----------------------------------------------------------------------------
template<typename T>
int skipVolume(QFile& inStream, bool binary, size_t totalSize)
{
  int err = 0;
  if(binary == true)
  {
    qint64 pos = inStream.pos();

    qint64 newPos = pos + totalSize * sizeof(T);

    inStream.seek(newPos);

  }
  else
  {
    T tmp;
    QDataStream in(&inStream);
    for (size_t z = 0; z < totalSize; ++z)
    {
      //for (size_t y = 0; y < yDim; ++y)
      {
        //for (size_t x = 0; x < xDim; ++x)
        {
          in >> tmp;
        }
      }
    }
  }
  return err;
}

// -----------------------------------------------------------------------------
//
// -----------------------------------------------------------------------------
template<typename T>
int readDataChunk(AttributeMatrix::Pointer attrMat, QFile &inStream, bool inPreflight, bool binary, const QString &scalarName, const QString &scalarType, const QString &scalarNumComp)
{
  QVector<size_t> amTDims = attrMat->getTupleDimensions();

  size_t numTuples = attrMat->getNumTuples();
  QVector<size_t> tDims = attrMat->getTupleDimensions();
  bool ok = false;
  int numComp = scalarNumComp.toInt(&ok, 10);
  QVector<size_t> cDims(1, numComp);


  typename DataArray<T>::Pointer data = DataArray<T>::CreateArray(tDims, cDims, scalarName, !inPreflight);
  attrMat->addAttributeArray(data->getName(), data);
  if(inPreflight == true) {
    // qDebug() << "Skipping Scalars " << scalarName;
    return skipVolume<T>(inStream, binary, numTuples*numComp);
  }
  //qDebug() << "Reading Scalars " << scalarName;


  if (binary == true)
  {
    size_t k_BufferSize = 8192; // Read the data in k_BufferSize chunks which should be reasonably optimal for most drives
    T* buffer = data->getPointer(0);
    char* ptr = reinterpret_cast<char*>(buffer);
    // Read all the data in one shot into a buffer
    qint64 totalSize = static_cast<qint64>(numTuples*numComp);
    for(qint64 i = 0; i < totalSize; i=i+k_BufferSize)
    {
      if(totalSize - i < k_BufferSize)
      {
        k_BufferSize = totalSize - i;
      }
      qint64 bytesRead = inStream.read(ptr, k_BufferSize);
      if(bytesRead != k_BufferSize)
      {
        qDebug() << "Reading Dataset: ERROR READING BINARY FILE. Bytes read was not the same as func->xDim *. " << bytesRead << " vs "
                 << k_BufferSize ;
        return -4002;
      }
      buffer = buffer + k_BufferSize;
    }

    //Vtk Binary files are written with BIG Endine byte order. If we are on a little
    // endian machine (Intel x86 or Intel x86_64 then we need to byte swap the elements in the array
    if(BIGENDIAN == 0) {data->byteSwapElements(); }
  }
  else // ASCII VTK File
  {
    T value = static_cast<T>(0.0);
    QDataStream in(&inStream);
    size_t totalSize = numTuples*numComp;
    for (size_t i = 0; i < totalSize; ++i)
    {
      in >> value;
      data->setValue(i, value);
    }
  }
  return 0;
}

// -----------------------------------------------------------------------------
//
// -----------------------------------------------------------------------------
int VtkStructuredPointsReader::readHeader()
{
  return 0;
}

// -----------------------------------------------------------------------------
//
// -----------------------------------------------------------------------------
int VtkStructuredPointsReader::readFile()
{
  int err = 0;

  VolumeDataContainer* m = getDataContainerArray()->getDataContainerAs<VolumeDataContainer>(getDataContainerName());

  QFile instream(getInputFile());

  if (!instream.open(QIODevice::ReadOnly | QIODevice::Text))
  {
    QString msg = QObject::tr("Vtk file could not be opened: %1").arg(getInputFile());
    setErrorCondition(-100);
    notifyErrorMessage(getHumanLabel(), "", getErrorCondition());
    return -100;
  }
  QByteArray buf = instream.readLine().trimmed(); // Read Line 1 - VTK Version Info
  buf = instream.readLine(); // Read Line 2 - User Comment
  setComment(QString(buf));
  buf = instream.readLine(); // Read Line 3 - BINARY or ASCII
  QString fileType(buf);
  if (fileType.startsWith("BINARY") == true)
  {
    setFileIsBinary(true);
  }
  else if (fileType.startsWith("ASCII") == true)
  {
    setFileIsBinary(false);
  }
  else
  {

    QString ss = QObject::tr("The file type of the VTK legacy file could not be determined. It should be ASCII' or 'BINARY' and should appear on line 3 of the file.");
    setErrorCondition(-51030);
    notifyErrorMessage(getHumanLabel(), ss, getErrorCondition());
    return getErrorCondition();
  }

  // Read Line 4 - Type of Dataset
  buf = instream.readLine().trimmed();
  QList<QByteArray> words = buf.split(' ');
  if(words.size() != 2)
  {
    QString ss = QObject::tr("Error Reading the type of data set. Was expecting 2 words but got %1").arg(QString(buf));
    setErrorCondition(-51040);
    notifyErrorMessage(getHumanLabel(), ss, getErrorCondition());
    return getErrorCondition();
  }
  QString dataset(words.at(1));
  dataset = dataset.trimmed();
  setDatasetType(dataset);


  bool ok = false;
  buf = instream.readLine().trimmed(); // Read Line 5 which is the Dimension values
  // But we need the 'extents' which is one less in all directions (unless dim=1)
  size_t dims[3];
  QList<QByteArray> tokens = buf.split(' ');
  dims[0] = tokens[1].toInt(&ok, 10);
<<<<<<< HEAD
  if(dims[0] > 1) { dims[0] = dims[0]; }
  dims[1] = tokens[2].toInt(&ok, 10);
  if(dims[1] > 1) { dims[1] = dims[1]; }
  dims[2] = tokens[3].toInt(&ok, 10);
  if(dims[2] > 1) { dims[2] = dims[2]; }
=======
  dims[1] = tokens[2].toInt(&ok, 10);
  dims[2] = tokens[3].toInt(&ok, 10);
>>>>>>> 6c7a5774
  m->setDimensions(dims);

  buf = instream.readLine().trimmed();// Read Line 7 which is the Scaling values
  tokens = buf.split(' ');
  float resolution[3];
  resolution[0] = tokens[1].toFloat(&ok);
  resolution[1] = tokens[2].toFloat(&ok);
  resolution[2] = tokens[3].toFloat(&ok);
  m->setResolution(resolution);

  buf = instream.readLine().trimmed(); // Read Line 6 which is the Origin values
  tokens = buf.split(' ');
  float origin[3];
  origin[0] = tokens[1].toFloat(&ok);
  origin[1] = tokens[2].toFloat(&ok);
  origin[2] = tokens[3].toFloat(&ok);
  m->setOrigin(origin);

<<<<<<< HEAD

  // Red the "POINT_DATA"
  buf = instream.readLine().trimmed();
  words = buf.split(' ');
  QString cellDataStr(words.at(0));
  if (cellDataStr.compare("POINT_DATA") != 0)
  {
    QString msg = QObject::tr("Error Reading the POINT_DATA line. Got this line: %1").arg(cellDataStr);
    setErrorCondition(-101);
    notifyErrorMessage(getHumanLabel(), msg, getErrorCondition());
    return getErrorCondition();
  }

=======
>>>>>>> 6c7a5774
  QVector<size_t> tDims(3, 0);
  tDims[0] = dims[0];
  tDims[1] = dims[1];
  tDims[2] = dims[2];
  AttributeMatrix::Pointer attrMat = m->createNonPrereqAttributeMatrix<AbstractFilter>(this, getCellAttributeMatrixName(), tDims, DREAM3D::AttributeMatrixType::Vertex);
  if(getErrorCondition() < 0 && NULL == attrMat.get() ) { return getErrorCondition(); }

  if(dims[0] > 1) { dims[0] = dims[0] - 1; }
  if(dims[1] > 1) { dims[1] = dims[1] - 1; }
  if(dims[2] > 1) { dims[2] = dims[2] - 1; }

  tDims[0] = dims[0];
  tDims[1] = dims[1];
  tDims[2] = dims[2];
  AttributeMatrix::Pointer cellDataAttrMat = m->createNonPrereqAttributeMatrix<AbstractFilter>(this, "CELL_DATA", tDims, DREAM3D::AttributeMatrixType::Cell);
  if(getErrorCondition() < 0 && NULL == cellDataAttrMat.get() ) { return getErrorCondition(); }

  // Now parse through the file. If we are preflighting then we only construct the DataArrays with no allocation
  readData(instream);

  instream.close();
  return err;
}

// -----------------------------------------------------------------------------
//
// -----------------------------------------------------------------------------
int VtkStructuredPointsReader::parseCoordinateLine(const char* input, size_t& value)
{
  char text[256];
  char text1[256];
  int i = 0;
  int n = sscanf(input, "%s %d %s", text, &i, text1);
  if (n != 3)
  {
    value = -1;
    return -1;
  }
  value = i;
  return 0;
}

// -----------------------------------------------------------------------------
//
// -----------------------------------------------------------------------------
void VtkStructuredPointsReader::readData(QFile &instream)
{

  QByteArray buf ;
  QList<QByteArray> tokens;
  // QList<QByteArray> words;
  int err = 0;



  VolumeDataContainer* m = getDataContainerArray()->getDataContainerAs<VolumeDataContainer>(getDataContainerName());
  AttributeMatrix::Pointer attrMat;

  while(instream.atEnd() == false)
  {
    qint64 filePos = instream.pos();
    buf = instream.readLine().trimmed();
    // If we read an empty line, then we should drop into this while loop and start reading lines until
    // we find a line with something on it.
    while(buf.isEmpty() == true && instream.atEnd() == false)
    {
      buf = instream.readLine().trimmed();
    }
    // Check to make sure we didn't read to the end of the file
    if(instream.atEnd() == true)
    {
      return;
    }
    tokens = buf.split(' ');

    bool readNewSection = false;
    QString cellDataStr(tokens.at(0));
    if (cellDataStr.compare("POINT_DATA") == 0)
    {
      attrMat = m->getAttributeMatrix(getCellAttributeMatrixName());
      readNewSection = true;
    }
    else if (cellDataStr.compare("CELL_DATA") == 0)
    {
      attrMat = m->getAttributeMatrix("CELL_DATA");
      readNewSection = true;
    }

    if(readNewSection == true)
    {
      // Read the SCALARS/VECTORS line which should be 3 or 4 words
      buf = instream.readLine().trimmed();
      // If we read an empty line, then we should drop into this while loop and start reading lines until
      // we find a line with something on it.
      while(buf.isEmpty() == true && instream.atEnd() == false)
      {
        buf = instream.readLine().trimmed();
      }
      // Check to make sure we didn't read to the end of the file
      if(instream.atEnd() == true)
      {
        return;
      }
      tokens = buf.split(' ');
    }

    if (tokens.size() < 3 || tokens.size() > 4)
    {
      QString ss = QObject::tr("Error reading SCALARS header section of VTK file. 3 or 4 words are needed. Found %1. Read Line was\n  %2").arg(tokens.size()).arg(QString(buf));
      setErrorCondition(-1002);
      notifyErrorMessage(getHumanLabel(), ss, getErrorCondition());
      return;
    }

    QString scalarNumComps("1");
    QString scalarKeyWord = tokens[0];
    if(scalarKeyWord.compare("SCALARS") == 0)
    {
      buf = instream.readLine().trimmed(); // Read the LOOKUP_TABLE line
    }
    else if (scalarKeyWord.compare("VECTORS") == 0)
    {
      scalarNumComps = QString("3");
    }
    else {
      QString ss = QObject::tr("Error reading Dataset section. Unknown Keyword found. %1").arg(scalarKeyWord);
      setErrorCondition(-1003);
      notifyErrorMessage(getHumanLabel(), ss, getErrorCondition());
      return;
    }
    QString scalarName = tokens[1];
    scalarName = scalarName.replace("%20", " "); // Replace URL style encoding of string names. %20 is a Space.
    QString scalarType = tokens[2];

    if(tokens.size() == 4) {
      scalarNumComps = tokens[3];
    }

    if (scalarType.compare("unsigned_char") == 0) {
      err = readDataChunk<uint8_t>(attrMat, instream, getInPreflight(), getFileIsBinary(), scalarName, scalarType, scalarNumComps);
    }
    else if (scalarType.compare("char") == 0) {
      err = readDataChunk<int8_t>(attrMat, instream, getInPreflight(), getFileIsBinary(), scalarName, scalarType, scalarNumComps);
    }
    else if (scalarType.compare("unsigned_short") == 0) {
      err = readDataChunk<uint16_t>(attrMat, instream, getInPreflight(), getFileIsBinary(), scalarName, scalarType, scalarNumComps);
    }
    else if (scalarType.compare("short") == 0) {
      err = readDataChunk<int16_t>(attrMat, instream, getInPreflight(), getFileIsBinary(), scalarName, scalarType, scalarNumComps);
    }
    else if (scalarType.compare("unsigned_int") == 0) {
      err = readDataChunk<uint32_t>(attrMat, instream, getInPreflight(), getFileIsBinary(), scalarName, scalarType, scalarNumComps);
    }
    else if (scalarType.compare("int") == 0) {
      err = readDataChunk<int32_t>(attrMat, instream, getInPreflight(), getFileIsBinary(), scalarName, scalarType, scalarNumComps);
    }
    else if (scalarType.compare("unsigned_long") == 0) {
      err = readDataChunk<qint64>(attrMat, instream, getInPreflight(), getFileIsBinary(), scalarName, scalarType, scalarNumComps);
    }
    else if (scalarType.compare("long") == 0) {
      err = readDataChunk<quint64>(attrMat, instream, getInPreflight(), getFileIsBinary(), scalarName, scalarType, scalarNumComps);
    }
    else if (scalarType.compare("float") == 0) {
      err = readDataChunk<float>(attrMat, instream, getInPreflight(), getFileIsBinary(), scalarName, scalarType, scalarNumComps);
    }
    else if (scalarType.compare("double") == 0) {
      err = readDataChunk<double>(attrMat, instream, getInPreflight(), getFileIsBinary(), scalarName, scalarType, scalarNumComps);
    }

    if(err < 0) {
      QString ss = QObject::tr("Error Reading Dataset from VTK File. Dataset Type %1\n  DataSet Name %2\n  Numerical Type: %3\n  File Pos").arg(scalarKeyWord).arg(scalarKeyWord).arg(scalarType).arg(filePos);
      setErrorCondition(err);
      notifyErrorMessage(getHumanLabel(), ss, getErrorCondition());
      return;
    }

  }

}

// -----------------------------------------------------------------------------
//
// -----------------------------------------------------------------------------
AbstractFilter::Pointer VtkStructuredPointsReader::newFilterInstance(bool copyFilterParameters)
{
  VtkStructuredPointsReader::Pointer filter = VtkStructuredPointsReader::New();
  if(true == copyFilterParameters)
  {
    copyFilterParameterInstanceVariables(filter.get());
  }
  return filter;
}

// -----------------------------------------------------------------------------
//
// -----------------------------------------------------------------------------
const QString VtkStructuredPointsReader::getCompiledLibraryName()
{ return IO::IOBaseName; }


// -----------------------------------------------------------------------------
//
// -----------------------------------------------------------------------------
const QString VtkStructuredPointsReader::getGroupName()
{ return DREAM3D::FilterGroups::IOFilters; }


// -----------------------------------------------------------------------------
//
// -----------------------------------------------------------------------------
const QString VtkStructuredPointsReader::getSubGroupName()
{ return DREAM3D::FilterSubGroups::InputFilters; }


// -----------------------------------------------------------------------------
//
// -----------------------------------------------------------------------------
const QString VtkStructuredPointsReader::getHumanLabel()
{ return "Vtk Structured Points Reader"; }
<|MERGE_RESOLUTION|>--- conflicted
+++ resolved
@@ -353,16 +353,8 @@
   size_t dims[3];
   QList<QByteArray> tokens = buf.split(' ');
   dims[0] = tokens[1].toInt(&ok, 10);
-<<<<<<< HEAD
-  if(dims[0] > 1) { dims[0] = dims[0]; }
-  dims[1] = tokens[2].toInt(&ok, 10);
-  if(dims[1] > 1) { dims[1] = dims[1]; }
-  dims[2] = tokens[3].toInt(&ok, 10);
-  if(dims[2] > 1) { dims[2] = dims[2]; }
-=======
   dims[1] = tokens[2].toInt(&ok, 10);
   dims[2] = tokens[3].toInt(&ok, 10);
->>>>>>> 6c7a5774
   m->setDimensions(dims);
 
   buf = instream.readLine().trimmed();// Read Line 7 which is the Scaling values
@@ -381,7 +373,6 @@
   origin[2] = tokens[3].toFloat(&ok);
   m->setOrigin(origin);
 
-<<<<<<< HEAD
 
   // Red the "POINT_DATA"
   buf = instream.readLine().trimmed();
@@ -395,8 +386,6 @@
     return getErrorCondition();
   }
 
-=======
->>>>>>> 6c7a5774
   QVector<size_t> tDims(3, 0);
   tDims[0] = dims[0];
   tDims[1] = dims[1];
