/*
 * Your License or Copyright can go here
 */

#include "ImportASCIIData.h"

#include <QtCore/QFileInfo>

#include "SIMPLib/Common/Constants.h"
#include "SIMPLib/FilterParameters/AbstractFilterParametersReader.h"
#include "SIMPLib/FilterParameters/AttributeMatrixSelectionFilterParameter.h"

#include "FilterParameters/ImportASCIIDataFilterParameter.h"

#include "IO/IOConstants.h"
#include "IO/IOVersion.h"

#include "Widgets/ImportASCIIDataWizard/AbstractDataParser.hpp"
#include "Widgets/ImportASCIIDataWizard/ImportASCIIDataWizard.h"

// Include the MOC generated file for this class
#include "moc_ImportASCIIData.cpp"

// -----------------------------------------------------------------------------
//
// -----------------------------------------------------------------------------
ImportASCIIData::ImportASCIIData()
: AbstractFilter()
{
  setupFilterParameters();
}

// -----------------------------------------------------------------------------
//
// -----------------------------------------------------------------------------
ImportASCIIData::~ImportASCIIData()
{
}

// -----------------------------------------------------------------------------
//
// -----------------------------------------------------------------------------
void ImportASCIIData::setupFilterParameters()
{
  FilterParameterVector parameters;

  parameters.push_back(ImportASCIIDataFilterParameter::New("ASCII Wizard Data", "WizardData", "", FilterParameter::Parameter));

  setFilterParameters(parameters);
}

// -----------------------------------------------------------------------------
//
// -----------------------------------------------------------------------------
void ImportASCIIData::readFilterParameters(AbstractFilterParametersReader* reader, int index)
{
  reader->openFilterGroup(this, index);

  QString prefix = "Wizard_";

  ASCIIWizardData data;

  QString delimitersStr = reader->readString(prefix + "Delimiters", "");
  QList<char> delimiters;
  for(int i = 0; i < delimitersStr.size(); i++)
  {
    delimiters.push_back(delimitersStr[i].toLatin1());
  }

  data.delimiters = delimiters;
  data.beginIndex = reader->readValue(prefix + "BeginIndex", -1);
  data.consecutiveDelimiters = reader->readValue(prefix + "ConsecutiveDelimiters", false);
  data.dataHeaders = reader->readStringList(prefix + "DataHeaders", QStringList());
  data.dataTypes = reader->readStringList(prefix + "DataTypes", QStringList());
  data.inputFilePath = reader->readString(prefix + "InputFilePath", "");
  data.numberOfLines = reader->readValue(prefix + "NumberOfLines", -1);

  QVector<uint64_t> tmpVec;
  QVector<size_t> tDims;
  tmpVec = reader->readArray(prefix + "TupleDims", QVector<uint64_t>());
  for(int i = 0; i < tmpVec.size(); i++)
  {
    tDims.push_back(static_cast<size_t>(tmpVec[i]));
  }
  data.tupleDims = tDims;

  setWizardData(data);

  reader->closeFilterGroup();
}

// -----------------------------------------------------------------------------
//
// -----------------------------------------------------------------------------
void ImportASCIIData::readFilterParameters(QJsonObject& obj)
{
  AbstractFilter::readFilterParameters(obj);

  QString prefix = "Wizard_";

  m_WizardData.beginIndex = obj[prefix + "BeginIndex"].toInt();
  m_WizardData.consecutiveDelimiters = static_cast<bool>(obj[prefix + "ConsecutiveDelimiters"].toInt());
  m_WizardData.inputFilePath = obj[prefix + "InputFilePath"].toString();
  m_WizardData.numberOfLines = obj[prefix + "NumberOfLines"].toInt();
  m_WizardData.automaticAM = obj[prefix + "AutomaticAM"].toBool();

  DataArrayPath dap;
  QJsonObject dapObj = obj[prefix + "SelectedPath"].toObject();
  dap.readJson(dapObj);
  m_WizardData.selectedPath = dap;

  {
    QJsonArray jsonArray = obj[prefix + "DataHeaders"].toArray();
    QStringList dataHeaders;
    for(int i = 0; i < jsonArray.size(); i++)
    {
      dataHeaders.push_back(jsonArray[i].toString());
    }
    m_WizardData.dataHeaders = dataHeaders;
  }

  {
    QJsonArray jsonArray = obj[prefix + "DataTypes"].toArray();
    QStringList dataTypes;
    for(int i = 0; i < jsonArray.size(); i++)
    {
      dataTypes.push_back(jsonArray[i].toString());
    }
    m_WizardData.dataTypes = dataTypes;
  }

  {
    QString delimitersStr = obj[prefix + "Delimiters"].toString();
    QList<char> delimiters;
    for(int i = 0; i < delimitersStr.size(); i++)
    {
      delimiters.push_back(delimitersStr[i].toLatin1());
    }
    m_WizardData.delimiters = delimiters;
  }

  {
    QJsonArray jsonArray = obj[prefix + "TupleDims"].toArray();
    QVector<size_t> tupleDims;
    for(int i = 0; i < jsonArray.size(); i++)
    {
      tupleDims.push_back(static_cast<size_t>(jsonArray[i].toInt()));
    }

    m_WizardData.tupleDims = tupleDims;
  }
}

// FP: Check why these values are not connected to a filter parameter!

// -----------------------------------------------------------------------------
//
// -----------------------------------------------------------------------------
void ImportASCIIData::writeFilterParameters(QJsonObject& obj)
{
  AbstractFilter::writeFilterParameters(obj);

  QString prefix = "Wizard_";

  obj[prefix + "BeginIndex"] = m_WizardData.beginIndex;
  obj[prefix + "ConsecutiveDelimiters"] = static_cast<int>(m_WizardData.consecutiveDelimiters);
  obj[prefix + "InputFilePath"] = m_WizardData.inputFilePath;
  obj[prefix + "NumberOfLines"] = m_WizardData.numberOfLines;
  obj[prefix + "AutomaticAM"] = m_WizardData.automaticAM;

  QJsonObject dapObj;
  m_WizardData.selectedPath.writeJson(dapObj);
  obj[prefix + "SelectedPath"] = dapObj;

  {
    QJsonArray jsonArray;
    for(int i = 0; i < m_WizardData.dataHeaders.size(); i++)
    {
      jsonArray.push_back(m_WizardData.dataHeaders[i]);
    }
    obj[prefix + "DataHeaders"] = jsonArray;
  }

  {
    QJsonArray jsonArray;
    for(int i = 0; i < m_WizardData.dataTypes.size(); i++)
    {
      jsonArray.push_back(m_WizardData.dataTypes[i]);
    }
    obj[prefix + "DataTypes"] = jsonArray;
  }

  {
    QString delimitersStr = "";
    for(int i = 0; i < m_WizardData.delimiters.size(); i++)
    {
      delimitersStr.append(m_WizardData.delimiters[i]);
    }

    obj[prefix + "Delimiters"] = delimitersStr;
  }

  {
    QJsonArray jsonArray;
    for(int i = 0; i < m_WizardData.tupleDims.size(); i++)
    {
      jsonArray.push_back(static_cast<int>(m_WizardData.tupleDims[i]));
    }
    obj[prefix + "TupleDims"] = jsonArray;
  }
}

// -----------------------------------------------------------------------------
//
// -----------------------------------------------------------------------------
void ImportASCIIData::initialize()
{
  m_ASCIIArrayMap.clear();
}

// -----------------------------------------------------------------------------
//
// -----------------------------------------------------------------------------
void ImportASCIIData::dataCheck()
{
  setErrorCondition(0);
  m_ASCIIArrayMap.clear();

  ASCIIWizardData wizardData = getWizardData();
  if(wizardData.isEmpty() == true)
  {
    QString ss = "A file has not been chosen to import. Please pick a file to import.";
    setErrorCondition(EMPTY_FILE);
    notifyErrorMessage(getHumanLabel(), ss, getErrorCondition());
    return;
  }

  QString inputFilePath = wizardData.inputFilePath;
  QStringList headers = wizardData.dataHeaders;
  QStringList dataTypes = wizardData.dataTypes;
  bool automaticAM = wizardData.automaticAM;
  DataArrayPath selectedPath = wizardData.selectedPath;
  QVector<size_t> tDims = wizardData.tupleDims;
  QVector<size_t> cDims(1, 1);

  QFileInfo fi(inputFilePath);
  if(inputFilePath.isEmpty() == true)
  {
    QString ss = QObject::tr("The input file must be set");
    setErrorCondition(-387);
    notifyErrorMessage(getHumanLabel(), ss, getErrorCondition());
  }
  else if(fi.exists() == false)
  {
    QString ss = QObject::tr("The input file does not exist");
    setErrorCondition(-388);
    notifyErrorMessage(getHumanLabel(), ss, getErrorCondition());
  }

<<<<<<< HEAD
  if (automaticAM == false)
  {
    AttributeMatrix::Pointer am = getDataContainerArray()->getAttributeMatrix(selectedPath);
    if (am->getTupleDimensions() != tDims)
    {
      QString ss = "The attribute matrix '" + selectedPath.getAttributeMatrixName() + "' does not have the same tuple dimensions as the data in the file '" + fi.fileName() + "'.";
      QTextStream out(&ss);
      out << selectedPath.getAttributeMatrixName() << " tuple dims: " << am->getTupleDimensions().at(0) << "\n";
      out << fi.fileName() << "tuple dims: " << tDims[0] << "\n";
      setErrorCondition(INCONSISTENT_TUPLES);
      notifyErrorMessage(getHumanLabel(), ss, getErrorCondition());
      return;
    }

    QStringList amArrays = am->getAttributeArrayNames();
    for (int i = 0; i < amArrays.size(); i++)
    {
      QString amArrayName = amArrays[i];
      for (int j = 0; j < headers.size(); j++)
=======
  AttributeMatrix::Pointer am = getDataContainerArray()->getAttributeMatrix(m_AttributeMatrixPath);
  if(nullptr == am.get())
  {
    QString ss = "The attribute matrix input is empty. Please select an attribute matrix.";
    setErrorCondition(EMPTY_ATTR_MATRIX);
    notifyErrorMessage(getHumanLabel(), ss, getErrorCondition());
    return;
  }
  else if(am->getTupleDimensions() != tDims)
  {

    QString ss = "The attribute matrix '" + m_AttributeMatrixPath.getAttributeMatrixName() + "' does not have the same tuple dimensions as the data in the file '" + fi.fileName() + "'.";
    QTextStream out(&ss);
    out << m_AttributeMatrixPath.getAttributeMatrixName() << " tuple dims: " << am->getTupleDimensions().at(0) << "\n";
    out << fi.fileName() << "tuple dims: " << tDims[0] << "\n";
    setErrorCondition(INCONSISTENT_TUPLES);
    notifyErrorMessage(getHumanLabel(), ss, getErrorCondition());
    return;
  }

  QStringList amArrays = am->getAttributeArrayNames();
  for(int i = 0; i < amArrays.size(); i++)
  {
    QString amArrayName = amArrays[i];
    for(int j = 0; j < headers.size(); j++)
    {
      QString headerName = headers[j];
      if(amArrayName == headerName)
>>>>>>> 7f5a87c4
      {
        QString headerName = headers[j];
        if (amArrayName == headerName)
        {
          QString ss = "The header name \"" + headerName + "\" matches an array name that already exists in the selected attribute matrix.";
          setErrorCondition(DUPLICATE_NAMES);
          notifyErrorMessage(getHumanLabel(), ss, getErrorCondition());
          return;
        }
      }
    }
  }
  else
  {
    AttributeMatrix::Pointer am = getDataContainerArray()->getAttributeMatrix(selectedPath);
    if (am != nullptr)
    {
      // Attribute Matrix already exists, so you need to pick a different attribute matrix name
    }
  }

  // Create the arrays
<<<<<<< HEAD
  for (int i = 0; i < dataTypes.size(); i++)
=======
  QList<AbstractDataParser::Pointer> dataParsers;
  for(int i = 0; i < dataTypes.size(); i++)
>>>>>>> 7f5a87c4
  {
    QString dataType = dataTypes[i];
    QString name = headers[i];

    DataArrayPath arrayPath = selectedPath;
    arrayPath.setDataArrayName(name);

<<<<<<< HEAD
    if (automaticAM == true)
    {
      DataContainer::Pointer dc = getDataContainerArray()->getPrereqDataContainer(this, selectedPath.getDataContainerName());
      dc->createNonPrereqAttributeMatrix(this, selectedPath.getAttributeMatrixName(), tDims, SIMPL::AttributeMatrixType::Generic);
    }

    if (dataType == SIMPL::TypeNames::Double)
=======
    if(dataType == SIMPL::TypeNames::Double)
>>>>>>> 7f5a87c4
    {
      DoubleArrayType::Pointer ptr = getDataContainerArray()->createNonPrereqArrayFromPath<DoubleArrayType, AbstractFilter>(this, arrayPath, 0, cDims);
      m_ASCIIArrayMap.insert(i, ptr);
    }
    else if(dataType == SIMPL::TypeNames::Float)
    {
      FloatArrayType::Pointer ptr = getDataContainerArray()->createNonPrereqArrayFromPath<FloatArrayType, AbstractFilter>(this, arrayPath, 0, cDims);
      m_ASCIIArrayMap.insert(i, ptr);
    }
    else if(dataType == SIMPL::TypeNames::Int8)
    {
      Int8ArrayType::Pointer ptr = getDataContainerArray()->createNonPrereqArrayFromPath<Int8ArrayType, AbstractFilter>(this, arrayPath, 0, cDims);
      m_ASCIIArrayMap.insert(i, ptr);
    }
    else if(dataType == SIMPL::TypeNames::Int16)
    {
      Int16ArrayType::Pointer ptr = getDataContainerArray()->createNonPrereqArrayFromPath<Int16ArrayType, AbstractFilter>(this, arrayPath, 0, cDims);
      m_ASCIIArrayMap.insert(i, ptr);
    }
    else if(dataType == SIMPL::TypeNames::Int32)
    {
      Int32ArrayType::Pointer ptr = getDataContainerArray()->createNonPrereqArrayFromPath<Int32ArrayType, AbstractFilter>(this, arrayPath, 0, cDims);
      m_ASCIIArrayMap.insert(i, ptr);
    }
    else if(dataType == SIMPL::TypeNames::Int64)
    {
      Int64ArrayType::Pointer ptr = getDataContainerArray()->createNonPrereqArrayFromPath<Int64ArrayType, AbstractFilter>(this, arrayPath, 0, cDims);
      m_ASCIIArrayMap.insert(i, ptr);
    }
    else if(dataType == SIMPL::TypeNames::UInt8)
    {
      UInt8ArrayType::Pointer ptr = getDataContainerArray()->createNonPrereqArrayFromPath<UInt8ArrayType, AbstractFilter>(this, arrayPath, 0, cDims);
      m_ASCIIArrayMap.insert(i, ptr);
    }
    else if(dataType == SIMPL::TypeNames::UInt16)
    {
      UInt16ArrayType::Pointer ptr = getDataContainerArray()->createNonPrereqArrayFromPath<UInt16ArrayType, AbstractFilter>(this, arrayPath, 0, cDims);
      m_ASCIIArrayMap.insert(i, ptr);
    }
    else if(dataType == SIMPL::TypeNames::UInt32)
    {
      UInt32ArrayType::Pointer ptr = getDataContainerArray()->createNonPrereqArrayFromPath<UInt32ArrayType, AbstractFilter>(this, arrayPath, 0, cDims);
      m_ASCIIArrayMap.insert(i, ptr);
    }
    else if(dataType == SIMPL::TypeNames::UInt64)
    {
      UInt64ArrayType::Pointer ptr = getDataContainerArray()->createNonPrereqArrayFromPath<UInt64ArrayType, AbstractFilter>(this, arrayPath, 0, cDims);
      m_ASCIIArrayMap.insert(i, ptr);
    }
  }
}

// -----------------------------------------------------------------------------
//
// -----------------------------------------------------------------------------
void ImportASCIIData::preflight()
{
  // These are the REQUIRED lines of CODE to make sure the filter behaves correctly
  setInPreflight(true);              // Set the fact that we are preflighting.
  emit preflightAboutToExecute();    // Emit this signal so that other widgets can do one file update
  emit updateFilterParameters(this); // Emit this signal to have the widgets push their values down to the filter
  dataCheck();                       // Run our DataCheck to make sure everthing is setup correctly
  emit preflightExecuted();          // We are done preflighting this filter
  setInPreflight(false);             // Inform the system this filter is NOT in preflight mode anymore.
}

// -----------------------------------------------------------------------------
//
// -----------------------------------------------------------------------------
void ImportASCIIData::execute()
{
  setErrorCondition(0);
  initialize();
  dataCheck();
  if(getErrorCondition() < 0)
  {
    return;
  }

  ASCIIWizardData wizardData = getWizardData();
  QString inputFilePath = wizardData.inputFilePath;
  QStringList headers = wizardData.dataHeaders;
  QStringList dataTypes = wizardData.dataTypes;
  QList<char> delimiters = wizardData.delimiters;
  bool consecutiveDelimiters = wizardData.consecutiveDelimiters;
  int numLines = wizardData.numberOfLines;
  int beginIndex = wizardData.beginIndex;

  QFileInfo fi(inputFilePath);
  QString fileName = fi.fileName();

  QList<AbstractDataParser::Pointer> dataParsers;
  for(int i = 0; i < headers.size(); i++)
  {
    QString dataType = dataTypes[i];
    QString name = headers[i];

    if(dataType == SIMPL::TypeNames::Double)
    {
      DoubleArrayType::Pointer data = std::dynamic_pointer_cast<DoubleArrayType>(m_ASCIIArrayMap.value(i));
      DoubleParserType::Pointer parser = DoubleParserType::New(data, name, i);
      dataParsers.push_back(parser);
    }
    else if(dataType == SIMPL::TypeNames::Float)
    {
      FloatArrayType::Pointer data = std::dynamic_pointer_cast<FloatArrayType>(m_ASCIIArrayMap.value(i));
      FloatParserType::Pointer parser = FloatParserType::New(data, name, i);
      dataParsers.push_back(parser);
    }
    else if(dataType == SIMPL::TypeNames::Int8)
    {
      Int8ArrayType::Pointer data = std::dynamic_pointer_cast<Int8ArrayType>(m_ASCIIArrayMap.value(i));
      Int8ParserType::Pointer parser = Int8ParserType::New(data, name, i);
      dataParsers.push_back(parser);
    }
    else if(dataType == SIMPL::TypeNames::Int16)
    {
      Int16ArrayType::Pointer data = std::dynamic_pointer_cast<Int16ArrayType>(m_ASCIIArrayMap.value(i));
      Int16ParserType::Pointer parser = Int16ParserType::New(data, name, i);
      dataParsers.push_back(parser);
    }
    else if(dataType == SIMPL::TypeNames::Int32)
    {
      Int32ArrayType::Pointer data = std::dynamic_pointer_cast<Int32ArrayType>(m_ASCIIArrayMap.value(i));
      Int32ParserType::Pointer parser = Int32ParserType::New(data, name, i);
      dataParsers.push_back(parser);
    }
    else if(dataType == SIMPL::TypeNames::Int64)
    {
      Int64ArrayType::Pointer data = std::dynamic_pointer_cast<Int64ArrayType>(m_ASCIIArrayMap.value(i));
      Int64ParserType::Pointer parser = Int64ParserType::New(data, name, i);
      dataParsers.push_back(parser);
    }
    else if(dataType == SIMPL::TypeNames::UInt8)
    {
      UInt8ArrayType::Pointer data = std::dynamic_pointer_cast<UInt8ArrayType>(m_ASCIIArrayMap.value(i));
      UInt8ParserType::Pointer parser = UInt8ParserType::New(data, name, i);
      dataParsers.push_back(parser);
    }
    else if(dataType == SIMPL::TypeNames::UInt16)
    {
      UInt16ArrayType::Pointer data = std::dynamic_pointer_cast<UInt16ArrayType>(m_ASCIIArrayMap.value(i));
      UInt16ParserType::Pointer parser = UInt16ParserType::New(data, name, i);
      dataParsers.push_back(parser);
    }
    else if(dataType == SIMPL::TypeNames::UInt32)
    {
      UInt32ArrayType::Pointer data = std::dynamic_pointer_cast<UInt32ArrayType>(m_ASCIIArrayMap.value(i));
      UInt32ParserType::Pointer parser = UInt32ParserType::New(data, name, i);
      dataParsers.push_back(parser);
    }
    else if(dataType == SIMPL::TypeNames::UInt64)
    {
      UInt64ArrayType::Pointer data = std::dynamic_pointer_cast<UInt64ArrayType>(m_ASCIIArrayMap.value(i));
      UInt64ParserType::Pointer parser = UInt64ParserType::New(data, name, i);
      dataParsers.push_back(parser);
    }
  }

  int insertIndex = 0;

  QFile inputFile(inputFilePath);
  if(inputFile.open(QIODevice::ReadOnly))
  {
    QTextStream in(&inputFile);

    for(int i = 1; i < beginIndex; i++)
    {
      // Skip to the first data line
      in.readLine();
    }

    float threshold = 0.0f;
    size_t numTuples = numLines - beginIndex + 1;

    for(int lineNum = beginIndex; lineNum <= numLines; lineNum++)
    {
      QString line = in.readLine();
      QStringList tokens = ImportASCIIDataWizard::TokenizeLine(line, delimiters, consecutiveDelimiters);

      if(dataTypes.size() != tokens.size())
      {
        QString ss = "Line " + QString::number(lineNum) + " has an inconsistent number of columns.\n";
        QTextStream out(&ss);
        out << "Expecting " << dataTypes.size() << " but found " << tokens.size() << "\n";
        out << "Input line was:\n";
        out << line;
        setErrorCondition(INCONSISTENT_COLS);
        notifyErrorMessage(getHumanLabel(), ss, getErrorCondition());
        return;
      }

      for(int i = 0; i < dataParsers.size(); i++)
      {
        AbstractDataParser::Pointer parser = dataParsers[i];
        int index = parser->getColumnIndex();
        QString name = parser->getColumnName();

        ParserFunctor::ErrorObject obj = parser->parse(tokens[index], insertIndex);
        if(!obj.ok)
        {
          QString dataType = parser->getDataArray()->getTypeAsString();
          QString errorMessage = obj.errorMessage;
          QString ss = errorMessage + "(line " + QString::number(lineNum) + ", column " + QString::number(index) + ").";
          setErrorCondition(CONVERSION_FAILURE);
          notifyErrorMessage(getHumanLabel(), ss, getErrorCondition());
          return;
        }
      }

      if(((float)lineNum / numTuples) * 100.0f > threshold)
      {
        // Print the status of the import
        QString ss = QObject::tr("Importing ASCII Data || %1% Complete").arg(((float)lineNum / numTuples) * 100.0f, 0, 'f', 0);
        notifyStatusMessage(getMessagePrefix(), getHumanLabel(), ss);
        threshold = threshold + 5.0f;
        if(threshold < ((float)lineNum / numTuples) * 100.0f)
        {
          threshold = ((float)lineNum / numTuples) * 100.0f;
        }
      }

      if(getCancel() == true)
      {
        return;
      }

      insertIndex++;
    }
    inputFile.close();
  }

  notifyStatusMessage(getHumanLabel(), "Complete");
}

// -----------------------------------------------------------------------------
//
// -----------------------------------------------------------------------------
AbstractFilter::Pointer ImportASCIIData::newFilterInstance(bool copyFilterParameters)
{
  ImportASCIIData::Pointer filter = ImportASCIIData::New();
  if(true == copyFilterParameters)
  {
    copyFilterParameterInstanceVariables(filter.get());
  }
  return filter;
}

// -----------------------------------------------------------------------------
//
// -----------------------------------------------------------------------------
const QString ImportASCIIData::getCompiledLibraryName()
{
  return IOConstants::IOBaseName;
}

// -----------------------------------------------------------------------------
//
// -----------------------------------------------------------------------------
const QString ImportASCIIData::getGroupName()
{
  return SIMPL::FilterGroups::IOFilters;
}

// -----------------------------------------------------------------------------
//
// -----------------------------------------------------------------------------
const QString ImportASCIIData::getSubGroupName()
{
  return SIMPL::FilterSubGroups::InputFilters;
}

// -----------------------------------------------------------------------------
//
// -----------------------------------------------------------------------------
const QString ImportASCIIData::getHumanLabel()
{
  return "Import ASCII Data";
}<|MERGE_RESOLUTION|>--- conflicted
+++ resolved
@@ -257,10 +257,16 @@
     notifyErrorMessage(getHumanLabel(), ss, getErrorCondition());
   }
 
-<<<<<<< HEAD
   if (automaticAM == false)
   {
     AttributeMatrix::Pointer am = getDataContainerArray()->getAttributeMatrix(selectedPath);
+    if(nullptr == am.get())
+    {
+      QString ss = "The attribute matrix input is empty. Please select an attribute matrix.";
+      setErrorCondition(EMPTY_ATTR_MATRIX);
+      notifyErrorMessage(getHumanLabel(), ss, getErrorCondition());
+      return;
+    }
     if (am->getTupleDimensions() != tDims)
     {
       QString ss = "The attribute matrix '" + selectedPath.getAttributeMatrixName() + "' does not have the same tuple dimensions as the data in the file '" + fi.fileName() + "'.";
@@ -277,36 +283,6 @@
     {
       QString amArrayName = amArrays[i];
       for (int j = 0; j < headers.size(); j++)
-=======
-  AttributeMatrix::Pointer am = getDataContainerArray()->getAttributeMatrix(m_AttributeMatrixPath);
-  if(nullptr == am.get())
-  {
-    QString ss = "The attribute matrix input is empty. Please select an attribute matrix.";
-    setErrorCondition(EMPTY_ATTR_MATRIX);
-    notifyErrorMessage(getHumanLabel(), ss, getErrorCondition());
-    return;
-  }
-  else if(am->getTupleDimensions() != tDims)
-  {
-
-    QString ss = "The attribute matrix '" + m_AttributeMatrixPath.getAttributeMatrixName() + "' does not have the same tuple dimensions as the data in the file '" + fi.fileName() + "'.";
-    QTextStream out(&ss);
-    out << m_AttributeMatrixPath.getAttributeMatrixName() << " tuple dims: " << am->getTupleDimensions().at(0) << "\n";
-    out << fi.fileName() << "tuple dims: " << tDims[0] << "\n";
-    setErrorCondition(INCONSISTENT_TUPLES);
-    notifyErrorMessage(getHumanLabel(), ss, getErrorCondition());
-    return;
-  }
-
-  QStringList amArrays = am->getAttributeArrayNames();
-  for(int i = 0; i < amArrays.size(); i++)
-  {
-    QString amArrayName = amArrays[i];
-    for(int j = 0; j < headers.size(); j++)
-    {
-      QString headerName = headers[j];
-      if(amArrayName == headerName)
->>>>>>> 7f5a87c4
       {
         QString headerName = headers[j];
         if (amArrayName == headerName)
@@ -329,12 +305,7 @@
   }
 
   // Create the arrays
-<<<<<<< HEAD
-  for (int i = 0; i < dataTypes.size(); i++)
-=======
-  QList<AbstractDataParser::Pointer> dataParsers;
   for(int i = 0; i < dataTypes.size(); i++)
->>>>>>> 7f5a87c4
   {
     QString dataType = dataTypes[i];
     QString name = headers[i];
@@ -342,7 +313,6 @@
     DataArrayPath arrayPath = selectedPath;
     arrayPath.setDataArrayName(name);
 
-<<<<<<< HEAD
     if (automaticAM == true)
     {
       DataContainer::Pointer dc = getDataContainerArray()->getPrereqDataContainer(this, selectedPath.getDataContainerName());
@@ -350,9 +320,6 @@
     }
 
     if (dataType == SIMPL::TypeNames::Double)
-=======
-    if(dataType == SIMPL::TypeNames::Double)
->>>>>>> 7f5a87c4
     {
       DoubleArrayType::Pointer ptr = getDataContainerArray()->createNonPrereqArrayFromPath<DoubleArrayType, AbstractFilter>(this, arrayPath, 0, cDims);
       m_ASCIIArrayMap.insert(i, ptr);
