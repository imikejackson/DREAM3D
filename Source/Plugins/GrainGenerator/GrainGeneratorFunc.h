--- conflicted
+++ resolved
@@ -108,18 +108,6 @@
     std::vector<int> gsizes;
     std::vector<int> newnames;
 
-<<<<<<< HEAD
-    // These use the typedefs because the length of each array is determined by
-    // the cystal structure of the phase. The lengths for each type of crystal
-    // structure are known and constant
-    std::vector<SharedFloatArray> actualodf;
-    std::vector<SharedFloatArray> simodf;
-    std::vector<SharedFloatArray> actualmdf;
-    std::vector<SharedFloatArray> simmdf;
-    std::vector<SharedFloatArray> axisodf;
-=======
->>>>>>> 5bb5afae
-
     std::vector<int> primaryphases;
     std::vector<float> primaryphasefractions;
     std::vector<int> precipitatephases;
