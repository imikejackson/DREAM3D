/* ============================================================================
 * Copyright (c) 2010, Michael A. Jackson (BlueQuartz Software)
 * Copyright (c) 2010, Dr. Michael A. Groeber (US Air Force Research Laboratories)
 * All rights reserved.
 *
 * Redistribution and use in source and binary forms, with or without modification,
 * are permitted provided that the following conditions are met:
 *
 * Redistributions of source code must retain the above copyright notice, this
 * list of conditions and the following disclaimer.
 *
 * Redistributions in binary form must reproduce the above copyright notice, this
 * list of conditions and the following disclaimer in the documentation and/or
 * other materials provided with the distribution.
 *
 * Neither the name of Michael A. Groeber, Michael A. Jackson, the US Air Force,
 * BlueQuartz Software nor the names of its contributors may be used to endorse
 * or promote products derived from this software without specific prior written
 * permission.
 *
 * THIS SOFTWARE IS PROVIDED BY THE COPYRIGHT HOLDERS AND CONTRIBUTORS "AS IS"
 * AND ANY EXPRESS OR IMPLIED WARRANTIES, INCLUDING, BUT NOT LIMITED TO, THE
 * IMPLIED WARRANTIES OF MERCHANTABILITY AND FITNESS FOR A PARTICULAR PURPOSE ARE
 * DISCLAIMED. IN NO EVENT SHALL THE COPYRIGHT HOLDER OR CONTRIBUTORS BE LIABLE
 * FOR ANY DIRECT, INDIRECT, INCIDENTAL, SPECIAL, EXEMPLARY, OR CONSEQUENTIAL
 * DAMAGES (INCLUDING, BUT NOT LIMITED TO, PROCUREMENT OF SUBSTITUTE GOODS OR
 * SERVICES; LOSS OF USE, DATA, OR PROFITS; OR BUSINESS INTERRUPTION) HOWEVER
 * CAUSED AND ON ANY THEORY OF LIABILITY, WHETHER IN CONTRACT, STRICT LIABILITY,
 * OR TORT (INCLUDING NEGLIGENCE OR OTHERWISE) ARISING IN ANY WAY OUT OF THE
 * USE OF THIS SOFTWARE, EVEN IF ADVISED OF THE POSSIBILITY OF SUCH DAMAGE.
 *
 *  This code was written under United States Air Force Contract number
 *                           FA8650-07-D-5800
 *
 * ~~~~~~~~~~~~~~~~~~~~~~~~~~~~~~~~~~~~~~~~~~~~~~~~~~~~~~~~~~~~~~~~~~~~~~~~~~ */
#include "GrainGeneratorWidget.h"


//-- Qt Includes
#include <QtCore/QFileInfo>
#include <QtCore/QFile>
#include <QtCore/QDir>
#include <QtCore/QString>
#include <QtCore/QUrl>
#include <QtCore/QThread>
#include <QtCore/QFileInfoList>
#include <QtGui/QFileDialog>
#include <QtGui/QCloseEvent>
#include <QtGui/QMessageBox>
#include <QtGui/QListWidget>
#include <QtGui/QListWidgetItem>
#include <QtGui/QComboBox>

#include "QtSupport/DREAM3DQtMacros.h"
#include "QtSupport/QR3DFileCompleter.h"
#include "QtSupport/QCheckboxDialog.h"

#include "MXA/Utilities/MXADir.h"

#include "DREAM3DLib/Common/Constants.h"
#include "DREAM3DLib/Common/ShapeType.h"
#include "DREAM3DLib/Common/DREAM3DRandom.h"
#include "DREAM3DLib/Common/DREAM3DMath.h"
<<<<<<< HEAD
//#include "DREAM3DLib/HDF5/H5StatsReader.h"
//#include "DREAM3DLib/HDF5/H5StatsWriter.h"
=======
>>>>>>> f995147d
#include "DREAM3DLib/IOFilters/DataContainerWriter.h"
#include "DREAM3DLib/IOFilters/VtkRectilinearGridWriter.h"
#include "DREAM3DLib/IOFilters/FieldDataCSVWriter.h"
#include "DREAM3DLib/SyntheticBuilderFilters/MatchCrystallography.h"
#include "DREAM3DLib/SyntheticBuilderFilters/PlacePrecipitates.h"
#include "DREAM3DLib/SyntheticBuilderFilters/PackGrainsGen2.h"
#include "DREAM3DLib/SyntheticBuilderFilters/AdjustVolume.h"

#include "GrainGeneratorPlugin.h"

const static float m_pi = (float)M_PI;

#define PACK_GRAINS_ERROR_TXT_OUT 1
#define PACK_GRAINS_VTK_FILE_OUT 1

#define MAKE_OUTPUT_FILE_PATH(outpath, filename, outdir, prefix)\
    std::string outpath = outdir + MXADir::Separator + prefix + filename;



// -----------------------------------------------------------------------------
//
// -----------------------------------------------------------------------------
GrainGeneratorWidget::GrainGeneratorWidget(QWidget *parent) :
DREAM3DPluginFrame(parent),
m_FilterPipeline(NULL),
m_WorkerThread(NULL),
m_WriteSurfaceVoxelScalars(true),
m_WritePhaseIdScalars(true),
m_WriteIPFColorScalars(true),
m_WriteBinaryVTKFile(true),
#if defined(Q_WS_WIN)
m_OpenDialogLastDirectory("C:\\")
#else
m_OpenDialogLastDirectory("~/")
#endif
{
  setupUi(this);
  setupGui();
  checkIOFiles();
}

// -----------------------------------------------------------------------------
//
// -----------------------------------------------------------------------------
GrainGeneratorWidget::~GrainGeneratorWidget()
{
}


// -----------------------------------------------------------------------------
//
// -----------------------------------------------------------------------------
void GrainGeneratorWidget::readSettings(QSettings &prefs)
{
  QString val;
  bool ok;
  qint32 i;
  double d;

  prefs.beginGroup("GrainGenerator");
  READ_FILEPATH_SETTING(prefs, m_, H5InputStatisticsFile, "");
  READ_FILEPATH_SETTING(prefs, m_, OutputDir, "");
  READ_STRING_SETTING(prefs, m_, OutputFilePrefix, "GrainGenerator_")
  READ_SETTING(prefs, m_, XResolution, ok, d, 0.25 , Double);
  READ_SETTING(prefs, m_, YResolution, ok, d, 0.25 , Double);
  READ_SETTING(prefs, m_, ZResolution, ok, d, 0.25 , Double);
  READ_SETTING(prefs, m_, NeighborhoodErrorWeight, ok, d, 1.0 , Double);
  m_XPoints->blockSignals(true);
  READ_SETTING(prefs, m_, XPoints, ok, i, 100 , Int);
  m_XPoints->blockSignals(false);
  m_YPoints->blockSignals(true);
  READ_SETTING(prefs, m_, YPoints, ok, i, 100 , Int);
  m_YPoints->blockSignals(false);
  READ_SETTING(prefs, m_, ZPoints, ok, i, 100 , Int);

  READ_CHECKBOX_SETTING(prefs, m_, PeriodicBoundaryConditions, false);
  m_AlreadyFormed->blockSignals(true);
  READ_CHECKBOX_SETTING(prefs, m_, AlreadyFormed, false);
  READ_FILEPATH_SETTING(prefs, m_, StructureFile, "");
  m_AlreadyFormed->blockSignals(false);

  READ_BOOL_SETTING(prefs, m_, WriteSurfaceVoxelScalars, true);
  READ_BOOL_SETTING(prefs, m_, WritePhaseIdScalars, true);
  READ_BOOL_SETTING(prefs, m_, WriteIPFColorScalars, true);
  READ_BOOL_SETTING(prefs, m_, WriteBinaryVTKFile, true);

  READ_CHECKBOX_SETTING(prefs, m_, VisualizationVizFile, true);
  READ_CHECKBOX_SETTING(prefs, m_, HDF5GrainFile, true);

  prefs.endGroup();

  on_m_H5InputStatisticsFile_textChanged(QString(""));
}

// -----------------------------------------------------------------------------
//
// -----------------------------------------------------------------------------
void GrainGeneratorWidget::writeSettings(QSettings &prefs)
{
  prefs.beginGroup("GrainGenerator");
  WRITE_STRING_SETTING(prefs, m_, H5InputStatisticsFile)
  WRITE_STRING_SETTING(prefs, m_, OutputDir)
  WRITE_STRING_SETTING(prefs, m_, OutputFilePrefix)

  WRITE_SETTING(prefs, m_, XResolution )
  WRITE_SETTING(prefs, m_, YResolution )
  WRITE_SETTING(prefs, m_, ZResolution )
  WRITE_SETTING(prefs, m_, NeighborhoodErrorWeight )
  WRITE_SETTING(prefs, m_, XPoints )
  WRITE_SETTING(prefs, m_, YPoints )
  WRITE_SETTING(prefs, m_, ZPoints )

  WRITE_BOOL_SETTING(prefs, m_, PeriodicBoundaryConditions, m_PeriodicBoundaryConditions->isChecked())
  WRITE_BOOL_SETTING(prefs, m_, AlreadyFormed, m_AlreadyFormed->isChecked())
  WRITE_STRING_SETTING(prefs, m_, StructureFile)

  WRITE_BOOL_SETTING(prefs, m_, WriteSurfaceVoxelScalars, true);
  WRITE_BOOL_SETTING(prefs, m_, WritePhaseIdScalars, true);
  WRITE_BOOL_SETTING(prefs, m_, WriteIPFColorScalars, true);
  WRITE_BOOL_SETTING(prefs, m_, WriteBinaryVTKFile, true);

  WRITE_CHECKBOX_SETTING(prefs, m_, VisualizationVizFile)
  WRITE_CHECKBOX_SETTING(prefs, m_, HDF5GrainFile)

  prefs.endGroup();
}

// -----------------------------------------------------------------------------
//
// -----------------------------------------------------------------------------
void GrainGeneratorWidget::setWidgetListEnabled(bool b)
{
  foreach (QWidget* w, m_WidgetList) {
    w->setEnabled(b);
  }
}

// -----------------------------------------------------------------------------
//
// -----------------------------------------------------------------------------
void GrainGeneratorWidget::on_m_StructureFileBtn_clicked()
{
  QString file = QFileDialog::getOpenFileName(this, tr("Select Structure File"),
                                                 m_OpenDialogLastDirectory,
                                                 tr("Any File (*.*)") );
  if ( true == file.isEmpty() ){return;  }
  QFileInfo fi (file);
  QString ext = fi.suffix();
  m_StructureFile->setText(fi.absoluteFilePath());
}


// -----------------------------------------------------------------------------
//
// -----------------------------------------------------------------------------
void GrainGeneratorWidget::on_m_StructureFile_textChanged(const QString &text)
{
  verifyPathExists(text, m_StructureFile);
}


// -----------------------------------------------------------------------------
//
// -----------------------------------------------------------------------------
void GrainGeneratorWidget::setupGui()
{
  QR3DFileCompleter* com = new QR3DFileCompleter(this, false);
  m_H5InputStatisticsFile->setCompleter(com);
  QObject::connect( com, SIGNAL(activated(const QString &)),
           this, SLOT(on_m_H5InputStatisticsFile_textChanged(const QString &)));


  QR3DFileCompleter* com2 = new QR3DFileCompleter(this, true);
  m_OutputDir->setCompleter(com2);
  QObject::connect( com2, SIGNAL(activated(const QString &)),
           this, SLOT(on_m_OutputDir_textChanged(const QString &)));

  QR3DFileCompleter* com3 = new QR3DFileCompleter(this, false);
  m_StructureFile->setCompleter(com3);
  QObject::connect( com3, SIGNAL(activated(const QString &)),
           this, SLOT(on_m_StructureFile_textChanged(const QString &)));

  QString msg ("All files will be over written that appear in the output directory.");

  QFileInfo fi (m_OutputDir->text() + QDir::separator() +  DREAM3D::SyntheticBuilder::VisualizationVizFile.c_str() );
  if (m_AlreadyFormed->isChecked() == true && fi.exists() == false)
  {
    m_AlreadyFormed->setChecked(false);
  }

  m_WidgetList << m_H5InputStatisticsFile << m_InputH5StatisticsFileBtn << m_OutputDir << m_OutputDirBtn;
  m_WidgetList << m_XPoints << m_YPoints << m_ZPoints << m_XResolution << m_YResolution << m_ZResolution;
  m_WidgetList << m_NeighborhoodErrorWeight;

  m_WidgetList << m_HDF5GrainFile << m_VisualizationVizFile << m_VtkOptionsBtn;
  m_WidgetList << m_PeriodicBoundaryConditions << m_OutputFilePrefix;
  m_WidgetList << m_H5VoxelFile << m_GrainDataFile;

  m_StructureFile->setVisible(false);
  m_StructureFileBtn->setVisible(false);
}

// -----------------------------------------------------------------------------
//
// -----------------------------------------------------------------------------
void GrainGeneratorWidget::on_m_LoadSettingsBtn_clicked()
{
  QString file = QFileDialog::getOpenFileName(this, tr("Select Settings File"),
                                                 m_OpenDialogLastDirectory,
                                                 tr("Settings File (*.txt)") );
  if ( true == file.isEmpty() ){return;  }
  QSettings prefs(file, QSettings::IniFormat, this);
  readSettings(prefs);
  if (verifyPathExists(m_OutputDir->text(), m_OutputDir) )
  {
    checkIOFiles();
  }
}
// -----------------------------------------------------------------------------
//
// -----------------------------------------------------------------------------
void GrainGeneratorWidget::on_m_SaveSettingsBtn_clicked()
{
  QString proposedFile = m_OpenDialogLastDirectory + QDir::separator() + "GrainGeneratorSettings.txt";
  QString file = QFileDialog::getSaveFileName(this, tr("Save Grain Generator Settings"),
                                              proposedFile,
                                              tr("*.txt") );
  if ( true == file.isEmpty() ){ return;  }

  QSettings prefs(file, QSettings::IniFormat, this);
  writeSettings(prefs);
}


// -----------------------------------------------------------------------------
//
// -----------------------------------------------------------------------------
void GrainGeneratorWidget::checkIOFiles()
{
  CHECK_QLABEL_OUTPUT_FILE_EXISTS(DREAM3D::SyntheticBuilder, m_, GrainDataFile)
  CHECK_QLABEL_OUTPUT_FILE_EXISTS(DREAM3D::SyntheticBuilder, m_, H5VoxelFile)

  CHECK_QCHECKBOX_OUTPUT_FILE_EXISTS(DREAM3D::SyntheticBuilder, m_ , VisualizationVizFile)
  CHECK_QCHECKBOX_OUTPUT_FILE_EXISTS(DREAM3D::SyntheticBuilder, m_ , HDF5GrainFile)
}

// -----------------------------------------------------------------------------
//
// -----------------------------------------------------------------------------
//void GrainGeneratorWidget::on_m_AlreadyFormed_stateChanged(int currentState)
//{
//
//  QString absPath = m_OutputDir->text() + QDir::separator() + AIM::SyntheticBuilder::VisualizationVizFile.c_str();
//  absPath = QDir::toNativeSeparators(absPath);
//  QFileInfo fi (absPath);
//  QString msg ("All files will be over written that appear in the output directory.");
//  if (m_AlreadyFormed->isChecked() == true && fi.exists() == false)
//  {
//    QMessageBox::critical(this, tr("DREAM.3D"),
//      tr("You have selected the 'Already Formed' check box \nbut the correct output file does not exist.\n"
//      "The checkbox will revert to an unchecked state.?"),
//      QMessageBox::Ok,
//      QMessageBox::Ok);
//      m_AlreadyFormed->setChecked(false);
//      CHECK_QLABEL_OUTPUT_FILE_EXISTS(AIM::SyntheticBuilder, m_, VisualizationVizFile)
//  }
//
//  if (m_AlreadyFormed->isChecked())
//  {
//    msg += QString("\nThe 'reconstructed_data.txt' file will be used as an import and NOT over written with new data");
//  }
//  messageLabel->setText(msg);
//}

// -----------------------------------------------------------------------------
//
// -----------------------------------------------------------------------------
void GrainGeneratorWidget::on_m_InputH5StatisticsFileBtn_clicked()
{
  QString file = QFileDialog::getOpenFileName(this, tr("Select Input File"),
                                                 m_OpenDialogLastDirectory,
                                                 tr("HDF5 Stats Files (*.h5stats *.h5 *.hdf5)") );
  if ( true == file.isEmpty() ){ return; }
    QFileInfo fi (file);
    m_H5InputStatisticsFile->blockSignals(true);
    QString p = QDir::toNativeSeparators(fi.absoluteFilePath());
    m_H5InputStatisticsFile->setText(p);
    on_m_H5InputStatisticsFile_textChanged(m_H5InputStatisticsFile->text() );
    m_H5InputStatisticsFile->blockSignals(false);
}

// -----------------------------------------------------------------------------
//
// -----------------------------------------------------------------------------
void GrainGeneratorWidget::on_m_H5InputStatisticsFile_textChanged(const QString &text)
{

  if (verifyPathExists(m_H5InputStatisticsFile->text(), m_H5InputStatisticsFile))
  {
    QFileInfo fi(m_H5InputStatisticsFile->text());
    QString outPath = fi.absolutePath() + QDir::separator() + fi.baseName() + "_GrainGenerator";
    outPath = QDir::toNativeSeparators(outPath);
    m_OutputDir->setText(outPath);
  }

  QFileInfo fi(m_H5InputStatisticsFile->text());
  if (fi.exists() && fi.isFile())
  {
    // Set the output file Prefix based on the name of the input file
    m_OutputFilePrefix->setText(fi.baseName() + QString("_"));

    // Open the HDF5 Stats file
    H5StatsReader::Pointer h5reader = H5StatsReader::New(m_H5InputStatisticsFile->text().toStdString());
    if(h5reader.get() == NULL)
    {
      return;
    }
    // Read the Phase and Crystal Structure information from the Stats File
    std::vector<int> phases;
    std::vector<unsigned int> structures;
    int err = h5reader->getPhaseAndCrystalStructures(phases, structures);
    if(err < 0)
    {
      return;
    }

    int size = static_cast<int>(phases.size());
    std::vector<std::string> shapeTypeStrings;
    ShapeType::getShapeTypeStrings(shapeTypeStrings);
    std::vector<unsigned int> shapeTypeEnums;
    ShapeType::getShapeTypeEnums(shapeTypeEnums);

    // Remove all the items from the GUI and from the internal tracking Lists
    QLayoutItem *child;
    while ((formLayout_2->count() > 0) && (child = formLayout_2->takeAt(0)) != 0)
    {
      delete child;
    }
    m_ShapeTypeLabels.clear();
    m_ShapeTypeCombos.clear();

    // Create a whole new QWidget to hold everything
    m_ShapeTypeScrollContents = new QWidget();
    m_ShapeTypeScrollContents->setObjectName(QString::fromUtf8("m_ShapeTypeScrollContents"));
    formLayout_2 = new QFormLayout(m_ShapeTypeScrollContents);
    formLayout_2->setContentsMargins(4, 4, 4, 4);
    formLayout_2->setObjectName(QString::fromUtf8("formLayout_2"));
    formLayout_2->setFieldGrowthPolicy(QFormLayout::FieldsStayAtSizeHint);
    formLayout_2->setHorizontalSpacing(6);
    formLayout_2->setVerticalSpacing(6);
    m_ShapeTypeScrollArea->setWidget(m_ShapeTypeScrollContents);

    for (int i = 0; i < size; i++)
    {
      QLabel* shapeTypeLabel = new QLabel(m_ShapeTypeScrollContents);
      QString str("Phase ");
      str.append(QString::number(i+1, 10));
      str.append(":");
      shapeTypeLabel->setText(str);
      shapeTypeLabel->setObjectName(str);
      m_ShapeTypeLabels << shapeTypeLabel;

      formLayout_2->setWidget(i, QFormLayout::LabelRole, shapeTypeLabel);

      QComboBox* cb = new QComboBox(m_ShapeTypeScrollContents);
      str.append(" ComboBox");
      cb->setObjectName(str);
      for (size_t s = 0; s < shapeTypeStrings.size(); ++s)
      {
        cb->addItem(QString::fromStdString(shapeTypeStrings[s]), shapeTypeEnums[s]);
        cb->setItemData(s, shapeTypeEnums[s], Qt::UserRole);
      }
      m_ShapeTypeCombos << cb;
      formLayout_2->setWidget(i, QFormLayout::FieldRole, cb);
    }

    // Estimate the number of grains
    estimateNumGrainsSetup();

  }



}


// -----------------------------------------------------------------------------
//
// -----------------------------------------------------------------------------
void GrainGeneratorWidget::on_m_OutputDirBtn_clicked()
{
  QString outputFile = this->m_OpenDialogLastDirectory + QDir::separator();
  outputFile = QFileDialog::getExistingDirectory(this, tr("Select Grain Generator Output Directory"), outputFile);
  if (!outputFile.isNull())
  {
    this->m_OutputDir->setText(outputFile);
    if (verifyPathExists(outputFile, m_OutputDir) == true )
    {
      checkIOFiles();
      QFileInfo fi (m_OutputDir->text() + QDir::separator() +  DREAM3D::SyntheticBuilder::VisualizationVizFile.c_str() );
      if (m_AlreadyFormed->isChecked() == true && fi.exists() == false)
      {
        m_AlreadyFormed->setChecked(false);
      }
    }
  }
}

// -----------------------------------------------------------------------------
//
// -----------------------------------------------------------------------------
void GrainGeneratorWidget::on_m_OutputDir_textChanged(const QString &text)
{
  if (verifyPathExists(m_OutputDir->text(), m_OutputDir) )
  {
    checkIOFiles();
  }
}

void GrainGeneratorWidget::on_m_GoBtn_clicked()
{

  if (m_GoBtn->text().compare("Cancel") == 0)
  {
    if(m_FilterPipeline!= NULL)
    {
      //std::cout << "canceling from GUI...." << std::endl;
      emit cancelPipeline();
    }
    return;
  }


  if (false == sanityCheckOutputDirectory(m_OutputDir, QString("Grain Generator")) )
  {
    return;
  }
  SANITY_CHECK_INPUT(m_, OutputDir)

  if (m_WorkerThread != NULL)
  {
    m_WorkerThread->wait(); // Wait until the thread is complete
    delete m_WorkerThread; // Kill the thread
    m_WorkerThread = NULL;
  }
  m_WorkerThread = new QThread(); // Create a new Thread Resource

  if (NULL != m_FilterPipeline)
  {
    delete m_FilterPipeline;
    m_FilterPipeline = NULL;
  }

  // This method will create all the needed filters and push them into the
  // pipeline in the correct order
  setupPipeline();

  // instantiate a subclass of the FilterPipeline Wrapper which adds Qt Signal/Slots
  // to the FilterPipeline Class
  m_FilterPipeline->moveToThread(m_WorkerThread);


  /* Connect the signal 'started()' from the QThread to the 'run' slot of the
   * Reconstruction object. Since the FilterPipeline object has been moved to another
   * thread of execution and the actual QThread lives in *this* thread then the
   * type of connection will be a Queued connection.
   */
  // When the thread starts its event loop, start the Reconstruction going
  connect(m_WorkerThread, SIGNAL(started()),
          m_FilterPipeline, SLOT(run()));

  // When the FilterPipeline ends then tell the QThread to stop its event loop
  connect(m_FilterPipeline, SIGNAL(finished() ),
          m_WorkerThread, SLOT(quit()) );

  // When the QThread finishes, tell this object that it has finished.
  connect(m_WorkerThread, SIGNAL(finished()),
          this, SLOT( pipelineComplete() ) );

  // Send Progress from the Reconstruction to this object for display
  connect(m_FilterPipeline, SIGNAL (updateProgress(int)),
    this, SLOT(pipelineProgress(int) ) );

  // Send progress messages from FilterPipeline to this object for display
  connect(m_FilterPipeline, SIGNAL (progressMessage(QString)), this, SLOT(addProgressMessage(QString) ));

  // Send progress messages from FilterPipeline to this object for display
  connect(m_FilterPipeline, SIGNAL (warningMessage(QString)), this, SLOT(addWarningMessage(QString) ));

  // Send progress messages from FilterPipeline to this object for display
  connect(m_FilterPipeline, SIGNAL (errorMessage(QString)), this, SLOT(addErrorMessage(QString) ));

  // If the use clicks on the "Cancel" button send a message to the Reconstruction object
  // We need a Direct Connection so the
  connect(this, SIGNAL(cancelPipeline() ),
          m_FilterPipeline, SLOT (on_CancelWorker() ) , Qt::DirectConnection);

  // Now preflight this pipeline to make sure we can actually run it
  int err = m_FilterPipeline->preflightPipeline();
  // If any error occured during the preflight a dialog has been presented to the
  // user so simply exit
  if(err < 0)
  {
    delete m_FilterPipeline;
    m_FilterPipeline = NULL;
    // Show a Dialog with the error from the Preflight
    return;
  }
  DataContainer::Pointer m = DataContainer::New();

  m->setDimensions(m_XPoints->value(), m_YPoints->value(), m_ZPoints->value());
  m->setResolution(m_XResolution->value(), m_YResolution->value(), m_ZResolution->value());

  int count = m_ShapeTypeCombos.count();
  DataArray<unsigned int>::Pointer shapeTypes =
                   DataArray<unsigned int>::CreateArray(count+1, DREAM3D::EnsembleData::ShapeTypes);
  shapeTypes->SetValue(0, DREAM3D::ShapeType::UnknownShapeType);
  bool ok = false;
  for (int i = 0; i < count; ++i)
  {
    QComboBox* cb = m_ShapeTypeCombos.at(i);
    unsigned int enPtValue = static_cast<unsigned int>(cb->itemData(cb->currentIndex(), Qt::UserRole).toUInt(&ok));
    if (enPtValue >= DREAM3D::ShapeType::UnknownShapeType)
    {
      QString msg("The Shape Type for phase ");
//      msg.append(QString::number(i)).append(" is not set correctly. Please set the shape to Primary, Precipitate or Transformation.");
      msg.append(QString::number(i)).append(" is not set correctly. Please select a shape type from the combo box");
      QMessageBox::critical(this, QString("Grain Generator"), msg, QMessageBox::Ok | QMessageBox::Default);
      return;
    }
    shapeTypes->SetValue(i+1, enPtValue);
  }
  m->addEnsembleData(DREAM3D::EnsembleData::ShapeTypes, shapeTypes);
  m_FilterPipeline->setDataContainer(m);

  // Now actually execute the pipeline
  setWidgetListEnabled(false);
  emit pipelineStarted();
  m_WorkerThread->start();
  m_GoBtn->setText("Cancel");
}


// -----------------------------------------------------------------------------
//
// -----------------------------------------------------------------------------
void GrainGeneratorWidget::setupPipeline()
{
 // Create a FilterPipeline Object to hold all the filters. Later on we will execute all the filters
  m_FilterPipeline = new QFilterPipeline(NULL);

  std::string outDir = QDir::toNativeSeparators(m_OutputDir->text()).toStdString();
  std::string prefix = m_OutputFilePrefix->text().toStdString();

  if(m_AlreadyFormed->isChecked() == false)
  {
    PackGrainsGen2::Pointer pack_grains = PackGrainsGen2::New();
    pack_grains->setPeriodicBoundaries(m_PeriodicBoundaryConditions->isChecked());
    pack_grains->setNeighborhoodErrorWeight(m_NeighborhoodErrorWeight->value());
#if PACK_GRAINS_ERROR_TXT_OUT
    MAKE_OUTPUT_FILE_PATH( errorFile, DREAM3D::SyntheticBuilder::ErrorFile, outDir, prefix)
    pack_grains->setErrorOutputFile(errorFile);
#endif
#if PACK_GRAINS_VTK_FILE_OUT
    MAKE_OUTPUT_FILE_PATH( vtkFile, DREAM3D::SyntheticBuilder::VtkFile, outDir, prefix)
    pack_grains->setVtkOutputFile(vtkFile);
#endif
    m_FilterPipeline->pushBack(pack_grains);

    AdjustVolume::Pointer adjust_grains = AdjustVolume::New();
    m_FilterPipeline->pushBack(adjust_grains);
  }
  else if(m_AlreadyFormed->isChecked() == true)
  {
    assert(false);
#if 0
    updateProgressAndMessage(("Reading Structure"), 40);
    std::string ext = MXAFileInfo::extension(m_StructureFile);
    if(ext.compare("vtk") == 0)
    {
      VTKStructureReader::Pointer reader = VTKStructureReader::New();
      reader->setInputFileName(m_StructureFile);
      reader->setGrainIdScalarName(DREAM3D::VTK::GrainIdScalarName);
      reader->setPhaseIdScalarName(DREAM3D::VTK::PhaseIdScalarName);
      err = reader->readStructure(m.get());
      CHECK_FOR_ERROR(DataContainer, "GrainGenerator Error getting size and resolution from VTK Voxel File", err);
    }
    else if(ext.compare("h5") == 0 || ext.compare("h5voxel") == 0)
    {
      // Load up the voxel data
      H5VoxelReader::Pointer h5Reader = H5VoxelReader::New();
      h5Reader->setFileName(m_StructureFile);
      int dims[3];
      float spacing[3];
      float origin[3];
      err = h5Reader->getSizeResolutionOrigin(dims, spacing, origin);

      CHECK_FOR_ERROR(DataContainer, "GrainGenerator Error getting size and resolution from HDF5 Voxel File", err);
      m->setDimensions(dims);
      //      m->getXPoints() = dims[0];
      //      m->getYPoints() = dims[1];
      //      m->getZPoints() = dims[2];
      //      m->totalpoints = dims[0] * dims[1] * dims[2];
      m->setResolution(spacing);
      m->getXRes() = spacing[0];
      m->getYRes() = spacing[1];
      m->getZRes() = spacing[2];

      updateProgressAndMessage(("Reading the Voxel Data from the HDF5 File"), 10);
      err = h5Reader->readVoxelData(m->m_GrainIndicies, m->m_Phases, m->m_Euler1s, m->m_Euler2s, m->m_Euler3s, m->crystruct, m->phaseType, m->totalPoints());
      CHECK_FOR_ERROR(DataContainer, "GrainGenerator Error reading voxel data from HDF5 Voxel File", err);
    }
    else
    {
      err = -1;
      CHECK_FOR_ERROR(DataContainer, "GrainGenerator Error No suitable Voxel Structure Reader found", err);
    }
#endif
  }

  if(m_AlreadyFormed->isChecked() == false)
  {
    PlacePrecipitates::Pointer place_precipitates = PlacePrecipitates::New();
    place_precipitates->setPeriodicBoundaries(m_PeriodicBoundaryConditions->isChecked());
    m_FilterPipeline->pushBack(place_precipitates);
  }

  MatchCrystallography::Pointer match_crystallography = MatchCrystallography::New();
  m_FilterPipeline->pushBack(match_crystallography);

  MAKE_OUTPUT_FILE_PATH( FieldDataFile, DREAM3D::SyntheticBuilder::GrainDataFile, outDir, prefix)
  FieldDataCSVWriter::Pointer write_fielddata = FieldDataCSVWriter::New();
  write_fielddata->setFieldDataFile(FieldDataFile);
  m_FilterPipeline->pushBack(write_fielddata);

  MAKE_OUTPUT_FILE_PATH( h5VoxelFile, DREAM3D::SyntheticBuilder::H5VoxelFile, outDir, prefix)
  DataContainerWriter::Pointer writer = DataContainerWriter::New();
  writer->setOutputFile(h5VoxelFile);
  m_FilterPipeline->pushBack(writer);

  if(m_VisualizationVizFile->isChecked())
  {
    MAKE_OUTPUT_FILE_PATH( vtkVizFile, DREAM3D::Reconstruction::VisualizationVizFile, outDir, prefix);

    VtkRectilinearGridWriter::Pointer vtkWriter = VtkRectilinearGridWriter::New();
    vtkWriter->setOutputFile(vtkVizFile);
    vtkWriter->setWriteGrainIds(true);
    vtkWriter->setWritePhaseIds(m_WritePhaseIdScalars);
   // vtkWriter->setWriteGoodVoxels(m_WriteGoodVoxels);
    vtkWriter->setWriteIPFColors(m_WriteIPFColorScalars);
    vtkWriter->setWriteBinaryFile(m_WriteBinaryVTKFile);
    m_FilterPipeline->pushBack(vtkWriter);
  }


}

// -----------------------------------------------------------------------------
//
// -----------------------------------------------------------------------------
void GrainGeneratorWidget::on_m_XPoints_valueChanged(int v)
{
  estimateNumGrainsSetup();
}

// -----------------------------------------------------------------------------
//
// -----------------------------------------------------------------------------
void GrainGeneratorWidget::on_m_YPoints_valueChanged(int v)
{
  estimateNumGrainsSetup();
}

// -----------------------------------------------------------------------------
//
// -----------------------------------------------------------------------------
void GrainGeneratorWidget::on_m_ZPoints_valueChanged(int v)
{
  estimateNumGrainsSetup();
}


// -----------------------------------------------------------------------------
//
// -----------------------------------------------------------------------------
void GrainGeneratorWidget::on_m_ZResolution_valueChanged(double v)
{
  estimateNumGrainsSetup();
}

// -----------------------------------------------------------------------------
//
// -----------------------------------------------------------------------------
void GrainGeneratorWidget::on_m_YResolution_valueChanged(double v)
{
  estimateNumGrainsSetup();
}

// -----------------------------------------------------------------------------
//
// -----------------------------------------------------------------------------
void GrainGeneratorWidget::on_m_XResolution_valueChanged(double v)
{
  estimateNumGrainsSetup();
}

// -----------------------------------------------------------------------------
//
// -----------------------------------------------------------------------------
void GrainGeneratorWidget::estimateNumGrainsSetup()
{
  int xpoints, ypoints, zpoints;
  float xres, yres, zres;
  xpoints = m_XPoints->value();
  ypoints = m_YPoints->value();
  zpoints = m_ZPoints->value();
  xres = m_XResolution->value();
  yres = m_YResolution->value();
  zres = m_ZResolution->value();
  int est_ngrains = estimate_numgrains(xpoints, ypoints, zpoints, xres, yres, zres);
  m_EstimatedGrains->setText(QString::number(est_ngrains));
}

// -----------------------------------------------------------------------------
//
// -----------------------------------------------------------------------------
int GrainGeneratorWidget::estimate_numgrains(int xpoints, int ypoints, int zpoints, float xres, float yres, float zres)
{
  //TODO: We should read the file once and cache the results instead of reading every time

  float totalvol;
  int phase;
  std::vector<int> phases;
  std::vector<unsigned int> structures;
  std::vector<unsigned int> phaseType;
  std::vector<float> phasefraction;
  std::vector<float> double_data;
  std::vector<float> avgdiam;
  std::vector<float> sddiam;
  std::vector<float> grainDiamInfo;
  std::vector<float> maxdiameter;
  std::vector<float> mindiameter;

  totalvol = (xpoints * xres) * (ypoints * yres) * (zpoints * zres);
  H5StatsReader::Pointer h5Reader = H5StatsReader::New();
  h5Reader->setFileName(m_H5InputStatisticsFile->text().toStdString());
  int err = h5Reader->getPhaseAndCrystalStructures(phases, structures);
  if (err < 0 || phases.size() == 0)
  {
    return -1;
  }

  phasefraction.resize(phases.size()+1);
  phaseType.resize(phases.size()+1);
  avgdiam.resize(phases.size()+1);
  sddiam.resize(phases.size()+1);
  maxdiameter.resize(phases.size()+1);
  mindiameter.resize(phases.size()+1);
  for (size_t i = 0; i < phases.size(); i++)
  {
    phase = phases[i];

    std::vector<float> pFraction;
    err = h5Reader->readStatsDataset(phase, DREAM3D::HDF5::PhaseFraction, pFraction);
    if (err < 0) {break;}
    phasefraction[phase] = pFraction.front();

    std::vector<unsigned int> phasetypes;
    err = h5Reader->readStatsDataset(phase, DREAM3D::HDF5::PhaseType, phasetypes);
    if (err < 0) {break;}
    phaseType[phase] = static_cast<unsigned int> (phasetypes[0]);

	  err = h5Reader->readStatsDataset(phase, DREAM3D::HDF5::Grain_Size_Distribution, double_data);
    if (err < 0) {break;}
	  avgdiam[phase] = double_data[0];
	  sddiam[phase] = double_data[1];

	  err = h5Reader->readStatsDataset(phase, DREAM3D::HDF5::Grain_Diameter_Info, grainDiamInfo);
    if (err < 0) {break;}
	  maxdiameter[phase]  = grainDiamInfo[1];
	  mindiameter[phase] = grainDiamInfo[2];
  }
  // If we errored out trying to read the data from teh HDF5 file then bail out now with a Zero Grains found
  if (err < 0)
  {
    return 0;
  }
  DREAM3D_RANDOMNG_NEW()

  std::vector<int> primaryphases;
  std::vector<double> primaryphasefractions;
  double totalprimaryfractions = 0.0;
  // find which phases are primary phases
  for (size_t i = 1; i < phaseType.size(); ++i)
  {
    if (phaseType[i] == DREAM3D::PhaseType::PrimaryPhase)
    {
      primaryphases.push_back(i);
      primaryphasefractions.push_back(phasefraction[i]);
      totalprimaryfractions = totalprimaryfractions + phasefraction[i];
    }
  }
  // scale the primary phase fractions to total to 1
  for (size_t i = 0; i < primaryphasefractions.size(); i++)
  {
    primaryphasefractions[i] = primaryphasefractions[i] / totalprimaryfractions;
    if (i > 0) primaryphasefractions[i] = primaryphasefractions[i] + primaryphasefractions[i - 1];
   // if (i == 0) primaryphasefractions[i] = primaryphasefractions[i];
  }
  // generate the grains
  int gid = 1;

  float currentvol = 0.0;
  float vol, random;
  float diam;
  int volgood = 0;
  while (currentvol < totalvol)
  {
    volgood = 0;
    random = rg.genrand_res53();
    for (size_t j = 0; j < primaryphases.size(); ++j)
    {
      if(random < primaryphasefractions[j])
      {
        phase = primaryphases[j];
        break;
      }
    }
    while (volgood == 0)
    {
      volgood = 1;
     // u = rg.genrand_res53();
      diam = rg.genrand_norm(avgdiam[phase], sddiam[phase]);
      diam = exp(diam);
      if(diam >= maxdiameter[phase]) volgood = 0;
      if(diam < mindiameter[phase]) volgood = 0;
      vol = (4.0 / 3.0) * (m_pi) * ((diam * 0.5f) * (diam * 0.5f) * (diam * 0.5f));
    }
    currentvol = currentvol + vol;
    gid++;
  }
  return gid;
}


// -----------------------------------------------------------------------------
//
// -----------------------------------------------------------------------------
void GrainGeneratorWidget::pipelineComplete()
{
 // std::cout << "GrainGeneratorWidget::grainGenerator_Finished()" << std::endl;
  m_GoBtn->setText("Go");
  setWidgetListEnabled(true);
  this->m_progressBar->setValue(0);
  emit pipelineEnded();
  checkIOFiles();
  m_FilterPipeline->deleteLater();
}

// -----------------------------------------------------------------------------
//
// -----------------------------------------------------------------------------
void GrainGeneratorWidget::pipelineProgress(int val)
{
  this->m_progressBar->setValue( val );
}

// -----------------------------------------------------------------------------
//
// -----------------------------------------------------------------------------
void GrainGeneratorWidget::on_m_VtkOptionsBtn_clicked()
{
  QVector<QString> options;
  options.push_back("Write Surface Voxel Scalars");
  options.push_back("Write Phase Ids Scalars");
  options.push_back("Write IPF Color Scalars");
  options.push_back("Write Binary VTK File");
  QCheckboxDialog d(options, this);
  d.setWindowTitle(QString("VTK Output Options"));

  d.setValue("Write Surface Voxel Scalars", m_WriteSurfaceVoxelScalars);
  d.setValue("Write Phase Ids Scalars", m_WritePhaseIdScalars);
  d.setValue("Write IPF Color Scalars", m_WriteIPFColorScalars);
  d.setValue("Write Binary VTK File", m_WriteBinaryVTKFile);

  int ret = d.exec();
  if (ret == QDialog::Accepted)
  {
    m_WriteSurfaceVoxelScalars = d.getValue("Write Surface Voxel Scalars");
    m_WritePhaseIdScalars = d.getValue("Write Phase Ids Scalars");
    m_WriteIPFColorScalars = d.getValue("Write IPF Color Scalars");
    m_WriteBinaryVTKFile = d.getValue("Write Binary VTK File");
  }

}

// -----------------------------------------------------------------------------
//
// -----------------------------------------------------------------------------
void GrainGeneratorWidget::on_m_HDF5GrainFile_stateChanged(int state)
{
  if (m_HDF5GrainFile->isChecked())
  {
    if (verifyPathExists(m_OutputDir->text(), m_OutputDir) == false) {
      QMessageBox::warning(this, tr("DREAM.3D"),
      tr("In order to render the data contained in the H5Grain file you will need a plugin for ParaView which is available separately."
          "\n  The raw data in the file can be viewed with any HDF5 data viewer. See http://www.hdfgroup.org for more details."),
      QMessageBox::Ok,
      QMessageBox::Ok);
      return;
      }
  }
}


// -----------------------------------------------------------------------------
//
// -----------------------------------------------------------------------------
void GrainGeneratorWidget::on_m_OutputFilePrefix_textChanged(const QString &text)
{
  checkIOFiles();
}

// -----------------------------------------------------------------------------
//
// -----------------------------------------------------------------------------
void GrainGeneratorWidget::addErrorMessage(QString message)
{
  QString title = QString::fromStdString(DREAM3D::UIPlugins::GrainGeneratorDisplayName).append(" Error");
  displayDialogBox(title, message, QMessageBox::Critical);
}

// -----------------------------------------------------------------------------
//
// -----------------------------------------------------------------------------
void GrainGeneratorWidget::addWarningMessage(QString message)
{
  QString title = QString::fromStdString(DREAM3D::UIPlugins::GrainGeneratorDisplayName).append(" Warning");
  displayDialogBox(title, message, QMessageBox::Warning);
}

// -----------------------------------------------------------------------------
//
// -----------------------------------------------------------------------------
void GrainGeneratorWidget::addProgressMessage(QString message)
{
  if (NULL != this->statusBar()) {
    this->statusBar()->showMessage(message);
  }
}<|MERGE_RESOLUTION|>--- conflicted
+++ resolved
@@ -61,11 +61,6 @@
 #include "DREAM3DLib/Common/ShapeType.h"
 #include "DREAM3DLib/Common/DREAM3DRandom.h"
 #include "DREAM3DLib/Common/DREAM3DMath.h"
-<<<<<<< HEAD
-//#include "DREAM3DLib/HDF5/H5StatsReader.h"
-//#include "DREAM3DLib/HDF5/H5StatsWriter.h"
-=======
->>>>>>> f995147d
 #include "DREAM3DLib/IOFilters/DataContainerWriter.h"
 #include "DREAM3DLib/IOFilters/VtkRectilinearGridWriter.h"
 #include "DREAM3DLib/IOFilters/FieldDataCSVWriter.h"
@@ -372,6 +367,7 @@
     m_OutputDir->setText(outPath);
   }
 
+#if 0
   QFileInfo fi(m_H5InputStatisticsFile->text());
   if (fi.exists() && fi.isFile())
   {
@@ -447,7 +443,7 @@
     estimateNumGrainsSetup();
 
   }
-
+#endif
 
 
 }
@@ -796,7 +792,7 @@
 int GrainGeneratorWidget::estimate_numgrains(int xpoints, int ypoints, int zpoints, float xres, float yres, float zres)
 {
   //TODO: We should read the file once and cache the results instead of reading every time
-
+#if 0
   float totalvol;
   int phase;
   std::vector<int> phases;
@@ -909,6 +905,9 @@
     gid++;
   }
   return gid;
+#else
+  return -1;
+#endif
 }
 
 
