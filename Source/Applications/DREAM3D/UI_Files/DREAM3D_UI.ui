<?xml version="1.0" encoding="UTF-8"?>
<ui version="4.0">
 <class>DREAM3D_UI</class>
 <widget class="QMainWindow" name="DREAM3D_UI">
  <property name="geometry">
   <rect>
    <x>0</x>
    <y>0</y>
    <width>658</width>
    <height>627</height>
   </rect>
  </property>
  <property name="sizePolicy">
   <sizepolicy hsizetype="Preferred" vsizetype="Preferred">
    <horstretch>0</horstretch>
    <verstretch>0</verstretch>
   </sizepolicy>
  </property>
  <property name="windowTitle">
   <string>DREAM.3D</string>
  </property>
  <property name="unifiedTitleAndToolBarOnMac">
   <bool>false</bool>
  </property>
  <widget class="QWidget" name="centerWidget">
   <layout class="QVBoxLayout" name="verticalLayout_2">
    <property name="spacing">
     <number>0</number>
    </property>
    <property name="margin">
     <number>0</number>
    </property>
   </layout>
  </widget>
  <widget class="QMenuBar" name="menubar">
   <property name="geometry">
    <rect>
     <x>0</x>
     <y>0</y>
     <width>658</width>
     <height>26</height>
    </rect>
   </property>
   <widget class="QMenu" name="menuFile">
    <property name="title">
     <string>File</string>
    </property>
    <widget class="QMenu" name="menu_RecentFiles">
     <property name="title">
      <string>Recent Files</string>
     </property>
     <addaction name="actionSomething"/>
    </widget>
    <addaction name="actionOpen_Pipeline_2"/>
    <addaction name="actionSave_Pipeline_2"/>
    <addaction name="separator"/>
    <addaction name="menu_RecentFiles"/>
    <addaction name="separator"/>
    <addaction name="actionExit"/>
   </widget>
   <widget class="QMenu" name="menuPipeline">
    <property name="title">
     <string>Pipeline</string>
    </property>
   </widget>
   <widget class="QMenu" name="menuHelp">
    <property name="title">
     <string>Help</string>
    </property>
    <addaction name="separator"/>
    <addaction name="actionAbout"/>
    <addaction name="actionLicense_Information"/>
<<<<<<< HEAD
    <addaction name="action_CheckForUpdates"/>
=======
    <addaction name="actionShow_User_Manual"/>
>>>>>>> 0cd0ff87
   </widget>
   <addaction name="menuFile"/>
   <addaction name="menuPipeline"/>
   <addaction name="menuHelp"/>
  </widget>
  <widget class="QStatusBar" name="statusbar"/>
  <action name="actionOpen">
   <property name="text">
    <string>Open</string>
   </property>
  </action>
  <action name="actionClose">
   <property name="text">
    <string>Close</string>
   </property>
  </action>
  <action name="actionExit">
   <property name="text">
    <string>Exit</string>
   </property>
  </action>
  <action name="actionSomething">
   <property name="text">
    <string>Something</string>
   </property>
  </action>
  <action name="action_IconText">
   <property name="checkable">
    <bool>true</bool>
   </property>
   <property name="text">
    <string>Icon and Text</string>
   </property>
  </action>
  <action name="action_IconOnly">
   <property name="checkable">
    <bool>true</bool>
   </property>
   <property name="text">
    <string>Icon Only</string>
   </property>
  </action>
  <action name="action_TextOnly">
   <property name="checkable">
    <bool>true</bool>
   </property>
   <property name="text">
    <string>Text Only</string>
   </property>
  </action>
  <action name="action_ShowPluginToolbar">
   <property name="checkable">
    <bool>true</bool>
   </property>
   <property name="text">
    <string>Show Toolbar</string>
   </property>
  </action>
  <action name="actionDREAM_3D_Help">
   <property name="text">
    <string>DREAM.3D Help</string>
   </property>
  </action>
  <action name="actionLicense_Information">
   <property name="text">
    <string>License Information</string>
   </property>
  </action>
  <action name="actionAbout">
   <property name="text">
    <string>About</string>
   </property>
  </action>
  <action name="actionSave">
   <property name="text">
    <string>Save</string>
   </property>
  </action>
  <action name="actionOpen_Pipeline">
   <property name="text">
    <string>Open Pipeline</string>
   </property>
  </action>
  <action name="actionOpen_Pipeline_2">
   <property name="text">
    <string>Open Pipeline</string>
   </property>
  </action>
  <action name="actionSave_Pipeline_2">
   <property name="text">
    <string>Save Pipeline</string>
   </property>
  </action>
<<<<<<< HEAD
  <action name="action_CheckForUpdates">
   <property name="text">
    <string>Check for Updates</string>
=======
  <action name="actionShow_User_Manual">
   <property name="text">
    <string>Show User Manual</string>
>>>>>>> 0cd0ff87
   </property>
  </action>
 </widget>
 <resources/>
 <connections/>
</ui><|MERGE_RESOLUTION|>--- conflicted
+++ resolved
@@ -38,7 +38,7 @@
      <x>0</x>
      <y>0</y>
      <width>658</width>
-     <height>26</height>
+     <height>22</height>
     </rect>
    </property>
    <widget class="QMenu" name="menuFile">
@@ -70,11 +70,10 @@
     <addaction name="separator"/>
     <addaction name="actionAbout"/>
     <addaction name="actionLicense_Information"/>
-<<<<<<< HEAD
+    <addaction name="separator"/>
+    <addaction name="actionShow_User_Manual"/>
+    <addaction name="separator"/>
     <addaction name="action_CheckForUpdates"/>
-=======
-    <addaction name="actionShow_User_Manual"/>
->>>>>>> 0cd0ff87
    </widget>
    <addaction name="menuFile"/>
    <addaction name="menuPipeline"/>
@@ -168,15 +167,14 @@
     <string>Save Pipeline</string>
    </property>
   </action>
-<<<<<<< HEAD
   <action name="action_CheckForUpdates">
    <property name="text">
     <string>Check for Updates</string>
-=======
+   </property>
+  </action>
   <action name="actionShow_User_Manual">
    <property name="text">
     <string>Show User Manual</string>
->>>>>>> 0cd0ff87
    </property>
   </action>
  </widget>
