--- conflicted
+++ resolved
@@ -1110,36 +1110,7 @@
 // -----------------------------------------------------------------------------
 void DREAM3D_UI::on_actionShow_Filter_List_triggered(bool b)
 {
-<<<<<<< HEAD
   updateAndSyncDockWidget(actionShow_Filter_List, filterListDockWidget, m_FilterListBtn, b);
-=======
-  //// updateAndSyncDockWidget() CONTENTS NEEDS TO BE REPLACED WITH THIS CONTENT. AN ADDITIONAL
-  /// ARGUMENT OF A BOOLEAN NEEDS TO BE ALSO PASSED IN "b".
-  actionShow_Filter_List->setChecked(b);
-  m_FilterListBtn->setChecked(b);
-  filterListDockWidget->setVisible(b);
-
-  if(b == false)
-  {
-    QString text = actionShow_Filter_List->text().replace("Show", "Hide");
-    actionShow_Filter_List->setText(text);
-  }
-  else
-  {
-    QString text = actionShow_Filter_List->text().replace("Hide", "Show");
-    actionShow_Filter_List->setText(text);
-  }
-}
-
-
-// -----------------------------------------------------------------------------
-//
-// -----------------------------------------------------------------------------
-void DREAM3D_UI::on_actionShow_Prebuilt_Pipelines_triggered()
-{
-  qDebug() << "on_actionShow_Prebuilt_Pipelines_triggered";
-  updateAndSyncDockWidget(actionShow_Prebuilt_Pipelines, prebuiltPipelinesDockWidget, m_PrebuiltBtn);
->>>>>>> a9b25816
 }
 
 
@@ -1177,7 +1148,7 @@
   action->blockSignals(true);
   dock->blockSignals(true);
   btn->blockSignals(true);
-  
+
   action->setChecked(b);
   btn->setChecked(b);
   dock->setVisible(b);
