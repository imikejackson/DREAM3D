/* ============================================================================
 * Copyright (c) 2012 Michael A. Jackson (BlueQuartz Software)
 * Copyright (c) 2012 Dr. Michael A. Groeber (US Air Force Research Laboratories)
 * Copyright (c) 2012 Joseph B. Kleingers (Student Research Assistant)
 * All rights reserved.
 *
 * Redistribution and use in source and binary forms, with or without modification,
 * are permitted provided that the following conditions are met:
 *
 * Redistributions of source code must retain the above copyright notice, this
 * list of conditions and the following disclaimer.
 *
 * Redistributions in binary form must reproduce the above copyright notice, this
 * list of conditions and the following disclaimer in the documentation and/or
 * other materials provided with the distribution.
 *
 * Neither the name of Michael A. Groeber, Michael A. Jackson, Joseph B. Kleingers,
 * the US Air Force, BlueQuartz Software nor the names of its contributors may be 
 * used to endorse or promote products derived from this software without specific 
 * prior written permission.
 *
 * THIS SOFTWARE IS PROVIDED BY THE COPYRIGHT HOLDERS AND CONTRIBUTORS "AS IS"
 * AND ANY EXPRESS OR IMPLIED WARRANTIES, INCLUDING, BUT NOT LIMITED TO, THE
 * IMPLIED WARRANTIES OF MERCHANTABILITY AND FITNESS FOR A PARTICULAR PURPOSE ARE
 * DISCLAIMED. IN NO EVENT SHALL THE COPYRIGHT HOLDER OR CONTRIBUTORS BE LIABLE
 * FOR ANY DIRECT, INDIRECT, INCIDENTAL, SPECIAL, EXEMPLARY, OR CONSEQUENTIAL
 * DAMAGES (INCLUDING, BUT NOT LIMITED TO, PROCUREMENT OF SUBSTITUTE GOODS OR
 * SERVICES; LOSS OF USE, DATA, OR PROFITS; OR BUSINESS INTERRUPTION) HOWEVER
 * CAUSED AND ON ANY THEORY OF LIABILITY, WHETHER IN CONTRACT, STRICT LIABILITY,
 * OR TORT (INCLUDING NEGLIGENCE OR OTHERWISE) ARISING IN ANY WAY OUT OF THE
 * USE OF THIS SOFTWARE, EVEN IF ADVISED OF THE POSSIBILITY OF SUCH DAMAGE.
 *
 *  This code was written under United States Air Force Contract number
 *                           FA8650-07-D-5800
 *
 * ~~~~~~~~~~~~~~~~~~~~~~~~~~~~~~~~~~~~~~~~~~~~~~~~~~~~~~~~~~~~~~~~~~~~~~~~~~ */

#ifndef _PLUGINMAKER_H_
#define _PLUGINMAKER_H_


#include <QtGui>

#include "ui_PluginMaker.h"
<<<<<<< HEAD

class PluginMaker : public QMainWindow, public Ui::PluginMaker
{
=======
#include <QtGui/QFileDialog>
#include <QtGui/QMainWindow>

class PluginMaker : public QMainWindow, public Ui::PluginMaker {
>>>>>>> a3e16901
  Q_OBJECT

public:
  PluginMaker(QWidget* parent = 0);
 
protected:
  void setupGui();

protected slots:
  void on_selectButton_clicked();
  void on_generateButton_clicked();
  void on_name_textChanged(const QString & text);
  void on_outputFileName_textChanged(const QString & text);

private:
  QString m_OpenDialogLastDirectory;
  void processFile(QString path);
  void cleanName(QString name);           //cleans the QString of all spaces and illegal characters
};

#endif<|MERGE_RESOLUTION|>--- conflicted
+++ resolved
@@ -39,19 +39,13 @@
 #define _PLUGINMAKER_H_
 
 
-#include <QtGui>
+#include <QtCore/QString>
+#include <QtGui/QMainWindow>
 
 #include "ui_PluginMaker.h"
-<<<<<<< HEAD
 
 class PluginMaker : public QMainWindow, public Ui::PluginMaker
 {
-=======
-#include <QtGui/QFileDialog>
-#include <QtGui/QMainWindow>
-
-class PluginMaker : public QMainWindow, public Ui::PluginMaker {
->>>>>>> a3e16901
   Q_OBJECT
 
 public:
