--- conflicted
+++ resolved
@@ -713,18 +713,6 @@
   
   QTreeWidgetItem* currentFile = treeWidget->currentItem();
 
-<<<<<<< HEAD
-  for (int i = 0; i < m_FilterBundles.count(); i++) {
-    if (m_FilterBundles[i].containsTreeWidgetItem(currentFile) ) {
-      if ( currentFile->text(0).contains(".cpp") ) {
-        previewFile(m_FilterBundles[i].getCPPGenerator()->getCodeTemplateResourcePath(), currentFile->text(0));
-        statusbar->showMessage("Currently viewing " + currentFile->text(0));
-        break;
-      }
-      else if ( currentFile->text(0).contains(".h") && !currentFile->text(0).contains(".html") ) {
-        previewFile(m_FilterBundles[i].getHGenerator()->getCodeTemplateResourcePath(), currentFile->text(0));
-        statusbar->showMessage("Currently viewing " + currentFile->text(0));
-=======
   bool inBundle = false;
 
   for (int i = 0; i < m_FilterBundles.count(); i++) 
@@ -750,15 +738,12 @@
         previewFile(m_FilterBundles[i].getHTMLGenerator()->getCodeTemplateResourcePath(), currentFile->text(0));
         statusbar->showMessage("Currently viewing " + currentFile->text(0));
         inBundle = true;
->>>>>>> 7d0e9861
         break;
       }
     }
     else {
       m_fileEditor->setText("");
       statusbar->showMessage("Ready");
-<<<<<<< HEAD
-=======
     }
   }
   if (!inBundle) 
@@ -782,7 +767,6 @@
     {
       m_fileEditor->setText("");
       statusbar->showMessage("Ready");
->>>>>>> 7d0e9861
     }
   }
 }
@@ -803,11 +787,7 @@
       QFileInfo fi(fileName);
       QString className = fi.baseName();
       text.replace("@ClassName@", className);
-<<<<<<< HEAD
-      m_fileEditor->setText(text);
-=======
       m_fileEditor->setPlainText(text);
->>>>>>> 7d0e9861
     }
 }
 
@@ -942,19 +922,6 @@
 // -----------------------------------------------------------------------------
 //
 // -----------------------------------------------------------------------------
-<<<<<<< HEAD
-void PluginMaker::on_m_fileEditor_textChanged(const QString & text) {
-  saveFileBtn->setEnabled(true);
-  saveFileBtn->setVisible(true);
-}
-
-// -----------------------------------------------------------------------------
-//
-// -----------------------------------------------------------------------------
-void PluginMaker::on_saveFileBtn_clicked() {
-  saveFileBtn->setEnabled(false);
-  
-=======
 void PluginMaker::previewFile_QRC() {
   QString pluginName = m_PluginName->text();
 
@@ -984,5 +951,4 @@
 
     m_fileEditor->setPlainText(text);
   }
->>>>>>> 7d0e9861
 }