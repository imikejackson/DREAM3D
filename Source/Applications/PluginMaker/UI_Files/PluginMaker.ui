<?xml version="1.0" encoding="UTF-8"?>
<ui version="4.0">
 <class>PluginMaker</class>
 <widget class="QMainWindow" name="PluginMaker">
  <property name="windowModality">
   <enum>Qt::NonModal</enum>
  </property>
  <property name="geometry">
   <rect>
    <x>0</x>
    <y>0</y>
    <width>935</width>
    <height>720</height>
   </rect>
  </property>
  <property name="sizePolicy">
   <sizepolicy hsizetype="Preferred" vsizetype="Preferred">
    <horstretch>0</horstretch>
    <verstretch>0</verstretch>
   </sizepolicy>
  </property>
  <property name="minimumSize">
   <size>
    <width>0</width>
    <height>0</height>
   </size>
  </property>
  <property name="maximumSize">
   <size>
    <width>16777215</width>
    <height>16777215</height>
   </size>
  </property>
  <property name="windowTitle">
   <string>DREAM3D PluginMaker</string>
  </property>
  <widget class="QWidget" name="centralwidget">
   <layout class="QGridLayout" name="gridLayout">
    <item row="0" column="0">
     <widget class="QLabel" name="nameLabel">
      <property name="text">
       <string>&amp;Plugin Name:</string>
      </property>
      <property name="buddy">
       <cstring>m_PluginName</cstring>
      </property>
     </widget>
    </item>
    <item row="0" column="1" colspan="3">
     <widget class="QLineEdit" name="m_PluginName"/>
    </item>
    <item row="1" column="0">
     <widget class="QLabel" name="outputFileNameLabel">
      <property name="text">
       <string>&amp;Output Dir:</string>
      </property>
      <property name="buddy">
       <cstring>m_OutputDir</cstring>
      </property>
     </widget>
    </item>
    <item row="1" column="1" colspan="3">
     <widget class="QFSDropLineEdit" name="m_OutputDir"/>
    </item>
    <item row="1" column="4">
     <widget class="QPushButton" name="selectButton">
      <property name="text">
       <string>Select</string>
      </property>
     </widget>
    </item>
    <item row="2" column="0" colspan="2">
     <widget class="QTreeWidget" name="treeWidget">
      <property name="autoExpandDelay">
       <number>0</number>
      </property>
      <column>
       <property name="text">
        <string>File Structure</string>
       </property>
      </column>
     </widget>
    </item>
    <item row="2" column="2" colspan="3">
<<<<<<< HEAD
     <widget class="QTextEdit" name="m_fileEditor"/>
=======
     <widget class="QTextEdit" name="m_fileEditor">
      <property name="readOnly">
       <bool>true</bool>
      </property>
     </widget>
>>>>>>> 7d0e9861
    </item>
    <item row="3" column="0">
     <widget class="QPushButton" name="addFilterBtn">
      <property name="sizePolicy">
       <sizepolicy hsizetype="Preferred" vsizetype="Preferred">
        <horstretch>0</horstretch>
        <verstretch>0</verstretch>
       </sizepolicy>
      </property>
      <property name="text">
       <string>Add Filter</string>
      </property>
      <property name="icon">
       <iconset resource="../../../../Resources/icons/images/Icons.qrc">
        <normaloff>:/add2.png</normaloff>:/add2.png</iconset>
      </property>
     </widget>
    </item>
    <item row="3" column="1">
     <widget class="QPushButton" name="removeFilterBtn">
      <property name="sizePolicy">
       <sizepolicy hsizetype="Preferred" vsizetype="Preferred">
        <horstretch>0</horstretch>
        <verstretch>0</verstretch>
       </sizepolicy>
      </property>
      <property name="text">
       <string>Remove Filter</string>
      </property>
      <property name="icon">
       <iconset resource="../../../../Resources/icons/images/Icons.qrc">
        <normaloff>:/delete2.png</normaloff>:/delete2.png</iconset>
      </property>
     </widget>
    </item>
    <item row="3" column="4">
     <widget class="QPushButton" name="generateButton">
      <property name="sizePolicy">
       <sizepolicy hsizetype="Preferred" vsizetype="Preferred">
        <horstretch>0</horstretch>
        <verstretch>0</verstretch>
       </sizepolicy>
      </property>
      <property name="text">
       <string>Generate</string>
<<<<<<< HEAD
      </property>
     </widget>
    </item>
    <item row="3" column="3">
     <widget class="QPushButton" name="saveFileBtn">
      <property name="text">
       <string>Save File</string>
      </property>
     </widget>
    </item>
=======
      </property>
     </widget>
    </item>
    <item row="3" column="3">
     <widget class="QPushButton" name="saveFileBtn">
      <property name="text">
       <string>Save File</string>
      </property>
     </widget>
    </item>
>>>>>>> 7d0e9861
    <item row="3" column="2">
     <spacer name="horizontalSpacer">
      <property name="orientation">
       <enum>Qt::Horizontal</enum>
      </property>
      <property name="sizeHint" stdset="0">
       <size>
        <width>40</width>
        <height>20</height>
       </size>
      </property>
     </spacer>
    </item>
   </layout>
  </widget>
  <widget class="QMenuBar" name="menubar">
   <property name="geometry">
    <rect>
     <x>0</x>
     <y>0</y>
     <width>935</width>
     <height>26</height>
    </rect>
   </property>
   <widget class="QMenu" name="menuHelp">
    <property name="title">
     <string>Help</string>
    </property>
    <addaction name="actionPlugin_Maker_Help"/>
    <addaction name="actionAbout"/>
   </widget>
   <addaction name="menuHelp"/>
  </widget>
  <widget class="QStatusBar" name="statusbar"/>
  <action name="actionPlugin_Maker_Help">
   <property name="text">
    <string>Plugin Maker Help</string>
   </property>
  </action>
  <action name="actionAbout">
   <property name="text">
    <string>About</string>
   </property>
  </action>
 </widget>
 <customwidgets>
  <customwidget>
   <class>QFSDropLineEdit</class>
   <extends>QLineEdit</extends>
   <header location="global">QFSDropLineEdit.h</header>
  </customwidget>
 </customwidgets>
 <tabstops>
  <tabstop>m_PluginName</tabstop>
  <tabstop>m_OutputDir</tabstop>
  <tabstop>selectButton</tabstop>
  <tabstop>addFilterBtn</tabstop>
  <tabstop>removeFilterBtn</tabstop>
  <tabstop>generateButton</tabstop>
  <tabstop>treeWidget</tabstop>
 </tabstops>
 <resources>
  <include location="../../../../Resources/icons/images/Icons.qrc"/>
 </resources>
 <connections/>
</ui><|MERGE_RESOLUTION|>--- conflicted
+++ resolved
@@ -82,15 +82,11 @@
      </widget>
     </item>
     <item row="2" column="2" colspan="3">
-<<<<<<< HEAD
-     <widget class="QTextEdit" name="m_fileEditor"/>
-=======
      <widget class="QTextEdit" name="m_fileEditor">
       <property name="readOnly">
        <bool>true</bool>
       </property>
      </widget>
->>>>>>> 7d0e9861
     </item>
     <item row="3" column="0">
      <widget class="QPushButton" name="addFilterBtn">
@@ -136,7 +132,6 @@
       </property>
       <property name="text">
        <string>Generate</string>
-<<<<<<< HEAD
       </property>
      </widget>
     </item>
@@ -147,18 +142,6 @@
       </property>
      </widget>
     </item>
-=======
-      </property>
-     </widget>
-    </item>
-    <item row="3" column="3">
-     <widget class="QPushButton" name="saveFileBtn">
-      <property name="text">
-       <string>Save File</string>
-      </property>
-     </widget>
-    </item>
->>>>>>> 7d0e9861
     <item row="3" column="2">
      <spacer name="horizontalSpacer">
       <property name="orientation">
