--- conflicted
+++ resolved
@@ -39,11 +39,8 @@
 #include <QtWidgets/QWidget>
 #include <QtWidgets/QMenu>
 
-<<<<<<< HEAD
 #include <QtCore/QSignalMapper>
-=======
 #include <QtCore/QList>
->>>>>>> a0e85bdf
 
 #include "DREAM3DWidgetsLib/DREAM3DWidgetsLib.h"
 #include "DREAM3DLib/Common/FilterManager.h"
@@ -85,7 +82,6 @@
     void updateFilterList(bool sortItems = true);
 
     /**
-<<<<<<< HEAD
     * @brief showContextMenuForWidget
     * @param pos
     */
@@ -96,7 +92,8 @@
     * @param name
     */
     void launchHelpForItem(QString name);
-=======
+
+    /**
     * @brief searchFieldsChanged
     */
     void searchFieldsChanged(bool isChecked);
@@ -115,7 +112,6 @@
     * @brief getActiveSearchAction
     */
     QList<QAction*> getSearchActionList();
->>>>>>> a0e85bdf
 
   signals:
 
@@ -145,10 +141,9 @@
     void addItemToList(AbstractFilter::Pointer filter);
 
   private:
-<<<<<<< HEAD
     QMenu* m_ContextMenu;
     QSignalMapper* m_Mapper;
-=======
+
     bool m_SearchAnyWords;
     bool m_SearchExactPhrase;
     bool m_SearchAllWords;
@@ -156,7 +151,6 @@
     QAction* m_ActionAnyWords;
     QAction* m_ActionExactPhrase;
     QAction* m_ActionAllWords;
->>>>>>> a0e85bdf
 
     FilterManager::Collection  m_LoadedFilters;
 
