/* ============================================================================
* Copyright (c) 2009-2015 BlueQuartz Software, LLC
*
* Redistribution and use in source and binary forms, with or without modification,
* are permitted provided that the following conditions are met:
*
* Redistributions of source code must retain the above copyright notice, this
* list of conditions and the following disclaimer.
*
* Redistributions in binary form must reproduce the above copyright notice, this
* list of conditions and the following disclaimer in the documentation and/or
* other materials provided with the distribution.
*
* Neither the name of BlueQuartz Software, the US Air Force, nor the names of its
* contributors may be used to endorse or promote products derived from this software
* without specific prior written permission.
*
* THIS SOFTWARE IS PROVIDED BY THE COPYRIGHT HOLDERS AND CONTRIBUTORS "AS IS"
* AND ANY EXPRESS OR IMPLIED WARRANTIES, INCLUDING, BUT NOT LIMITED TO, THE
* IMPLIED WARRANTIES OF MERCHANTABILITY AND FITNESS FOR A PARTICULAR PURPOSE ARE
* DISCLAIMED. IN NO EVENT SHALL THE COPYRIGHT HOLDER OR CONTRIBUTORS BE LIABLE
* FOR ANY DIRECT, INDIRECT, INCIDENTAL, SPECIAL, EXEMPLARY, OR CONSEQUENTIAL
* DAMAGES (INCLUDING, BUT NOT LIMITED TO, PROCUREMENT OF SUBSTITUTE GOODS OR
* SERVICES; LOSS OF USE, DATA, OR PROFITS; OR BUSINESS INTERRUPTION) HOWEVER
* CAUSED AND ON ANY THEORY OF LIABILITY, WHETHER IN CONTRACT, STRICT LIABILITY,
* OR TORT (INCLUDING NEGLIGENCE OR OTHERWISE) ARISING IN ANY WAY OUT OF THE
* USE OF THIS SOFTWARE, EVEN IF ADVISED OF THE POSSIBILITY OF SUCH DAMAGE.
*
* The code contained herein was partially funded by the followig contracts:
*    United States Air Force Prime Contract FA8650-07-D-5800
*    United States Air Force Prime Contract FA8650-10-D-5210
*    United States Prime Contract Navy N00173-07-C-2068
*
* ~~~~~~~~~~~~~~~~~~~~~~~~~~~~~~~~~~~~~~~~~~~~~~~~~~~~~~~~~~~~~~~~~~~~~~~~~~ */

#include "PipelineViewWidget.h"

#include <iostream>


#include <QtCore/QFileInfo>
#include <QtCore/QUrl>
#include <QtCore/QDir>
#include <QtCore/QTemporaryFile>
#include <QtCore/QMimeData>

#include <QtGui/QMouseEvent>
#include <QtGui/QDropEvent>
#include <QtGui/QDragEnterEvent>
#include <QtGui/QDragLeaveEvent>
#include <QtGui/QDragMoveEvent>
#include <QtWidgets/QLabel>
#include <QtGui/QPixmap>
#include <QtWidgets/QVBoxLayout>
#include <QtWidgets/QHeaderView>
#include <QtWidgets/QScrollArea>
#include <QtWidgets/QScrollBar>
#include <QtWidgets/QProgressDialog>
#include <QtWidgets/QMessageBox>

#include "DREAM3DLib/DREAM3DLib.h"
#include "DREAM3DLib/Common/DREAM3DSetGetMacros.h"
#include "DREAM3DLib/Common/PipelineMessage.h"
#include "DREAM3DLib/Common/FilterManager.h"
#include "DREAM3DLib/Common/IFilterFactory.hpp"
#include "DREAM3DLib/Common/FilterFactory.hpp"
#include "DREAM3DLib/FilterParameters/QFilterParametersReader.h"
#include "DREAM3DLib/FilterParameters/QFilterParametersWriter.h"
#include "DREAM3DLib/FilterParameters/JsonFilterParametersReader.h"
#include "DREAM3DLib/FilterParameters/JsonFilterParametersWriter.h"

#include "QtSupportLib/QDroppableScrollArea.h"

#include "DREAM3DWidgetsLib/FilterWidgetManager.h"



#include "DREAM3DWidgetsLib/FilterParameterWidgets/FilterParameterWidgetsDialogs.h"

// -----------------------------------------------------------------------------
//
// -----------------------------------------------------------------------------
PipelineViewWidget::PipelineViewWidget(QWidget* parent) :
  QFrame(parent),
  m_SelectedFilterWidget(NULL),
  m_FilterWidgetLayout(NULL),
  m_CurrentFilterBeingDragged(NULL),
  m_PreviousFilterBeingDragged(NULL),
  m_FilterOrigPos(-1),
  m_DropBox(NULL),
  m_DropIndex(-1),
  m_EmptyPipelineLabel(NULL),
  m_ScrollArea(NULL),
  m_AutoScroll(true),
  m_AutoScrollMargin(10),
  m_autoScrollCount(0),
  m_InputParametersWidget(NULL),
  m_PipelineMessageObserver(NULL),
  m_StatusBar(NULL)
{
  setupGui();
  m_LastDragPoint = QPoint(-1, -1);
  m_autoScrollTimer.setParent(this);

  setContextMenuPolicy(Qt::CustomContextMenu);
  setFocusPolicy(Qt::StrongFocus);

  connect(this,
          SIGNAL(customContextMenuRequested(const QPoint&)),
          SLOT(on_customContextMenuRequested(const QPoint&)));

}

// -----------------------------------------------------------------------------
//
// -----------------------------------------------------------------------------
PipelineViewWidget::~PipelineViewWidget()
{

}

// -----------------------------------------------------------------------------
//
// -----------------------------------------------------------------------------
void PipelineViewWidget::setPipelineMessageObserver(QObject* pipelineMessageObserver)
{
  m_PipelineMessageObserver = pipelineMessageObserver;
  // setup our connection
  connect(this, SIGNAL(pipelineIssuesCleared()),
          m_PipelineMessageObserver, SLOT(clearIssues()) );
}

// -----------------------------------------------------------------------------
//
// -----------------------------------------------------------------------------
void PipelineViewWidget::setupGui()
{
  newEmptyPipelineViewLayout();
  connect(&m_autoScrollTimer, SIGNAL(timeout()), this, SLOT(doAutoScroll()));

  m_DropBox = new DropBoxWidget();
}

// -----------------------------------------------------------------------------
//
// -----------------------------------------------------------------------------
void PipelineViewWidget::setScrollArea(QScrollArea* sa)
{
  m_ScrollArea = sa;
}

// -----------------------------------------------------------------------------
//
// -----------------------------------------------------------------------------
void PipelineViewWidget::newEmptyPipelineViewLayout()
{
  if(m_EmptyPipelineLabel == NULL)
  {
    QGridLayout* gridLayout = new QGridLayout(this);
    gridLayout->setObjectName(QString::fromUtf8("gridLayout"));
    QSpacerItem* verticalSpacer = new QSpacerItem(20, 341, QSizePolicy::Minimum, QSizePolicy::Expanding);

    gridLayout->addItem(verticalSpacer, 0, 1, 1, 1);

    QSpacerItem* horizontalSpacer_3 = new QSpacerItem(102, 20, QSizePolicy::Expanding, QSizePolicy::Minimum);

    gridLayout->addItem(horizontalSpacer_3, 1, 0, 1, 1);

    m_EmptyPipelineLabel = new QLabel(this);
    m_EmptyPipelineLabel->setObjectName(QString::fromUtf8("label"));
    m_EmptyPipelineLabel->setMinimumSize(QSize(325, 50));
    m_EmptyPipelineLabel->setStyleSheet(QString::fromUtf8("QLabel {\n"
                                                          "border-radius: 20px;\n"
                                                          "border: 1px solid rgb(120, 120, 120);\n"
                                                          "background-color: rgb(160, 160, 160);\n"
                                                          "font-weight: bold;\n"
                                                          "color : rgb(255, 255, 255);\n"
                                                          "text-align: center;\n"
                                                          "margin: 5px;\n"
                                                          "padding: 10px;\n"
                                                          "}"));
    m_EmptyPipelineLabel->setAlignment(Qt::AlignCenter);
    m_EmptyPipelineLabel->setText("Drag filters here to build up a pipeline");

    gridLayout->addWidget(m_EmptyPipelineLabel, 1, 1, 1, 1);

    QSpacerItem* horizontalSpacer_4 = new QSpacerItem(102, 20, QSizePolicy::Expanding, QSizePolicy::Minimum);

    gridLayout->addItem(horizontalSpacer_4, 1, 2, 1, 1);

    QSpacerItem* verticalSpacer_2 = new QSpacerItem(20, 341, QSizePolicy::Minimum, QSizePolicy::Expanding);

    gridLayout->addItem(verticalSpacer_2, 2, 1, 1, 1);
  }
  emit pipelineChanged();
}

// -----------------------------------------------------------------------------
//
// -----------------------------------------------------------------------------
int PipelineViewWidget::filterCount()
{
  int count = 0;
  if (NULL != m_FilterWidgetLayout)
  {
    count = m_FilterWidgetLayout->count();
  }
  return count;
}

// -----------------------------------------------------------------------------
//
// -----------------------------------------------------------------------------
PipelineFilterWidget* PipelineViewWidget::filterWidgetAt(int index)
{
  PipelineFilterWidget* fw = NULL;
  if (m_FilterWidgetLayout != NULL)
  {
    QWidget* w = m_FilterWidgetLayout->itemAt(index)->widget();
    fw = qobject_cast<PipelineFilterWidget*>(w);
  }
  return fw;
}

// -----------------------------------------------------------------------------
//
// -----------------------------------------------------------------------------
void PipelineViewWidget::resetLayout()
{
  // Check to see if we have removed all the filters
  if (filterCount() <= 0)
  {
    // Emit a signal to tell DREAM3D_UI to erase the Filter Input Widget.
    emit noFilterWidgetsInPipeline();

    // Remove the current Layout
    QLayout* l = layout();
    if (NULL != l && l == m_FilterWidgetLayout)
    {
      qDeleteAll(l->children());
      delete l;
      m_FilterWidgetLayout = NULL;
    }

    // and add the empty pipeline layout instead
    newEmptyPipelineViewLayout();
  }
}

// -----------------------------------------------------------------------------
//
// -----------------------------------------------------------------------------
void PipelineViewWidget::clearWidgets()
{
  emit pipelineIssuesCleared();
  emit pipelineChanged();

  qint32 count = filterCount();
  for(qint32 i = count - 1; i >= 0; --i)
  {
    QWidget* w = m_FilterWidgetLayout->itemAt(i)->widget();
    QSpacerItem* spacer = m_FilterWidgetLayout->itemAt(i)->spacerItem();
    if (NULL != w)
    {
      m_FilterWidgetLayout->removeWidget(w);
      PipelineFilterWidget* fw = qobject_cast<PipelineFilterWidget*>(w);
      if(fw)
      {
        fw->getFilter()->setPreviousFilter(AbstractFilter::NullPointer());
        fw->getFilter()->setNextFilter(AbstractFilter::NullPointer());
      }
      w->deleteLater();
    }
    else if (NULL != spacer)
    {
      m_FilterWidgetLayout->removeItem(spacer);
    }
  }
  m_SelectedFilterWidget = NULL;
  resetLayout();

}

// -----------------------------------------------------------------------------
//
// -----------------------------------------------------------------------------
void PipelineViewWidget::reindexWidgetTitles()
{
  qint32 count = filterCount();
  for(qint32 i = 0; i < count; ++i)
  {
    PipelineFilterWidget* fw = filterWidgetAt(i);
    if (fw)
    {
      QString hl = fw->getFilter()->getHumanLabel();
      hl = QString("[") + QString::number(i + 1) + QString("] ") + hl;
      fw->setFilterTitle(hl);
    }
  }
}


// -----------------------------------------------------------------------------
//
// -----------------------------------------------------------------------------
FilterPipeline::Pointer PipelineViewWidget::getFilterPipeline()
{
  // Create a Pipeline Object and fill it with the filters from this View
  FilterPipeline::Pointer pipeline = FilterPipeline::New();

  qint32 count = filterCount();
  for(qint32 i = 0; i < count; ++i)
  {
    PipelineFilterWidget* fw = filterWidgetAt(i);
    if (fw)
    {
      AbstractFilter::Pointer filter = fw->getFilter();
      pipeline->pushBack(filter);
    }

  }
  pipeline->addMessageReceiver(m_PipelineMessageObserver);
  return pipeline;
}

// -----------------------------------------------------------------------------
//
// -----------------------------------------------------------------------------
FilterPipeline::Pointer PipelineViewWidget::getCopyOfFilterPipeline()
{
  // Create a Pipeline Object and fill it with the filters from this View
  FilterPipeline::Pointer pipeline = FilterPipeline::New();

  qint32 count = filterCount();
  for(qint32 i = 0; i < count; ++i)
  {
    PipelineFilterWidget* fw = filterWidgetAt(i);
    if (fw)
    {
      AbstractFilter::Pointer filter = fw->getFilter();
      AbstractFilter::Pointer copy = filter->newFilterInstance(true);
      pipeline->pushBack(copy);
    }

  }
  pipeline->addMessageReceiver(m_PipelineMessageObserver);
  return pipeline;
}

// -----------------------------------------------------------------------------
//
// -----------------------------------------------------------------------------
void PipelineViewWidget::updateFavorite(const QString& filePath, const QString& name, QSettings::Format format)
{
  //If the filePath already exists - delete it so that we get a clean write to the file
  QFileInfo fi(filePath);
  if (fi.exists() == true)
  {
    QFile f(filePath);
    if (f.remove() == false)
    {
      QMessageBox::warning ( this, QString::fromLatin1("Favorite Update Error"),
                             QString::fromLatin1("There was an error removing the existing favorite. The favorite was NOT updated.") );
      return;
    }
  }

  // Create a Pipeline Object and fill it with the filters from this View
  FilterPipeline::Pointer pipeline = getFilterPipeline();
  int err = QFilterParametersWriter::WritePipelineToFile(pipeline, fi.absoluteFilePath(), name, format, reinterpret_cast<IObserver*>(m_PipelineMessageObserver));
  if (err < 0)
  {
    m_StatusBar->showMessage(tr("There was an error while updating the favorite '%1'.").arg(name));
  }
  else
  {
    m_StatusBar->showMessage(tr("Favorite '%1' has been updated successfully.").arg(name));
  }
}

// -----------------------------------------------------------------------------
//
// -----------------------------------------------------------------------------
int PipelineViewWidget::writePipeline(QString filePath)
{
  QFileInfo fi(filePath);
  QString ext = fi.completeSuffix();

  //If the filePath already exists - delete it so that we get a clean write to the file
  if (fi.exists() == true && (ext == "dream3d" || ext == "json"))
  {
    QFile f(filePath);
    if (f.remove() == false)
    {
      QMessageBox::warning(this, QString::fromLatin1("Pipeline Write Error"),
        QString::fromLatin1("There was an error removing the existing pipeline file. The pipeline was NOT saved."));
      return -1;
    }
  }

  // Create a Pipeline Object and fill it with the filters from this View
  FilterPipeline::Pointer pipeline = getFilterPipeline();

  int err = 0;
  if (ext == "dream3d")
  {
    err = H5FilterParametersWriter::WritePipelineToFile(pipeline, fi.absoluteFilePath(), fi.fileName(), reinterpret_cast<IObserver*>(m_PipelineMessageObserver));
  }
  else if (ext == "json")
  {
    err = JsonFilterParametersWriter::WritePipelineToFile(pipeline, fi.absoluteFilePath(), fi.fileName(), reinterpret_cast<IObserver*>(m_PipelineMessageObserver));
  }
  else
  {
    m_StatusBar->showMessage(tr("The pipeline was not written to file '%1'. '%2' is an unsupported file extension.").arg(fi.fileName()).arg(ext));
    return -1;
  }

  if (err < 0)
  {
    m_StatusBar->showMessage(tr("There was an error while saving the pipeline to file '%1'.").arg(fi.fileName()));
    return -1;
  }
  else
  {
    m_StatusBar->showMessage(tr("The pipeline has been saved successfully to '%1'.").arg(fi.fileName()));
  }

  return 0;
}

// -----------------------------------------------------------------------------
//
// -----------------------------------------------------------------------------
int PipelineViewWidget::openPipeline(const QString &filePath, int index, const bool &setOpenedFilePath)
{
  //If the filePath already exists - delete it so that we get a clean write to the file
  QFileInfo fi(filePath);
  if (fi.exists() == false)
  {
      QMessageBox::warning(this, QString::fromLatin1("Pipeline Read Error"),
        QString::fromLatin1("There was an error opening the specified pipeline file. The pipeline file does not exist."));
      return -1;
  }

  // Clear the pipeline Issues table first so we can collect all the error messages
  emit pipelineIssuesCleared();

  QString ext = fi.suffix();
  QString name = fi.fileName();

  // Read the pipeline from the file
  FilterPipeline::Pointer pipeline = readPipelineFromFile(filePath);

  // Check that a valid extension was read...
  if (pipeline == FilterPipeline::NullPointer())
  {
    m_StatusBar->showMessage(tr("The pipeline was not read correctly from file '%1'. '%2' is an unsupported file extension.").arg(name).arg(ext));
    return -1;
  }

  // Populate the pipeline view
  populatePipelineView(pipeline, index);

  // Notify user of successful read
  m_StatusBar->showMessage(tr("The pipeline has been read successfully from '%1'.").arg(name));

  QString file = filePath;
  emit pipelineFileDropped(file, setOpenedFilePath);

  return 0;
}

// -----------------------------------------------------------------------------
//
// -----------------------------------------------------------------------------
FilterPipeline::Pointer PipelineViewWidget::readPipelineFromFile(const QString &filePath)
{
  QFileInfo fi(filePath);
  QString ext = fi.suffix();
  QString name = fi.fileName();

  FilterPipeline::Pointer pipeline;
  if (ext == "ini" || ext == "txt")
  {
    pipeline = QFilterParametersReader::ReadPipelineFromFile(filePath, QSettings::IniFormat, dynamic_cast<IObserver*>(m_PipelineMessageObserver));
  }
  else if (ext == "dream3d")
  {
    pipeline = H5FilterParametersReader::ReadPipelineFromFile(filePath);
  }
  else if (ext == "json")
  {
    pipeline = JsonFilterParametersReader::ReadPipelineFromFile(filePath);
  }
  else
  {
    pipeline = FilterPipeline::NullPointer();
  }

  return pipeline;
}

// -----------------------------------------------------------------------------
//
// -----------------------------------------------------------------------------
void PipelineViewWidget::addFilter(const QString& filterClassName, int index)
{
  if (this->isEnabled() == false) { return; }
  FilterManager* fm = FilterManager::Instance();
  if(NULL == fm) { return; }
  IFilterFactory::Pointer wf = fm->getFactoryForFilter(filterClassName);
  if (NULL == wf.get()) { return; }

  // Create an instance of the filter. Since we are dealing with the AbstractFilter interface we can not
  // actually use the concrete filter class. We are going to have to rely on QProperties or Signals/Slots
  // to communicate changes back to the filter.
  AbstractFilter::Pointer filter = wf->create();

  if (index < 0) // If the programmer wants to add it to the end of the list
  {
    index = filterCount() - 1; // filterCount will come back with the vertical spacer, and if index is still
    // -1 then the spacer is not there and it will get added so the next time through. this should work
  }

  // Create a FilterWidget object
  PipelineFilterWidget* w = new PipelineFilterWidget(filter, NULL, this);

  // Add the filter widget to this view widget
  addFilterWidget(w, index);

  // Clear the pipeline Issues table first so we can collect all the error messages
  emit pipelineIssuesCleared();
  // Now preflight the pipeline for this filter.
  preflightPipeline();
}


// -----------------------------------------------------------------------------
//
// -----------------------------------------------------------------------------
void PipelineViewWidget::addFilterWidget(PipelineFilterWidget* w, int index)
{
  bool addSpacer = false;
  if (filterCount() <= 0)
  {
    if (NULL != m_EmptyPipelineLabel)
    {
      m_EmptyPipelineLabel->hide();
      delete m_EmptyPipelineLabel;
      m_EmptyPipelineLabel = NULL;
    }
    QLayout* l = layout();
    if (NULL != l)
    {
      qDeleteAll(l->children());
      delete l;
    }

    m_FilterWidgetLayout = new QVBoxLayout(this);
    m_FilterWidgetLayout->setObjectName(QString::fromUtf8("m_FilterWidgetLayout"));
    m_FilterWidgetLayout->setContentsMargins(2, 2, 2, 2);
    m_FilterWidgetLayout->setSpacing(3);
    addSpacer = true;

    if(index < 0)
    {
      index = 0;
    }
  }

  // The layout will take control of the PipelineFilterWidget 'w' instance
  m_FilterWidgetLayout->insertWidget(index, w);
  // Set the Parent
  w->setParent(this);

  if(index == -1)
  {
    index = filterCount() - 1;
  }

  /// Now setup all the connections between the various widgets

  // When the filter is removed from this view
  connect(w, SIGNAL(filterWidgetRemoved(PipelineFilterWidget*)),
          this, SLOT(removeFilterWidget(PipelineFilterWidget*)) );

  // When the FilterWidget is selected
  connect(w, SIGNAL(widgetSelected(PipelineFilterWidget*)),
          this, SLOT(setSelectedFilterWidget(PipelineFilterWidget*)) );

  // When the filter widget is dragged
  connect(w, SIGNAL(dragStarted(PipelineFilterWidget*)),
          this, SLOT(setFilterBeingDragged(PipelineFilterWidget*)) );

  connect(w, SIGNAL(parametersChanged()),
          this, SLOT(preflightPipeline()));

  connect(w, SIGNAL(parametersChanged()),
    this, SLOT(handleFilterParameterChanged()));

  // Check to make sure at least the vertical spacer is in the Layout
  if (addSpacer)
  {
    QSpacerItem* verticalSpacer = new QSpacerItem(20, 361, QSizePolicy::Minimum, QSizePolicy::Expanding);
    m_FilterWidgetLayout->insertSpacerItem(-1, verticalSpacer);
  }

  // Make sure the widget titles are all correct
  reindexWidgetTitles();

  // Finally, set this new filter widget as selected in order to show the input parameters right away
  w->setIsSelected(true);
  // Get the filter to ignore Scroll Wheel Events
  w->installEventFilter( this);

  // Emit that the pipeline changed
  emit pipelineChanged();
}


// -----------------------------------------------------------------------------
//
// -----------------------------------------------------------------------------
bool PipelineViewWidget::eventFilter(QObject* o, QEvent* e)
{
  if ( e->type() == QEvent::Wheel && qobject_cast<PipelineFilterWidget*>(o) )
  {
    return false;
  }
  return QFrame::eventFilter( o, e );
}


// -----------------------------------------------------------------------------
//
// -----------------------------------------------------------------------------
void PipelineViewWidget::preflightPipeline()
{
  emit pipelineIssuesCleared();
  // Create a Pipeline Object and fill it with the filters from this View
  FilterPipeline::Pointer pipeline = getFilterPipeline();

  FilterPipeline::FilterContainerType filters = pipeline->getFilterContainer();
  for(int i = 0; i < filters.size(); i++)
  {
    PipelineFilterWidget* fw = filterWidgetAt(i);
    if (fw)
    {
      fw->setHasPreflightErrors(false);
    }
    filters.at(i)->setErrorCondition(0);
  }


  QProgressDialog progress("Preflight Pipeline", "", 0, 1, this);
  progress.setWindowModality(Qt::WindowModal);

  // Preflight the pipeline
  int err = pipeline->preflightPipeline();
  if (err < 0)
  {
    //FIXME: Implement this
  }
  progress.setValue(1);

  int count = pipeline->getFilterContainer().size();
  //Now that the preflight has been executed loop through the filters and check their error condition and set the
  // outline on the filter widget if there were errors or warnings
  for(qint32 i = 0; i < count; ++i)
  {
    PipelineFilterWidget* fw = filterWidgetAt(i);
    if (fw)
    {
      AbstractFilter::Pointer filter = fw->getFilter();
      if(filter->getErrorCondition() < 0) {fw->setHasPreflightErrors(true);}
    }
  }
}


// -----------------------------------------------------------------------------
//
// -----------------------------------------------------------------------------
void PipelineViewWidget::removeFilterWidget(PipelineFilterWidget* whoSent)
{
  if (whoSent)
  {
    QWidget* w = qobject_cast<QWidget*>(whoSent);

    m_FilterWidgetLayout->removeWidget(w);
    if (m_SelectedFilterWidget == w)
    {
      m_SelectedFilterWidget = NULL;
    }
    if (w)
    {
      whoSent->getFilter()->setPreviousFilter(AbstractFilter::NullPointer());
      whoSent->getFilter()->setNextFilter(AbstractFilter::NullPointer());
      w->deleteLater();
    }
  }

  QSpacerItem* spacer = m_FilterWidgetLayout->itemAt(0)->spacerItem();
  if (NULL != spacer)
  {
    m_FilterWidgetLayout->removeItem(spacer);
  }

  reindexWidgetTitles();
  preflightPipeline();

  resetLayout();
  emit pipelineChanged();
}

// -----------------------------------------------------------------------------
//
// -----------------------------------------------------------------------------
void PipelineViewWidget::setFilterBeingDragged(PipelineFilterWidget* w)
{
  m_CurrentFilterBeingDragged = w;
}

// -----------------------------------------------------------------------------
//
// -----------------------------------------------------------------------------
void PipelineViewWidget::setSelectedFilterWidget(PipelineFilterWidget* w)
{
  if(NULL != m_SelectedFilterWidget && w != m_SelectedFilterWidget)
  {
    m_SelectedFilterWidget->setIsSelected(false);
  }
  m_SelectedFilterWidget = w;

  emit filterInputWidgetChanged(w->getFilterInputWidget());
}

// -----------------------------------------------------------------------------
//
// -----------------------------------------------------------------------------
void PipelineViewWidget::setStatusBar(QStatusBar* statusBar)
{
  m_StatusBar = statusBar;
}

// -----------------------------------------------------------------------------
//
// -----------------------------------------------------------------------------
void PipelineViewWidget::addDREAM3DReaderFilter(const QString& filePath, int index)
{
  DataContainerReader::Pointer reader = DataContainerReader::New();
  reader->setInputFile(filePath);

  // Create a PipelineFilterWidget using the current AbstractFilter instance to initialize it
  PipelineFilterWidget* w = new PipelineFilterWidget(reader, NULL, this);
  addFilterWidget(w, index);
}

// -----------------------------------------------------------------------------
//
// -----------------------------------------------------------------------------
void PipelineViewWidget::populatePipelineView(FilterPipeline::Pointer pipeline, int index)
{
  if (NULL == pipeline.get()) { clearWidgets(); return; }

  // get a reference to the filters which are in some type of container object.
  FilterPipeline::FilterContainerType& filters = pipeline->getFilterContainer();
  int fCount = filters.size();

  // QProgressDialog progress("Opening Pipeline File....", "Cancel", 0, fCount, this);
  // progress.setWindowModality(Qt::WindowModal);
  // progress.setMinimumDuration(2000);
  PipelineFilterWidget* firstWidget = NULL;
  // Start looping on each filter

  for (int i = 0; i < fCount; i++)
  {
    //   progress.setValue(i);
    // Create a PipelineFilterWidget using the current AbstractFilter instance to initialize it
    PipelineFilterWidget* w = new PipelineFilterWidget(filters.at(i), NULL, this);

    addFilterWidget(w, index);
    if (index == 0)
    {
      firstWidget = w;
    }

    index++;
  }

  if (firstWidget)
  {
    firstWidget->setIsSelected(true);
  }

  // Now preflight the pipeline for this filter.
  preflightPipeline();

  emit pipelineChanged();
}

// -----------------------------------------------------------------------------
//
// -----------------------------------------------------------------------------
void PipelineViewWidget::dragMoveEvent(QDragMoveEvent* event)
{
  m_LastDragPoint = event->pos();

  // Remove the filter widget
  if (NULL != m_FilterWidgetLayout && NULL != m_CurrentFilterBeingDragged && m_FilterWidgetLayout->indexOf(m_CurrentFilterBeingDragged) != -1)
  {
    m_FilterOrigPos = m_FilterWidgetLayout->indexOf(m_CurrentFilterBeingDragged);
    m_FilterWidgetLayout->removeWidget(m_CurrentFilterBeingDragged);
    m_CurrentFilterBeingDragged->setParent(NULL);
  }

  // If cursor is within margin boundaries, start scrolling
  if (shouldAutoScroll(event->pos()))
  {
    startAutoScroll();
  }
  // Otherwise, stop scrolling
  else
  {
    stopAutoScroll();
  }

  const QMimeData* mimedata = event->mimeData();
  if (event->dropAction() == Qt::MoveAction) // WE ONLY deal with this if the user is moving an existing pipeline filter
  {
    // Remove the drop box
    if (NULL != m_FilterWidgetLayout && m_FilterWidgetLayout->indexOf(m_DropBox) != -1)
    {
      m_FilterWidgetLayout->removeWidget(m_DropBox);
      m_DropBox->setParent(NULL);
    }

    bool didInsert = false;
    int count = filterCount();
    for (int i = 0; i < count; ++i)
    {
      PipelineFilterWidget* w = qobject_cast<PipelineFilterWidget*>(m_FilterWidgetLayout->itemAt(i)->widget());
      if (w != NULL && m_CurrentFilterBeingDragged != NULL && w != m_CurrentFilterBeingDragged)
      {
        if (event->pos().y() <= w->geometry().y() + w->geometry().height()/2)
        {
          m_DropBox->setLabel("    [" + QString::number(i + 1) + "] " + m_CurrentFilterBeingDragged->getHumanLabel());
          m_FilterWidgetLayout->insertWidget(i, m_DropBox);
          reindexWidgetTitles();
          didInsert = true;
          break;
        }
      }
    }
    // Check to see if we are trying to move it to the end
    if (false == didInsert && count > 0)
    {
      PipelineFilterWidget* w = qobject_cast<PipelineFilterWidget*>(m_FilterWidgetLayout->itemAt(count - 2)->widget());
      if (w != NULL && m_CurrentFilterBeingDragged != NULL && w != m_CurrentFilterBeingDragged)
      {
        if (event->pos().y() >= w->geometry().y() + w->geometry().height()/2)
        {
          m_DropBox->setLabel("    [" + QString::number(count) + "] " + m_CurrentFilterBeingDragged->getHumanLabel());
          m_FilterWidgetLayout->insertWidget(count - 1, m_DropBox);
<<<<<<< HEAD
					reindexWidgetTitles();
				}
			}
		}

    event->accept();
	}
=======
          reindexWidgetTitles();
        }
      }
    }
  }
>>>>>>> 36a06b71
  else if (mimedata->hasText())
  {
    QByteArray dropData = mimedata->data("text/plain");
    QString data(dropData);
    QFileInfo fi(data);
    QString ext = fi.completeSuffix();
    FilterManager* fm = FilterManager::Instance();
    if (NULL == fm) { return; }
    IFilterFactory::Pointer wf = fm->getFactoryForFilter(data);

    // If the dragged item is a filter item...
    if (NULL != wf)
    {
      QString humanName = wf->getFilterHumanLabel();

      bool didInsert = false;
      // This path is taken if a filter is dragged from the list of filters
      if (NULL != m_FilterWidgetLayout && m_FilterWidgetLayout->indexOf(m_DropBox) != -1)
      {
        m_FilterWidgetLayout->removeWidget(m_DropBox);
        m_DropBox->setParent(NULL);
      }

      int count = filterCount();
      for (int i = 0; i < count; ++i)
      {
        PipelineFilterWidget* w = qobject_cast<PipelineFilterWidget*>(m_FilterWidgetLayout->itemAt(i)->widget());
        if (NULL != w && event->pos().y() <= w->geometry().y() + w->geometry().height() / 2)
        {
          m_DropBox->setLabel("    [" + QString::number(i + 1) + "] " + humanName);
          m_FilterWidgetLayout->insertWidget(i, m_DropBox);
          reindexWidgetTitles();
          didInsert = true;
          break;
        }
      }
      // Check to see if we are trying to move it to the end
      if (false == didInsert && count > 0)
      {
        PipelineFilterWidget* w = qobject_cast<PipelineFilterWidget*>(m_FilterWidgetLayout->itemAt(count - 2)->widget());
        if (NULL != w && event->pos().y() >= w->geometry().y() + w->geometry().height() / 2)
        {
          m_DropBox->setLabel("    [" + QString::number(count) + "] " + humanName);
          m_FilterWidgetLayout->insertWidget(count - 1, m_DropBox);
          reindexWidgetTitles();
        }
      }

      event->accept();
    }
    // If the dragged item is a pipeline file...
    else if (ext == "dream3d" || ext == "json" || ext == "ini" || ext == "txt")
    {
      QString pipelineName = fi.baseName();

      bool didInsert = false;
      // This path is taken if a filter is dragged from the list of filters
      if (NULL != m_FilterWidgetLayout && m_FilterWidgetLayout->indexOf(m_DropBox) != -1)
      {
        m_FilterWidgetLayout->removeWidget(m_DropBox);
        m_DropBox->setParent(NULL);
      }

      int count = filterCount();
      for (int i = 0; i < count; ++i)
      {
        PipelineFilterWidget* w = qobject_cast<PipelineFilterWidget*>(m_FilterWidgetLayout->itemAt(i)->widget());
        if (NULL != w && event->pos().y() <= w->geometry().y() + w->geometry().height() / 2)
        {
          m_DropBox->setLabel("Place '" + pipelineName + "' Here");
          m_FilterWidgetLayout->insertWidget(i, m_DropBox);
          reindexWidgetTitles();
          didInsert = true;
          break;
        }
      }
      // Check to see if we are trying to move it to the end
      if (false == didInsert && count > 0)
      {
        PipelineFilterWidget* w = qobject_cast<PipelineFilterWidget*>(m_FilterWidgetLayout->itemAt(count - 2)->widget());
        if (NULL != w && event->pos().y() >= w->geometry().y() + w->geometry().height() / 2)
        {
          m_DropBox->setLabel("Place '" + pipelineName + "' Here");
          m_FilterWidgetLayout->insertWidget(count - 1, m_DropBox);
          reindexWidgetTitles();
        }
      }

      event->accept();
    }
    else
    {
      event->ignore();
    }
  }
}

// -----------------------------------------------------------------------------
//
// -----------------------------------------------------------------------------
void PipelineViewWidget::dropEvent(QDropEvent* event)
{
  const QMimeData* mimedata = event->mimeData();
  if (m_CurrentFilterBeingDragged != NULL && event->dropAction() == Qt::MoveAction)
  {
    // This path is take if a filter is being dragged around in the pipeline and dropped.
    if (NULL != m_FilterWidgetLayout && m_FilterWidgetLayout->indexOf(m_DropBox) != -1)
    {
      m_FilterWidgetLayout->removeWidget(m_DropBox);
      m_DropBox->setParent(NULL);
    }

    int count = filterCount();
    bool didInsert = false;
    for (int i = 0; i < count; ++i)
    {
      PipelineFilterWidget* w = qobject_cast<PipelineFilterWidget*>(m_FilterWidgetLayout->itemAt(i)->widget());
      if (w != NULL && m_CurrentFilterBeingDragged != NULL && w != m_CurrentFilterBeingDragged)
      {
        if (event->pos().y() < w->geometry().y() + w->geometry().height() / 3)
        {
          m_FilterWidgetLayout->insertWidget(i, m_CurrentFilterBeingDragged);
          setSelectedFilterWidget(m_CurrentFilterBeingDragged);
          reindexWidgetTitles();
          didInsert = true;
          break;
        }
      }
    }
    // Check to see if we are trying to move it to the end
    if (false == didInsert && count > 0)
    {
      PipelineFilterWidget* w = qobject_cast<PipelineFilterWidget*>(m_FilterWidgetLayout->itemAt(count - 2)->widget());
      if (w != NULL && m_CurrentFilterBeingDragged != NULL && w != m_CurrentFilterBeingDragged)
      {
        if (event->pos().y() > w->geometry().y() + w->geometry().height())
        {
          m_FilterWidgetLayout->insertWidget(count - 1, m_CurrentFilterBeingDragged);
          setSelectedFilterWidget(m_CurrentFilterBeingDragged);
          reindexWidgetTitles();
        }
      }
    }

    setSelectedFilterWidget(m_CurrentFilterBeingDragged);
    m_CurrentFilterBeingDragged = NULL;
    m_PreviousFilterBeingDragged = NULL;

    // Make sure the widget titles are all correct
    reindexWidgetTitles();
    preflightPipeline();

    emit pipelineChanged();
    event->acceptProposedAction();
  }
  else if (mimedata->hasUrls() || mimedata->hasText())
  {
    QByteArray dropData = mimedata->data("text/plain");
    QString data(dropData);
    QString filePath;

    if (mimedata->hasUrls())
    {
      QUrl url(data);
      filePath = url.toLocalFile();
    }
    else
    {
      filePath = data;
    }

    QFileInfo fi(filePath);
    QString ext = fi.completeSuffix();
    FilterManager* fm = FilterManager::Instance();
    if (NULL == fm) { return; }
    IFilterFactory::Pointer wf = fm->getFactoryForFilter(data);

    // If the dragged item is a filter item...
    if (NULL != wf)
    {
      // Remove the drop line
      if (NULL != m_FilterWidgetLayout && m_FilterWidgetLayout->indexOf(m_DropBox) != -1)
      {
        m_FilterWidgetLayout->removeWidget(m_DropBox);
        m_DropBox->setParent(NULL);
      }

      // We need to figure out where it was dropped relative to other filters
      int count = filterCount() - 1;
      for (int i = 0; i < count; ++i)
      {
        PipelineFilterWidget* w = qobject_cast<PipelineFilterWidget*>(m_FilterWidgetLayout->itemAt(i)->widget());
        if (w != NULL)
        {
          if (event->pos().y() < w->geometry().y())
          {
            count = i;
            break;
          }
        }
      }

      // Now that we have an index, insert the filter.
      addFilter(data, count);

      emit pipelineChanged();
      event->acceptProposedAction();
    }
    // If the dragged item is a pipeline file...
    else if (ext == "dream3d" || ext == "json" || ext == "ini" || ext == "txt")
    {
      int index = 0;
      if (NULL != m_FilterWidgetLayout)
      {
        index = m_FilterWidgetLayout->indexOf(m_DropBox);
      }

      if (ext == "json" || ext == "ini" || ext == "txt")
      {
        // Remove the drop line
        if (NULL != m_FilterWidgetLayout && index != -1)
        {
          m_FilterWidgetLayout->removeWidget(m_DropBox);
          m_DropBox->setParent(NULL);
        }

        openPipeline(filePath, index, false);

        emit pipelineChanged();
      }
      else if (ext == "dream3d")
      {
        FileDragMessageBox* msgBox = new FileDragMessageBox(this);
        msgBox->exec();
        msgBox->deleteLater();

        // Remove the drop line
        if (NULL != m_FilterWidgetLayout && index != -1)
        {
          m_FilterWidgetLayout->removeWidget(m_DropBox);
          m_DropBox->setParent(NULL);
        }

        if (msgBox->didPressOkBtn() == true)
        {
          if (msgBox->isExtractPipelineBtnChecked() == true)
          {
            openPipeline(filePath, index, false);
          }
          else
          {
            addDREAM3DReaderFilter(filePath, index);
          }

          emit pipelineChanged();
        }
      }
      event->acceptProposedAction();
    }
    else
    {
      event->ignore();
    }
  }

  // Stop auto scrolling if widget is dropped
  stopAutoScroll();
}

// -----------------------------------------------------------------------------
//
// -----------------------------------------------------------------------------
void PipelineViewWidget::dragLeaveEvent(QDragLeaveEvent* event)
{
  int index;
  if (NULL != m_FilterWidgetLayout)
  {
    index = m_FilterWidgetLayout->indexOf(m_DropBox);
  }

  // Remove the drop line
  if (NULL != m_FilterWidgetLayout && index != -1)
  {
    m_FilterWidgetLayout->removeWidget(m_DropBox);
    m_DropBox->setParent(NULL);
  }

  // Put filter widget back to original position
  if (NULL != m_CurrentFilterBeingDragged)
  {
    m_FilterWidgetLayout->insertWidget(m_FilterOrigPos, m_CurrentFilterBeingDragged);
    setSelectedFilterWidget(m_CurrentFilterBeingDragged);
  }

  reindexWidgetTitles();

  // Set the current filter as previous, and nullify the current
  m_PreviousFilterBeingDragged = m_CurrentFilterBeingDragged;
  m_CurrentFilterBeingDragged = NULL;
}


// -----------------------------------------------------------------------------
//
// -----------------------------------------------------------------------------
void PipelineViewWidget::dragEnterEvent(QDragEnterEvent* event)
{
  event->acceptProposedAction();

  // If there is a previous filter, set it as current
  if (NULL != m_PreviousFilterBeingDragged && event->dropAction() == Qt::MoveAction)
  {
    m_CurrentFilterBeingDragged = m_PreviousFilterBeingDragged;
  }
}

// -----------------------------------------------------------------------------
//
// -----------------------------------------------------------------------------
void PipelineViewWidget::stopAutoScroll()
{
  m_autoScrollTimer.stop();
  m_autoScrollCount = 0;
}

// -----------------------------------------------------------------------------
//
// -----------------------------------------------------------------------------
void PipelineViewWidget::startAutoScroll()
{
  int scrollInterval = 50;
  m_autoScrollTimer.start(scrollInterval);
  m_autoScrollCount = 0;
}

// -----------------------------------------------------------------------------
//
// -----------------------------------------------------------------------------
void PipelineViewWidget::doAutoScroll()
{
  // find how much we should scroll with
  int verticalStep = m_ScrollArea->verticalScrollBar()->pageStep();
  int horizontalStep = m_ScrollArea->horizontalScrollBar()->pageStep();
  if (m_autoScrollCount < qMax(verticalStep, horizontalStep))
  { m_autoScrollCount = m_autoScrollCount + 15; }

  int margin = m_AutoScrollMargin;
  int verticalValue = m_ScrollArea->verticalScrollBar()->value();
  int horizontalValue = m_ScrollArea->horizontalScrollBar()->value();

  QPoint pos = m_ScrollArea->viewport()->mapFromGlobal(QCursor::pos());
  QRect area = m_ScrollArea->geometry();

  // do the scrolling if we are in the scroll margins
  if (pos.y() - area.top() < margin)
  { m_ScrollArea->verticalScrollBar()->setValue(verticalValue - m_autoScrollCount); }
  else if (area.bottom() - pos.y() < margin)
  { m_ScrollArea-> verticalScrollBar()->setValue(verticalValue + m_autoScrollCount); }
  //  if (pos.x() - area.left() < margin)
  //    m_ScrollArea->horizontalScrollBar()->setValue(horizontalValue - d->m_autoScrollCount);
  //  else if (area.right() - pos.x() < margin)
  //    m_ScrollArea->horizontalScrollBar()->setValue(horizontalValue + d->m_autoScrollCount);
  // if nothing changed, stop scrolling
  bool verticalUnchanged = (verticalValue == m_ScrollArea->verticalScrollBar()->value());
  bool horizontalUnchanged = (horizontalValue == m_ScrollArea->horizontalScrollBar()->value());
  if (verticalUnchanged && horizontalUnchanged)
  {
    stopAutoScroll();
  }
  else
  {
    m_ScrollArea->viewport()->update();
  }

}

// -----------------------------------------------------------------------------
//
// -----------------------------------------------------------------------------
bool PipelineViewWidget::shouldAutoScroll(const QPoint& pos)
{
  if (NULL == m_ScrollArea) { return false; }
  QPoint scpos = m_ScrollArea->viewport()->mapFromGlobal(QCursor::pos());
  QRect rect = m_ScrollArea->geometry();

  if (scpos.y() <= getAutoScrollMargin())
  {
    return true;
  }
  else if (pos.y() >= rect.height() - getAutoScrollMargin())
  {
    return true;
  }
  return false;
}

// -----------------------------------------------------------------------------
//
// -----------------------------------------------------------------------------
void PipelineViewWidget::setContextMenuActions(QList<QAction*> list)
{
  m_MenuActions = list;
}

// -----------------------------------------------------------------------------
//
// -----------------------------------------------------------------------------
void PipelineViewWidget::on_customContextMenuRequested(const QPoint& pos)
{
  // Note: We must map the point to global from the viewport to
  // account for the header.
  showContextMenu(mapToGlobal(pos) );
}

// -----------------------------------------------------------------------------
//
// -----------------------------------------------------------------------------
void PipelineViewWidget::showContextMenu(const QPoint& globalPos)
{
  m_Menu.clear();
  for (int i = 0; i < m_MenuActions.size(); i++)
  {
    m_Menu.addAction(m_MenuActions[i]);
  }
  m_Menu.exec(globalPos);
}

// -----------------------------------------------------------------------------
//
// -----------------------------------------------------------------------------
QStatusBar* PipelineViewWidget::getStatusBar()
{
  return m_StatusBar;
}

// -----------------------------------------------------------------------------
//
// -----------------------------------------------------------------------------
void PipelineViewWidget::handleFilterParameterChanged()
{
  emit filterParameterChanged();
}


<|MERGE_RESOLUTION|>--- conflicted
+++ resolved
@@ -863,21 +863,11 @@
         {
           m_DropBox->setLabel("    [" + QString::number(count) + "] " + m_CurrentFilterBeingDragged->getHumanLabel());
           m_FilterWidgetLayout->insertWidget(count - 1, m_DropBox);
-<<<<<<< HEAD
-					reindexWidgetTitles();
-				}
-			}
-		}
-
-    event->accept();
-	}
-=======
           reindexWidgetTitles();
         }
       }
     }
   }
->>>>>>> 36a06b71
   else if (mimedata->hasText())
   {
     QByteArray dropData = mimedata->data("text/plain");
