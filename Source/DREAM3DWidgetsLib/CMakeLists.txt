#--////////////////////////////////////////////////////////////////////////////
#--
#--  Copyright (c) 2012, Michael A. Jackson. BlueQuartz Software
#--  All rights reserved.
#--  BSD License: http://www.opensource.org/licenses/bsd-license.html
#--
#--////////////////////////////////////////////////////////////////////////////

#///////////////////////////////////////////////////////////////////////////////
#// This code was partly written under US Air Force Contract FA8650-07-D-5800
#///////////////////////////////////////////////////////////////////////////////

project(DREAM3DWidgetsLib VERSION ${DREAM3DProj_VERSION_MAJOR}.${DREAM3DProj_VERSION_MINOR})


set(DREAM3DWidgetsLib_BUILT_AS_DYNAMIC_LIB)
if(BUILD_SHARED_LIBS)
    set(DREAM3DWidgetsLib_BUILT_AS_DYNAMIC_LIB 1)
    if(WIN32)
        ADD_DEFINITIONS("-DDREAM3DWidgetsLib_BUILT_AS_DYNAMIC_LIB")
    endif(WIN32)
endif(BUILD_SHARED_LIBS)

set(GENERATE_GIT_VERSION 1)




if(NOT PROJECT_RESOURCES_DIR)
set(PROJECT_RESOURCES_DIR ${DREAM3DWidgetsLib_SOURCE_DIR}/Resources)
endif()
if(NOT DEFINED CMP_SOURCE_DIR)
set(CMP_SOURCE_DIR ${DREAM3DWidgetsLib_SOURCE_DIR}/Support/cmp)
endif()

set(PROJECT_PREFIX "Ebsd" CACHE STRING "The Prefix to be used for Preprocessor definitions")
set(DREAM3DWidgetsLib_INSTALL_FILES 0)
#-------------------------------------------------------------------------------
# Include the cmp project to perform all the basic configuration tests for the
# project.
#-------------------------------------------------------------------------------
set(CMP_HEADER_DIR ${DREAM3DWidgetsLib_BINARY_DIR})
set(CMP_CONFIGURATION_FILE_NAME "DREAM3DWidgetsLibConfiguration.h")
set(CMP_TYPES_FILE_NAME "DREAM3DWidgetsLibTypes.h")
set(CMP_VERSION_HEADER_FILE_NAME "DREAM3DWidgetsLibVersion.h")
set(CMP_VERSION_SOURCE_FILE_NAME "DREAM3DWidgetsLibVersion.cpp")
set(CMP_TOP_HEADER_FILE "DREAM3DWidgetsLib.h")
set(CMP_PROJECT_NAMESPACE "${PROJECT_NAME}")
set(CMP_PROJECT_NAME "${PROJECT_NAME}")
set(CMP_ENABLE_PLUGINS "0")
set(CMP_LIB_SEARCH_DIRS "")
set(CMP_GENERATE_VERSION_STRING ${GENERATE_GIT_VERSION})

# Extra Variables that need to be set before all the configured files are generated.
set(DREAM3DWidgetsLib_HDF5_SUPPORT 1)
option(DREAM3DWidgetsLib_ENABLE_HDF5 "Enable the use of HDF5 functionality" ON)
mark_as_advanced(DREAM3DWidgetsLib_ENABLE_HDF5)

include(${CMP_SOURCE_DIR}/cmpProject.cmake)

configure_file(${DREAM3DWidgetsLib_SOURCE_DIR}/DREAM3DWidgetsLibConfiguration.h.in
               ${DREAM3DWidgetsLib_BINARY_DIR}/${CMP_TOP_HEADER_FILE})


set(Project_SRCS "")

set(DREAM3DWidgetsLib_Generated_HDRS
        ${DREAM3DWidgetsLib_BINARY_DIR}/DREAM3DWidgetsLibConfiguration.h
        ${DREAM3DWidgetsLib_BINARY_DIR}/DREAM3DWidgetsLibTypes.h
        ${DREAM3DWidgetsLib_BINARY_DIR}/DREAM3DWidgetsLibVersion.h
        ${DREAM3DWidgetsLib_BINARY_DIR}/DREAM3DWidgetsLib.h
        ${DREAM3DWidgetsLib_BINARY_DIR}/${CMP_TOP_HEADER_FILE}
)

set(DREAM3DWidgetsLib_Generated_SRCS
        ${DREAM3DWidgetsLib_BINARY_DIR}/DREAM3DWidgetsLibVersion.cpp
)

cmp_IDE_GENERATED_PROPERTIES("Generated" "${DREAM3DWidgetsLib_Generated_HDRS}" "${DREAM3DWidgetsLib_Generated_SRCS}")

set(DREAM3DWidgetsLib_HDRS
  ${DREAM3DWidgetsLib_SOURCE_DIR}/FilterWidgetManager.h
  ${DREAM3DWidgetsLib_SOURCE_DIR}/IFilterWidgetFactory.h
  ${DREAM3DWidgetsLib_SOURCE_DIR}/PipelineFilterWidgetFactory.hpp
  ${DREAM3DWidgetsLib_SOURCE_DIR}/DREAM3DWidgetsLibDLLExport.h
  ${DREAM3DWidgetsLib_SOURCE_DIR}/DREAM3DWidgetsLibConstants.h
)

set(DREAM3DWidgetsLib_MOC_HDRS
  ${DREAM3DWidgetsLib_SOURCE_DIR}/UpdateCheck.h
  ${DREAM3DWidgetsLib_SOURCE_DIR}/UpdateCheckData.h
)

set(DREAM3DWidgetsLib_SRCS
  ${DREAM3DWidgetsLib_SOURCE_DIR}/FilterWidgetManager.cpp
  ${DREAM3DWidgetsLib_SOURCE_DIR}/IFilterWidgetFactory.cpp
  ${DREAM3DWidgetsLib_SOURCE_DIR}/UpdateCheck.cpp
  ${DREAM3DWidgetsLib_SOURCE_DIR}/UpdateCheckData.cpp
)

cmp_IDE_SOURCE_PROPERTIES( "DREAM3DWidgetsLib" "${DREAM3DWidgetsLib_HDRS};${DREAM3DWidgetsLib_MOC_HDRS}" "${DREAM3DWidgetsLib_SRCS}" "0")

# --------------------------------------------------------------------
# and finally this will run moc:
#QT5_WRAP_CPP( DREAM3DWidgetsLib_Generated_MOC_SRCS ${DREAM3DWidgetsLib_MOC_HDRS} )

# These generated moc files will be #include in the FilterWidget source file that
# are generated so we need to tell the build system to NOT compile these files
set_source_files_properties( ${DREAM3DWidgetsLib_Generated_MOC_SRCS} PROPERTIES HEADER_FILE_ONLY TRUE)


# -- Run MOC and UIC on the necessary files
QT5_ADD_RESOURCES( DREAM3DWidgetsLib_Generated_RC_SRCS "${DREAM3DProj_SOURCE_DIR}/Resources/icons/images/Icons.qrc"  )

# --------------------------------------------------------------------
# Continue on with our Qt4 section
QT5_WRAP_UI( DREAM3DWidgetsLib_Generated_UI_HDRS   )

# --------------------------------------------------------------------
#-- Put the Qt generated files into their own group for IDEs
cmp_IDE_SOURCE_PROPERTIES( "Generated/Qt_Moc" "" "${DREAM3DWidgetsLib_Generated_MOC_SRCS}" "0")
cmp_IDE_SOURCE_PROPERTIES( "Generated/Qt_Uic" "${DREAM3DWidgetsLib_Generated_UI_HDRS}" "" "0")
cmp_IDE_SOURCE_PROPERTIES( "Generated/Qt_Qrc" "${DREAM3DWidgetsLib_Generated_RC_SRCS}" "" "0")


# --------------------------------------------------------------------
#-- Include all the generic Widgets that can be used to build up a GUI
include(${DREAM3DWidgetsLib_SOURCE_DIR}/Widgets/SourceList.cmake)

# --------------------------------------------------------------------
# Include all the Filter Parameter Widgets
include(${DREAM3DWidgetsLib_SOURCE_DIR}/FilterParameterWidgets/SourceList.cmake)


set(Project_SRCS
        ${DREAM3DWidgetsLib_HDRS}
        ${DREAM3DWidgetsLib_MOC_HDRS}
        ${DREAM3DWidgetsLib_SRCS}
        ${DREAM3DWidgetsLib_Generated_HDRS}
        ${DREAM3DWidgetsLib_Generated_SRCS}
        ${DREAM3DWidgetsLib_Generated_MOC_SRCS}
        ${DREAM3DWidgetsLib_Generated_UI_HDRS}
        ${DREAM3DWidgetsLib_Generated_RC_SRCS}
#---------------
        ${DREAM3DWidgetsLib_Widgets_HDRS}
        ${DREAM3DWidgetsLib_Widgets_SRCS}
        ${DREAM3DWidgetsLib_Widgets_UIS}
        ${DREAM3DWidgetsLib_Widgets_Generated_MOC_SRCS}
        ${DREAM3DWidgetsLib_Widgets_Generated_UI_HDRS}
#---------------
        ${DREAM3DWidgetsLib_ParameterWidgets_HDRS}
        ${DREAM3DWidgetsLib_ParameterWidgets_SRCS}
        ${DREAM3DWidgetsLib_ParameterWidgets_UIS}
        ${DREAM3DWidgetsLib_ParameterWidgets_Generated_MOC_SRCS}
        ${DREAM3DWidgetsLib_ParameterWidgets_Generated_UI_HDRS}
)



# --------------------------------------------------------------------
# Set some Include directories
include_directories(${PROJECT_CODE_DIR})
include_directories(${PROJECT_CODE_DIR}/QtSupportLib)
include_directories(${DREAM3DProj_BINARY_DIR}/QtSupportLib)
include_directories(${DREAM3DWidgetsLib_SOURCE_DIR}/..)
include_directories(${DREAM3DWidgetsLib_SOURCE_DIR}/Widgets)
include_directories(${DREAM3DWidgetsLib_SOURCE_DIR}/FilterParameterWidgets)
include_directories(${DREAM3DWidgetsLib_BINARY_DIR})


if(UNIX AND NOT APPLE)
    set_source_files_properties(${Project_SRCS} PROPERTIES COMPILE_FLAGS -fPIC)
endif()

add_library(DREAM3DWidgetsLib ${LIB_TYPE} ${Project_SRCS})
<<<<<<< HEAD
set(D3D_LINK_LIBRARIES Qt5::Core
                      Qt5::Gui 
                      Qt5::Widgets
                      QtSupportLib
                      DREAM3DLib)
if(DREAM3D_USE_QtWebEngine)
  set(D3D_LINK_LIBRARIES ${D3D_LINK_LIBRARIES} Qt5::WebEngine Qt5::WebEngineWidgets)
endif()

target_link_libraries(DREAM3DWidgetsLib ${D3D_LINK_LIBRARIES} )
=======
target_link_libraries(DREAM3DWidgetsLib
                    Qt5::Core
                    Qt5::Gui 
                    Qt5::Widgets
                    Qt5::WebKit
                    Qt5::WebKitWidgets
                    QtSupportLib
                    SIMPLib
)
>>>>>>> f5352a25

LibraryProperties( DREAM3DWidgetsLib ${EXE_DEBUG_EXTENSION})



set(install_dir "tools")
set(lib_install_dir "lib")
if(WIN32)
    set(install_dir ".")
    set(lib_install_dir "")
endif()


if(BUILD_SHARED_LIBS AND NOT APPLE)
    INSTALL(TARGETS ${PROJECT_NAME}
        COMPONENT Applications
        RUNTIME DESTINATION ${install_dir}
        LIBRARY DESTINATION ${lib_install_dir}
        ARCHIVE DESTINATION ${lib_install_dir}
        BUNDLE DESTINATION "."
    )
endif()
<|MERGE_RESOLUTION|>--- conflicted
+++ resolved
@@ -173,28 +173,17 @@
 endif()
 
 add_library(DREAM3DWidgetsLib ${LIB_TYPE} ${Project_SRCS})
-<<<<<<< HEAD
+
 set(D3D_LINK_LIBRARIES Qt5::Core
                       Qt5::Gui 
                       Qt5::Widgets
                       QtSupportLib
-                      DREAM3DLib)
+                      SIMPLib)
 if(DREAM3D_USE_QtWebEngine)
   set(D3D_LINK_LIBRARIES ${D3D_LINK_LIBRARIES} Qt5::WebEngine Qt5::WebEngineWidgets)
 endif()
 
 target_link_libraries(DREAM3DWidgetsLib ${D3D_LINK_LIBRARIES} )
-=======
-target_link_libraries(DREAM3DWidgetsLib
-                    Qt5::Core
-                    Qt5::Gui 
-                    Qt5::Widgets
-                    Qt5::WebKit
-                    Qt5::WebKitWidgets
-                    QtSupportLib
-                    SIMPLib
-)
->>>>>>> f5352a25
 
 LibraryProperties( DREAM3DWidgetsLib ${EXE_DEBUG_EXTENSION})
 
