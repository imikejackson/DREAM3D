/* ============================================================================
 * Copyright (c) 2012 Michael A. Jackson (BlueQuartz Software)
 * Copyright (c) 2012 Dr. Michael A. Groeber (US Air Force Research Laboratories)
 * All rights reserved.
 *
 * Redistribution and use in source and binary forms, with or without modification,
 * are permitted provided that the following conditions are met:
 *
 * Redistributions of source code must retain the above copyright notice, this
 * list of conditions and the following disclaimer.
 *
 * Redistributions in binary form must reproduce the above copyright notice, this
 * list of conditions and the following disclaimer in the documentation and/or
 * other materials provided with the distribution.
 *
 * Neither the name of Michael A. Groeber, Michael A. Jackson, the US Air Force,
 * BlueQuartz Software nor the names of its contributors may be used to endorse
 * or promote products derived from this software without specific prior written
 * permission.
 *
 * THIS SOFTWARE IS PROVIDED BY THE COPYRIGHT HOLDERS AND CONTRIBUTORS "AS IS"
 * AND ANY EXPRESS OR IMPLIED WARRANTIES, INCLUDING, BUT NOT LIMITED TO, THE
 * IMPLIED WARRANTIES OF MERCHANTABILITY AND FITNESS FOR A PARTICULAR PURPOSE ARE
 * DISCLAIMED. IN NO EVENT SHALL THE COPYRIGHT HOLDER OR CONTRIBUTORS BE LIABLE
 * FOR ANY DIRECT, INDIRECT, INCIDENTAL, SPECIAL, EXEMPLARY, OR CONSEQUENTIAL
 * DAMAGES (INCLUDING, BUT NOT LIMITED TO, PROCUREMENT OF SUBSTITUTE GOODS OR
 * SERVICES; LOSS OF USE, DATA, OR PROFITS; OR BUSINESS INTERRUPTION) HOWEVER
 * CAUSED AND ON ANY THEORY OF LIABILITY, WHETHER IN CONTRACT, STRICT LIABILITY,
 * OR TORT (INCLUDING NEGLIGENCE OR OTHERWISE) ARISING IN ANY WAY OUT OF THE
 * USE OF THIS SOFTWARE, EVEN IF ADVISED OF THE POSSIBILITY OF SUCH DAMAGE.
 *
 *  This code was written under United States Air Force Contract number
 *                           FA8650-07-D-5800
 *
 * ~~~~~~~~~~~~~~~~~~~~~~~~~~~~~~~~~~~~~~~~~~~~~~~~~~~~~~~~~~~~~~~~~~~~~~~~~~ */

#include <stdlib.h>
<<<<<<< HEAD
#include <limits>
=======
#include <string.h>


>>>>>>> 89382946
#include <iostream>
#include <string>

#include "MXA/Utilities/MXADir.h"

#include "H5Support/H5Utilities.h"

#include "DREAM3DLib/DREAM3DLib.h"
#include "DREAM3DLib/Common/DREAM3DMath.h"
#include "DREAM3DLib/Common/StatsGen.h"
#include "DREAM3DLib/Common/DataArray.hpp"
#include "DREAM3DLib/Common/DataContainer.h"
#include "DREAM3DLib/Common/StatsDataArray.h"
#include "DREAM3DLib/Common/StatsData.h"
#include "DREAM3DLib/IOFilters/H5StatsDataWriter.h"
#include "DREAM3DLib/IOFilters/DataContainerWriter.h"

#include "UnitTestSupport.hpp"

#include "TestFileLocations.h"

// -----------------------------------------------------------------------------
//
// -----------------------------------------------------------------------------
void RemoveTestFiles()
{

}

// -----------------------------------------------------------------------------
//
// -----------------------------------------------------------------------------
void initializeOmega3(StatsData::Pointer statsData, int count, uint32_t distType = DREAM3D::DistributionType::Beta)
{
  float alpha, beta;
  DREAM3D_RANDOMNG_NEW()
  VectorOfFloatArray data;
  FloatArrayType::Pointer alphas = FloatArrayType::CreateArray(count);
  alphas->SetName(DREAM3D::HDF5::Alpha);
  FloatArrayType::Pointer betas = FloatArrayType::CreateArray(count);
  betas->SetName(DREAM3D::HDF5::Beta);

  for (qint32 i = 0; i < count; ++i)
  {
    alpha = (0 * i) + 10.0 + rg.genrand_res53();
    beta = (0 * i) + 1.5 + (0.5 * rg.genrand_res53());
    alphas->SetValue(i, alpha);
    betas->SetValue(i, beta);
  }
  data.push_back(alphas);
  data.push_back(betas);
  statsData->setGrainSize_Omegas(data);
}

// -----------------------------------------------------------------------------
//
// -----------------------------------------------------------------------------
void initializeBOverA(StatsData::Pointer statsData, int count, uint32_t distType = DREAM3D::DistributionType::Beta)
{
  float alpha, beta;
  DREAM3D_RANDOMNG_NEW()
  VectorOfFloatArray data;
  FloatArrayType::Pointer alphas = FloatArrayType::CreateArray(count);
  alphas->SetName(DREAM3D::HDF5::Alpha);
  FloatArrayType::Pointer betas = FloatArrayType::CreateArray(count);
  betas->SetName(DREAM3D::HDF5::Beta);

  for (qint32 i = 0; i < count; ++i)
  {
    alpha = (0 * i) + 15.0 + rg.genrand_res53();
    beta = (0 * i) + 1.25 + (0.5 * rg.genrand_res53());
    alphas->SetValue(i, alpha);
    betas->SetValue(i, beta);
  }
  data.push_back(alphas);
  data.push_back(betas);
  statsData->setGrainSize_BOverA(data);
}

// -----------------------------------------------------------------------------
//
// -----------------------------------------------------------------------------
void initializeCOverA(StatsData::Pointer statsData, int count, uint32_t distType = DREAM3D::DistributionType::Beta)
{
  float alpha, beta;
  DREAM3D_RANDOMNG_NEW()
  VectorOfFloatArray data;
  FloatArrayType::Pointer alphas = FloatArrayType::CreateArray(count);
  alphas->SetName(DREAM3D::HDF5::Alpha);
  FloatArrayType::Pointer betas = FloatArrayType::CreateArray(count);
  betas->SetName(DREAM3D::HDF5::Beta);

  for (qint32 i = 0; i < count; ++i)
  {
    alpha = (0 * i) + 14.0 + rg.genrand_res53();
    beta = (0 * i) + 1.15 + (0.5 * rg.genrand_res53());
    alphas->SetValue(i, alpha);
    betas->SetValue(i, beta);
  }
  data.push_back(alphas);
  data.push_back(betas);
  statsData->setGrainSize_COverA(data);
}

// -----------------------------------------------------------------------------
//
// -----------------------------------------------------------------------------
void initializeCOverB(StatsData::Pointer statsData, int count, uint32_t distType = DREAM3D::DistributionType::Beta)
{
  float alpha, beta;
  DREAM3D_RANDOMNG_NEW()
  VectorOfFloatArray data;
  FloatArrayType::Pointer alphas = FloatArrayType::CreateArray(count);
  alphas->SetName(DREAM3D::HDF5::Alpha);
  FloatArrayType::Pointer betas = FloatArrayType::CreateArray(count);
  betas->SetName(DREAM3D::HDF5::Beta);

  for (qint32 i = 0; i < count; ++i)
  {
    alpha = (0 * i) + 13.0 + rg.genrand_res53();
    beta = (0 * i) + 1.05 + (0.5 * rg.genrand_res53());
    alphas->SetValue(i, alpha);
    betas->SetValue(i, beta);
  }
  data.push_back(alphas);
  data.push_back(betas);
  statsData->setGrainSize_COverB(data);
}

// -----------------------------------------------------------------------------
//
// -----------------------------------------------------------------------------
void initializeNeighbors(StatsData::Pointer statsData, std::vector<float> binNumbers, uint32_t distType = DREAM3D::DistributionType::Power)
{
  float alpha, k, beta;
  int32_t count = binNumbers.size();

  DREAM3D_RANDOMNG_NEW()
  VectorOfFloatArray data;
  FloatArrayType::Pointer alphas = FloatArrayType::CreateArray(count);
  alphas->SetName(DREAM3D::HDF5::Alpha);
  FloatArrayType::Pointer betas = FloatArrayType::CreateArray(count);
  betas->SetName(DREAM3D::HDF5::Beta);
  FloatArrayType::Pointer ks = FloatArrayType::CreateArray(count);
  ks->SetName(DREAM3D::HDF5::Exp_k);

  int middlebin = count / 2;

  for (qint32 i = 0; i < count; ++i)
  {
    alpha = (4 * (binNumbers[i] / binNumbers[middlebin])) + rg.genrand_res53();
    k = 2 + (0.2 * (binNumbers[i] / binNumbers[middlebin])) + (0.05 * rg.genrand_res53());
    beta = (0 * i) + 1;
    alphas->SetValue(i, alpha);
    ks->SetValue(i, k);
    betas->SetValue(i, beta);
  }
  data.push_back(alphas);
  data.push_back(ks);
  data.push_back(betas);
  statsData->setGrainSize_Neighbors(data);
}

// -----------------------------------------------------------------------------
//
// -----------------------------------------------------------------------------
void initializeODF_MDF(StatsData::Pointer statsData)
{
  float totalWeight = 0.0;

  std::vector<float> e1s;
  std::vector<float> e2s;
  std::vector<float> e3s;
  std::vector<float> weights;
  std::vector<float> sigmas;
  std::vector<float> odf;
  std::vector<float> mdf;
  std::vector<float> angles;
  std::vector<float> axes;

  Texture::calculateCubicODFData(e1s, e2s, e3s, weights, sigmas, true, odf, totalWeight);

  // Stupid, but copy the data from the vector to the DataArray<float> instance
  FloatArrayType::Pointer odfData = FloatArrayType::CreateArray(odf.size());
  odfData->SetName(DREAM3D::HDF5::ODF);
  for (size_t i = 0; i < odf.size(); ++i)
  {
    odfData->SetValue(i, odf[i]);
  }

  // Push it onto the StatsData instance
  statsData->setODF(odfData);

  {
    FloatArrayType::Pointer euler1 = FloatArrayType::CreateArray(1);
    euler1->SetName(DREAM3D::HDF5::Euler1);
    euler1->SetValue(0, 10.0f);
    FloatArrayType::Pointer euler2 = FloatArrayType::CreateArray(1);
    euler2->SetName(DREAM3D::HDF5::Euler2);
    euler2->SetValue(0, 10.0f);
    FloatArrayType::Pointer euler3 = FloatArrayType::CreateArray(1);
    euler3->SetName(DREAM3D::HDF5::Euler3);
    euler3->SetValue(0, 10.0f);
    FloatArrayType::Pointer sigma = FloatArrayType::CreateArray(1);
    sigma->SetName(DREAM3D::HDF5::Sigma);
    sigma->SetValue(0, 0.99f);
    FloatArrayType::Pointer weight = FloatArrayType::CreateArray(1);
    weight->SetName(DREAM3D::HDF5::Weight);
    weight->SetValue(0, 2.0f);

    VectorOfFloatArray odfWeights;
    odfWeights.push_back(euler1);
    odfWeights.push_back(euler2);
    odfWeights.push_back(euler3);
    odfWeights.push_back(sigma);
    odfWeights.push_back(weight);
    statsData->setODF_Weights(odfWeights);
    statsData->setAxisODF_Weights(odfWeights);
  }
  //unsigned long long int nElements = 18 * 18 * 18;
  Texture::calculateMDFData<std::vector<float>, CubicOps>(angles, axes, weights, odf, mdf);

  // Stupid, but copy the data from the vector to the DataArray<float> instance
  FloatArrayType::Pointer mdfData = FloatArrayType::CreateArray(mdf.size());
  mdfData->SetName(DREAM3D::HDF5::MisorientationBins);
  for (size_t i = 0; i < mdf.size(); ++i)
  {
    mdfData->SetValue(i, mdf[i]);
  }
  {
    FloatArrayType::Pointer angles = FloatArrayType::CreateArray(1);
    angles->SetName(DREAM3D::HDF5::Angle);
    angles->SetValue(0, 45.0f);
    FloatArrayType::Pointer axis = FloatArrayType::CreateArray(3);
    axis->SetName(DREAM3D::HDF5::Axis);
    axis->SetNumberOfComponents(3);
    axis->SetComponent(0, 0, 1.0f);
    axis->SetComponent(0, 1, 2.0f);
    axis->SetComponent(0, 2, 3.0f);
    FloatArrayType::Pointer weight = FloatArrayType::CreateArray(1);
    weight->SetName(DREAM3D::HDF5::Weight);
    weight->SetValue(0, 2.1254f);
    VectorOfFloatArray mdfWeights;
    mdfWeights.push_back(angles);
    mdfWeights.push_back(axis);
    mdfWeights.push_back(weight);
    statsData->setMDF_Weights(mdfWeights);
  }

  // Push it onto the StatsData instance
  statsData->setMisorientationBins(mdfData);
}

// -----------------------------------------------------------------------------
//
// -----------------------------------------------------------------------------
void initializeAxisODF(StatsData::Pointer statsData)
{
  float totalWeight = 0.0;

  std::vector<float> e1s;
  std::vector<float> e2s;
  std::vector<float> e3s;
  std::vector<float> weights;
  std::vector<float> sigmas;
  std::vector<float> aodf;

  Texture::calculateOrthoRhombicODFData(e1s, e2s, e3s, weights, sigmas, true, aodf, totalWeight);

  // Stupid, but copy the data from the vector to the DataArray<float> instance
  FloatArrayType::Pointer aodfData = FloatArrayType::CreateArray(aodf.size());
  aodfData->SetName(DREAM3D::HDF5::AxisOrientation);
  for (size_t i = 0; i < aodf.size(); ++i)
  {
    aodfData->SetValue(i, aodf[i]);
  }

  // Push it onto the StatsData instance
  statsData->setAxisOrientation(aodfData);
}

// -----------------------------------------------------------------------------
//
// -----------------------------------------------------------------------------
int computeBinsAndCutOffs(float mu,
                          float sigma,
                          float minCutOff,
                          float maxCutOff,
                          float binStepSize,
                          std::vector<float> &binsizes,
                          std::vector<float> &xCo,
                          std::vector<float> &yCo,
                          float &xMax,
                          float &yMax,
                          std::vector<float> &x,
                          std::vector<float> &y)
{
  int err = 0;
  int size = 250;

  StatsGen sg;
  err = sg.GenLogNormalPlotData<std::vector<float> >(mu, sigma, x, y, size);
  if(err == 1)
  {
    //TODO: Present Error Message
    return -1;
  }

//  float xMax = std::numeric_limits<float >::min();
//  float yMax = std::numeric_limits<float >::min();
  for (int i = 0; i < size; ++i)
  {
    //   std::cout << x[i] << "  " << y[i] << std::endl;
    if(x[i] > xMax)
    {
      xMax = x[i];
    }
    if(y[i] > yMax)
    {
      yMax = y[i];
    }
  }

  xCo.clear();
  yCo.clear();
  int numsizebins = 1;
  binsizes.clear();
  // std::vector<int> numgrains;
  err = sg.GenCutOff<float, std::vector<float> >(mu, sigma, minCutOff, maxCutOff, binStepSize, xCo, yCo, yMax, numsizebins, binsizes);

  return 0;
}

// -----------------------------------------------------------------------------
//
// -----------------------------------------------------------------------------
StatsDataArray::Pointer createStatsDataArray()
{

  StatsDataArray::Pointer statsArray = StatsDataArray::New();
  StatsData::Pointer s0; // Create a NULL instance of StatsData;
  statsArray->setStatsData(0, s0); // The underlying storage will resize as needed.

  float m_PhaseFraction = 0.25;
  float m_TotalPhaseFraction = 1.0f;

  int err = 0;
  float mu = 1.0f;
  float sigma = 0.1f;
  float minCutOff = 5.0f;
  float maxCutOff = 5.0f;
  float binStep = 0.5f;

  // Set the first phase
  float calcPhaseFraction = m_PhaseFraction / m_TotalPhaseFraction;

  std::vector<float> xCo;
  std::vector<float> yCo;
  std::vector<float> binsizes;
  float xMax = std::numeric_limits<float>::min();
  float yMax = std::numeric_limits<float>::min();
  std::vector<float> x;
  std::vector<float> y;
  err = computeBinsAndCutOffs(mu, sigma, minCutOff, maxCutOff, binStep, binsizes, xCo, yCo, xMax, yMax, x, y);
  DREAM3D_REQUIRE(err >= 0)

  // We need to compute the Max and Min Diameter Bin Values
  float mindiameter = xCo[0];
  float maxdiameter = xCo[1];
  float avglogdiam = mu;
  float sdlogdiam = sigma;

  size_t nBins = binsizes.size();
  // Copy this into the DataArray<float>
  FloatArrayType::Pointer binNumbers = FloatArrayType::CreateArray(nBins);
  binNumbers->SetName(DREAM3D::HDF5::BinNumber);
  ::memcpy(binNumbers->GetVoidPointer(0), &(binsizes.front()), binsizes.size() * sizeof(float));


  // Phase 1
  StatsData::Pointer data1 = StatsData::New();
  data1->setPhaseFraction(calcPhaseFraction);
  data1->setGrainDiameterInfo(binStep, maxdiameter, mindiameter);
  data1->setGrainSizeDistribution(avglogdiam, sdlogdiam);
  data1->setBinNumbers(binNumbers);
  initializeOmega3(data1, nBins);
  initializeBOverA(data1, nBins);
  initializeCOverA(data1, nBins);
  initializeCOverB(data1, nBins);
  initializeNeighbors(data1, binsizes);
  initializeODF_MDF(data1);
  initializeAxisODF(data1);
  statsArray->setStatsData(1, data1);

  // Phase 2
  StatsData::Pointer data2 = StatsData::New();
  calcPhaseFraction = 0.75f;
  data2->setPhaseFraction(calcPhaseFraction);
  data2->setGrainDiameterInfo(binStep, maxdiameter, mindiameter);
  data2->setGrainSizeDistribution(avglogdiam, sdlogdiam);
  data2->setBinNumbers(binNumbers);
  initializeOmega3(data2, nBins);
  initializeBOverA(data2, nBins);
  initializeCOverA(data2, nBins);
  initializeCOverB(data2, nBins);
  initializeNeighbors(data2, binsizes);
  initializeODF_MDF(data2);
  initializeAxisODF(data2);
  statsArray->setStatsData(2, data2);

  return statsArray;
}

// -----------------------------------------------------------------------------
//
// -----------------------------------------------------------------------------
void TestStatsData()
{
  StatsDataArray::Pointer statsArray = createStatsDataArray();
  DREAM3D_REQUIRE_EQUAL(3, statsArray->GetNumberOfTuples());

  StatsData::Pointer s0 = statsArray->getStatsData(0);

  StatsData::Pointer s1 = statsArray->getStatsData(1);
  StatsData::Pointer s2 = statsArray->getStatsData(2);

  std::vector<size_t> idx(1, 1);
  statsArray->EraseTuples(idx);
  DREAM3D_REQUIRE_EQUAL(2, statsArray->GetNumberOfTuples());
  idx[0] = 0;
  statsArray->EraseTuples(idx);
  DREAM3D_REQUIRE_EQUAL(1, statsArray->GetNumberOfTuples());

  statsArray->clearAll();
  DREAM3D_REQUIRE_EQUAL(0, statsArray->GetNumberOfTuples());

  statsArray->setStatsData(0, s0);
  statsArray->setStatsData(1, s1);
  statsArray->setStatsData(2, s2);
  DREAM3D_REQUIRE_EQUAL(3, statsArray->GetNumberOfTuples());


  StatsDataArray& arrayRef = *statsArray;
  StatsData::Pointer t0 = arrayRef[0];
  DREAM3D_REQUIRE_EQUAL(NULL, t0.get());

}

// -----------------------------------------------------------------------------
//
// -----------------------------------------------------------------------------
void TestWriteData()
{
  // Make sure the output directory is created
  MXADir::mkdir(UnitTest::StatsDataTest::TestDir, true);

  // Create some test data for a 2 phase material
  StatsDataArray::Pointer statsArray = createStatsDataArray();

  // Create a data container and set the StatsArray
  DataContainer::Pointer m = DataContainer::New();
  m->addEnsembleData(DREAM3D::EnsembleData::Statistics, statsArray);

  DataArray<unsigned int>::Pointer crystalStructures = DataArray<unsigned int>::CreateArray(3);
  crystalStructures->SetName(DREAM3D::EnsembleData::CrystalStructure);
  crystalStructures->SetValue(0, Ebsd::CrystalStructure::UnknownCrystalStructure);
  crystalStructures->SetValue(1, Ebsd::CrystalStructure::Cubic);
  crystalStructures->SetValue(2, Ebsd::CrystalStructure::Cubic);
  m->addEnsembleData(DREAM3D::EnsembleData::CrystalStructure, crystalStructures);

  DataArray<unsigned int>::Pointer phaseTypes = DataArray<unsigned int>::CreateArray(3);
  phaseTypes->SetName(DREAM3D::EnsembleData::PhaseType);
  phaseTypes->SetValue(0, DREAM3D::PhaseType::UnknownPhaseType);
  phaseTypes->SetValue(1, DREAM3D::PhaseType::PrimaryPhase);
  phaseTypes->SetValue(2, DREAM3D::PhaseType::PrimaryPhase);
  m->addEnsembleData(DREAM3D::EnsembleData::PhaseType, phaseTypes);

  DataArray<unsigned int>::Pointer shapeTypes = DataArray<unsigned int>::CreateArray(3);
  shapeTypes->SetName(DREAM3D::EnsembleData::ShapeTypes);
  shapeTypes->SetValue(0, DREAM3D::ShapeType::UnknownShapeType);
  shapeTypes->SetValue(1, DREAM3D::ShapeType::EllipsoidShape);
  shapeTypes->SetValue(2, DREAM3D::ShapeType::EllipsoidShape);
  m->addEnsembleData(DREAM3D::EnsembleData::ShapeTypes, shapeTypes);


  DataContainerWriter::Pointer writer = DataContainerWriter::New();
  // H5StatsDataWriter::Pointer writer = H5StatsDataWriter::New();
  writer->setDataContainer(m.get());
  writer->setOutputFile(UnitTest::StatsDataTest::TestFile);
  writer->execute();
  DREAM3D_REQUIRE( writer->getErrorCondition() >= 0)


  // This is an example of getting the StatsDataArray back from the DataContiner
  // and being able to do something meaningful with it.
  // Since StatsDataArray subclasses the IDataArray there are some simple things you
  // can do like ask how many StatsData instances are being stored:
  int numStatsData = m->getEnsembleData(DREAM3D::EnsembleData::Statistics)->GetSize(); // This works because the
  // size of each Tuple is 1
  numStatsData = m->getEnsembleData(DREAM3D::EnsembleData::Statistics)->GetNumberOfTuples();
  // This also works. Either way the value at this point should be '3'
  DREAM3D_REQUIRE_EQUAL(3, numStatsData);

  // This will get us a Pointer to the instance of StatsDataArray class that is stored
  // in the DataContainer.
  StatsDataArray* statsArrayPtr = StatsDataArray::SafeObjectDownCast<IDataArray*, StatsDataArray*>(m->getEnsembleData(DREAM3D::EnsembleData::Statistics).get());

  // Unfortunately we can NOT use the operator [] with a pointer so sometimes creating
  // a reference variable can be help. We do this by dereferencing the pointer and
  // assigning that to a "reference variable"
  StatsDataArray& statsArrayRef = *statsArrayPtr;

  // So now we can get to the actual "StatsData" instances stored in the StatsDataArray object.
  StatsData::Pointer s1 = statsArrayRef[1];
  // We could have also done it using the pointer from above in this manner:
  StatsData::Pointer s1_Alt = statsArrayPtr->getStatsData(1);

  // Both shared pointer objects should wrapp the SAME StatsData Pointer. This line
  // will verify that. You would NOT use this next line in normal production code. It
  // is for Unit Testing ONLY.
  DREAM3D_REQUIRE_EQUAL( (s1.get()), (s1_Alt.get()))

  size_t numBins = s1->getNumberOfBins();

  // So Now if you want to get the B Over A values you can do this:
  VectorOfFloatArray bovera = s1->getGrainSize_BOverA();
  // This holds 2 arrays. Alphas and Betas whic are of type FloatArrayType, or a
  // DataArray<float>::Pointer

  FloatArrayType::Pointer alphas = bovera[0];
  FloatArrayType::Pointer betas = bovera[1];

  DREAM3D_REQUIRE_EQUAL(numBins, alphas->GetSize());
  // Since these are all shared_pointers, well at least the alphas and betas are,
  // anything you do to this array (adding, erasing, changing values) you are doing
  // to the arrays stored in the Data Container.
  alphas->SetValue(0, 100.0f); // This sets the value at index 0 to 100.0
  betas->SetValue(0, 6.0f); // This sets the value at index 0 to 6.0
}

// -----------------------------------------------------------------------------
//
// -----------------------------------------------------------------------------
void TestReadData()
{

}

// -----------------------------------------------------------------------------
//  Use unit test framework
// -----------------------------------------------------------------------------
int main(int argc, char **argv)
{
  int err = EXIT_SUCCESS;
#if !REMOVE_TEST_FILES
  DREAM3D_REGISTER_TEST( RemoveTestFiles());
#endif

  DREAM3D_REGISTER_TEST( TestStatsData());
  DREAM3D_REGISTER_TEST( TestWriteData());
  DREAM3D_REGISTER_TEST( TestReadData());

#if REMOVE_TEST_FILES
  DREAM3D_REGISTER_TEST( RemoveTestFiles() );
#endif

  PRINT_TEST_SUMMARY();
  return err;
}
<|MERGE_RESOLUTION|>--- conflicted
+++ resolved
@@ -35,13 +35,10 @@
  * ~~~~~~~~~~~~~~~~~~~~~~~~~~~~~~~~~~~~~~~~~~~~~~~~~~~~~~~~~~~~~~~~~~~~~~~~~~ */
 
 #include <stdlib.h>
-<<<<<<< HEAD
+#include <string.h>
+
+
 #include <limits>
-=======
-#include <string.h>
-
-
->>>>>>> 89382946
 #include <iostream>
 #include <string>
 
