/* ============================================================================
 * Copyright (c) 2011 Michael A. Jackson (BlueQuartz Software)
 * Copyright (c) 2011 Dr. Michael A. Groeber (US Air Force Research Laboratories)
 * All rights reserved.
 *
 * Redistribution and use in source and binary forms, with or without modification,
 * are permitted provided that the following conditions are met:
 *
 * Redistributions of source code must retain the above copyright notice, this
 * list of conditions and the following disclaimer.
 *
 * Redistributions in binary form must reproduce the above copyright notice, this
 * list of conditions and the following disclaimer in the documentation and/or
 * other materials provided with the distribution.
 *
 * Neither the name of Michael A. Groeber, Michael A. Jackson, the US Air Force,
 * BlueQuartz Software nor the names of its contributors may be used to endorse
 * or promote products derived from this software without specific prior written
 * permission.
 *
 * THIS SOFTWARE IS PROVIDED BY THE COPYRIGHT HOLDERS AND CONTRIBUTORS "AS IS"
 * AND ANY EXPRESS OR IMPLIED WARRANTIES, INCLUDING, BUT NOT LIMITED TO, THE
 * IMPLIED WARRANTIES OF MERCHANTABILITY AND FITNESS FOR A PARTICULAR PURPOSE ARE
 * DISCLAIMED. IN NO EVENT SHALL THE COPYRIGHT HOLDER OR CONTRIBUTORS BE LIABLE
 * FOR ANY DIRECT, INDIRECT, INCIDENTAL, SPECIAL, EXEMPLARY, OR CONSEQUENTIAL
 * DAMAGES (INCLUDING, BUT NOT LIMITED TO, PROCUREMENT OF SUBSTITUTE GOODS OR
 * SERVICES; LOSS OF USE, DATA, OR PROFITS; OR BUSINESS INTERRUPTION) HOWEVER
 * CAUSED AND ON ANY THEORY OF LIABILITY, WHETHER IN CONTRACT, STRICT LIABILITY,
 * OR TORT (INCLUDING NEGLIGENCE OR OTHERWISE) ARISING IN ANY WAY OUT OF THE
 * USE OF THIS SOFTWARE, EVEN IF ADVISED OF THE POSSIBILITY OF SUCH DAMAGE.
 *
 *  This code was written under United States Air Force Contract number
 *                           FA8650-07-D-5800
 *
 * ~~~~~~~~~~~~~~~~~~~~~~~~~~~~~~~~~~~~~~~~~~~~~~~~~~~~~~~~~~~~~~~~~~~~~~~~~~ */

#include <stdlib.h>

#include <string>
#include <vector>

#include "MXA/MXA.h"
#include "MXA/Common/LogTime.h"
#include "MXA/Utilities/MXADir.h"

#include "EbsdLib/EbsdLib.h"
#include "EbsdLib/EbsdConstants.h"
#include "EbsdLib/TSL/AngConstants.h"
#include "EbsdLib/HKL/CtfConstants.h"


#include "DREAM3DLib/DREAM3DLib.h"
#include "DREAM3DLib/Common/Observer.h"
#include "DREAM3DLib/Common/FilterPipeline.h"
#include "DREAM3DLib/Common/QualityMetricFilter.h"
#include "DREAM3DLib/IOFilters/DataContainerWriter.h"
#include "DREAM3DLib/IOFilters/DataContainerReader.h"
#include "DREAM3DLib/IOFilters/VtkRectilinearGridWriter.h"
#include "DREAM3DLib/ReconstructionFilters/LoadSlices.h"
#include "DREAM3DLib/ReconstructionFilters/AlignSections.h"
#include "DREAM3DLib/ReconstructionFilters/SegmentGrains.h"
#include "DREAM3DLib/ReconstructionFilters/CleanupGrains.h"
#include "DREAM3DLib/PrivateFilters/FindNeighbors.h"
#include "DREAM3DLib/StatisticsFilters/FindSizes.h"
#include "DREAM3DLib/StatisticsFilters/FindShapes.h"
#include "DREAM3DLib/StatisticsFilters/FindAvgOrientations.h"
#include "DREAM3DLib/StatisticsFilters/FindODF.h"
#include "DREAM3DLib/StatisticsFilters/FindMDF.h"

#include "UnitTestSupport.hpp"
#include "TestFileLocations.h"


#define DREAM3D_BENCHMARKS 1

#if DREAM3D_BENCHMARKS
#define START_CLOCK()\
  unsigned long long int millis;\
  millis = MXA::getMilliSeconds();
#else
#define START_CLOCK() unsigned long long int millis = 0;\
  millis = 0;
#endif

// -----------------------------------------------------------------------------
//
// -----------------------------------------------------------------------------
void RemoveTestFiles()
{
  MXADir::remove(UnitTest::FindNeighborTest::OutputFile);
  MXADir::remove(UnitTest::FindNeighborTest::VtkOutputFile);
}


void updateProgressAndMessage(const std::string &msg, int prog)
{
  std::cout << prog << "% - " << msg << std::endl;
}

std::string getH5EbsdFile()
{
  std::string s = UnitTest::DataDir + MXADir::Separator + "Small_IN100.h5ebsd";
  return s;
}

int getZStartIndex() { return 1; }
<<<<<<< HEAD
int getZEndIndex() { return 30; }
=======
int getZEndIndex() { return 25; }
>>>>>>> 7d48e522
DataArray<unsigned int>::Pointer getPhaseTypes()
{
  DataArray<unsigned int>::Pointer phaseTypes
                = DataArray<unsigned int>::CreateArray(2, DREAM3D::EnsembleData::PhaseTypes);
  phaseTypes->SetValue(0, DREAM3D::PhaseType::UnknownPhaseType);
  phaseTypes->SetValue(1, DREAM3D::PhaseType::PrimaryPhase);
  return phaseTypes;
}

std::vector<QualityMetricFilter::Pointer> getQualityMetricFilters()
{
  std::vector<QualityMetricFilter::Pointer> filters;
  {
    QualityMetricFilter::Pointer filter = QualityMetricFilter::New();
    filter->setFieldName(Ebsd::Ang::ImageQuality);
    filter->setFieldValue(120);
    filter->setFieldOperator(">");
    filters.push_back(filter);
  }
  {
    QualityMetricFilter::Pointer filter = QualityMetricFilter::New();
    filter->setFieldName(Ebsd::Ang::ConfidenceIndex);
    filter->setFieldValue(0.1f);
    filter->setFieldOperator(">");
    filters.push_back(filter);
  }

  return filters;
}

// -----------------------------------------------------------------------------
//
// -----------------------------------------------------------------------------
void pipelineProgress(int value)
{
  std::cout << value << "%" << std::endl;
}

void pipelineProgressMessage(const std::string &msg)
{
  std::cout << msg << std::endl;
}

void pipelineErrorMessage(const char* message)
{
  std::cout << "Error Message: " << message << std::endl;
}

void setErrorCondition(int err) {
  std::cout << "Error Condition: " << err << std::endl;
}

void pipelineFinished()
{
  std::cout << "Pipeline Complete." << std::endl;
}

typedef std::vector<AbstractFilter::Pointer>  FilterContainerType;

// -----------------------------------------------------------------------------
//
// -----------------------------------------------------------------------------
void TestFindNeighbors()
{
  float m_MisorientationTolerance = 5.0f;
  int m_MinAllowedGrainSize = 10;
  int m_MinNumNeighbors = 1;

  // Create our Pipeline object
  FilterPipeline::Pointer pipeline = FilterPipeline::New();

  std::string m_OutputDirectory = MXADir::toNativeSeparators(UnitTest::FindNeighborTest::TestDir);
  MXADir::mkdir(m_OutputDirectory, true);

 // updateProgressAndMessage(("Loading Slices"), 10);
  LoadSlices::Pointer load_slices = LoadSlices::New();
  load_slices->setH5EbsdFile(getH5EbsdFile());
  load_slices->setRefFrameZDir(Ebsd::LowtoHigh);
  load_slices->setZStartIndex(getZStartIndex());
  load_slices->setZEndIndex(getZEndIndex());
  load_slices->setPhaseTypes(getPhaseTypes());
  load_slices->setQualityMetricFilters(getQualityMetricFilters());
  load_slices->setMisorientationTolerance(m_MisorientationTolerance);
  pipeline->pushBack(load_slices);

  AlignSections::Pointer align_sections = AlignSections::New();
  align_sections->setMisorientationTolerance(m_MisorientationTolerance);
  align_sections->setAlignmentMethod(DREAM3D::AlignmentMethod::OuterBoundary);
  pipeline->pushBack(align_sections);

  SegmentGrains::Pointer segment_grains = SegmentGrains::New();
  segment_grains->setMisorientationTolerance(m_MisorientationTolerance);
  pipeline->pushBack(segment_grains);

  DREAM3D_REQUIRE_EQUAL(true, segment_grains->doesPipelineContainFilterBeforeThis(LoadSlices::ClassName()));
  DREAM3D_REQUIRE_EQUAL(true, segment_grains->doesPipelineContainFilterBeforeThis(AlignSections::ClassName()));
  DREAM3D_REQUIRE_EQUAL(false, segment_grains->doesPipelineContainFilterBeforeThis(CleanupGrains::ClassName()));

  CleanupGrains::Pointer cleanup_grains = CleanupGrains::New();
  cleanup_grains->setMinAllowedGrainSize(m_MinAllowedGrainSize);
  cleanup_grains->setMinNumNeighbors(m_MinNumNeighbors);
  cleanup_grains->setMisorientationTolerance(m_MisorientationTolerance);
  pipeline->pushBack(cleanup_grains);

  bool m_WriteVtkFile(true);
  bool m_WriteBinaryVTKFiles(true);
  bool m_WritePhaseId(true);
  bool m_WriteIPFColor(true);
  bool m_WriteGoodVoxels(true);

  VtkRectilinearGridWriter::Pointer vtkWriter = VtkRectilinearGridWriter::New();
  if(m_WriteVtkFile)
  {
    vtkWriter->setOutputFile(UnitTest::FindNeighborTest::VtkOutputFile);
    vtkWriter->setWriteGrainIds(true);
    vtkWriter->setWritePhaseIds(m_WritePhaseId);
    vtkWriter->setWriteGoodVoxels(m_WriteGoodVoxels);
    vtkWriter->setWriteIPFColors(m_WriteIPFColor);
    vtkWriter->setWriteBinaryFile(m_WriteBinaryVTKFiles);
    pipeline->pushBack(vtkWriter);
  }

  DataContainerWriter::Pointer writer = DataContainerWriter::New();
  writer->setOutputFile(UnitTest::FindNeighborTest::OutputFile);
  pipeline->pushBack(writer);

  std::cout << "********* RUNNING PREFLIGHT **********************" << std::endl;
  int err = pipeline->preflightPipeline();
  DREAM3D_REQUIRE_EQUAL(err, 0);


  std::cout << "********* RUNNING PIPELINE **********************" << std::endl;
  pipeline->run();
  err = pipeline->getErrorCondition();
  DREAM3D_REQUIRE_EQUAL(err, 0);

  DREAM3D_REQUIRE_EQUAL(false, pipeline->empty());

  pipeline->clear();
  DREAM3D_REQUIRE_EQUAL(0, pipeline->size());
  DREAM3D_REQUIRE_EQUAL(true, pipeline->empty());

  updateProgressAndMessage("FindNeighborsTest Complete", 100);
}

// -----------------------------------------------------------------------------
//
// -----------------------------------------------------------------------------
void TestDataContainerReader()
{
  int err = 0;

  // Create a Vector to hold all the filters. Later on we will execute all the filters
  FilterPipeline::Pointer pipeline = FilterPipeline::New();


  DataContainerReader::Pointer h5Reader = DataContainerReader::New();
  h5Reader->setInputFile(UnitTest::FindNeighborTest::OutputFile);
  pipeline->pushBack(h5Reader);

#if 0
  IDataArray* iDataPtr = NULL;
  iDataPtr = m->getFieldData(DREAM3D::EnsembleData::CrystalStructures).get();
  UInt32ArrayType* data = UInt32ArrayType::SafeObjectDownCast<IDataArray*, UInt32ArrayType*>(iDataPtr);
  m_CrystalStructure = data->GetValue(index);
#endif

  FindSizes::Pointer find_sizes = FindSizes::New();
  find_sizes->setDistributionType(DREAM3D::DistributionType::LogNormal);
  pipeline->pushBack(find_sizes);

  FindShapes::Pointer find_shapes = FindShapes::New();
  find_shapes->setDistributionType(DREAM3D::DistributionType::Beta);
  pipeline->pushBack(find_shapes);

  FindNeighbors::Pointer find_neighbors = FindNeighbors::New();
  pipeline->pushBack(find_neighbors);

  FindAvgOrientations::Pointer find_avgorients = FindAvgOrientations::New();
  pipeline->pushBack(find_avgorients);

  FindODF::Pointer find_odf = FindODF::New();
  pipeline->pushBack(find_odf);

  FindMDF::Pointer find_mdf = FindMDF::New();
  pipeline->pushBack(find_mdf);

  DataContainerWriter::Pointer writer = DataContainerWriter::New();
  writer->setOutputFile(UnitTest::FindNeighborTest::OutputFile2);
  pipeline->pushBack(writer);

#if 0
  DataContainerReader::Pointer reader = DataContainerReader::New();
  reader->setInputFile(UnitTest::FindNeighborTest::OutputFile2);
  pipeline->pushBack(reader);
#endif

//  std::cout << "********* RUNNING PREFLIGHT **********************" << std::endl;
//  int err = pipeline->preflightPipeline();
//  DREAM3D_REQUIRE_EQUAL(err, 0);


  std::cout << "********* RUNNING PIPELINE **********************" << std::endl;
  DataContainer::Pointer m = DataContainer::New();
  pipeline->run();
  err = pipeline->getErrorCondition();
  DREAM3D_REQUIRE_EQUAL(err, 0);


}


void OtherTest()
{

  int err = 0;

  // Create a Vector to hold all the filters. Later on we will execute all the filter
  FilterPipeline::Pointer pipeline = FilterPipeline::New();

  DataContainerReader::Pointer reader = DataContainerReader::New();
  reader->setInputFile("C:\\Users\\mjackson\\Desktop\\FindNeighborTest_Rewrite.h5");
  reader->setInputFile(UnitTest::FindNeighborTest::OutputFile);
  pipeline->pushBack(reader);
//  reader->setReadCellData(false);
//  reader->setReadFieldData(false);
//  reader->setReadEnsembleData(true);
  
  DataArray<uint32_t>::Pointer grainIds = DataArray<uint32_t>::CreateArray(2, DREAM3D::EnsembleData::PhaseTypes);
  std::cout << "********* RUNNING PIPELINE **********************" << std::endl;
  pipeline->run();
  err = pipeline->getErrorCondition();
  DataContainer::Pointer m = pipeline->getDataContainer();
  DREAM3D_REQUIRE_EQUAL(err, 0);

}

// -----------------------------------------------------------------------------
//  Use test framework
// -----------------------------------------------------------------------------
int main(int argc, char **argv) {
  int err = EXIT_SUCCESS;
#if !REMOVE_TEST_FILES
 // DREAM3D_REGISTER_TEST( RemoveTestFiles() );
#endif
//  DREAM3D_REGISTER_TEST( TestFindNeighbors() );
//  DREAM3D_REGISTER_TEST( TestDataContainerReader() );
  DREAM3D_REGISTER_TEST( OtherTest() );
#if REMOVE_TEST_FILES
 // DREAM3D_REGISTER_TEST( RemoveTestFiles() );
#endif
  PRINT_TEST_SUMMARY();
  return err;
}<|MERGE_RESOLUTION|>--- conflicted
+++ resolved
@@ -104,11 +104,7 @@
 }
 
 int getZStartIndex() { return 1; }
-<<<<<<< HEAD
 int getZEndIndex() { return 30; }
-=======
-int getZEndIndex() { return 25; }
->>>>>>> 7d48e522
 DataArray<unsigned int>::Pointer getPhaseTypes()
 {
   DataArray<unsigned int>::Pointer phaseTypes
