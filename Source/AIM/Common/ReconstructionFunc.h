///////////////////////////////////////////////////////////////////////////////
//
//  Copyright (c) 2009, Michael A. Jackson. BlueQuartz Software
//  Copyright (c) 2009, Michael Groeber, US Air Force Research Laboratory
//  All rights reserved.
//  BSD License: http://www.opensource.org/licenses/bsd-license.html
//
// This code was partly written under US Air Force Contract FA8650-07-D-5800
//
///////////////////////////////////////////////////////////////////////////////
#ifndef _ReconstructionFunc_H
#define _ReconstructionFunc_H

#if defined (_MSC_VER)
#define WIN32_LEAN_AND_MEAN		// Exclude rarely-used stuff from Windows headers
#endif

#include <assert.h>
#include <stdio.h>
#include <time.h>
#include <stdlib.h>

#include <cstddef>
#include <vector>
#include <string>
#include <iostream>
#include <cmath>
#include <fstream>
#include <list>
#include <algorithm>
#include <numeric>

#include <MXA/Common/MXATypes.h>
#include <MXA/Common/MXASetGetMacros.h>

#include <AIM/Common/Grain.h>
#include <AIM/Common/Voxel.h>
#include <AIM/Common/Bin.h>
#include <AIM/Common/AIMRandomNG.h>
#include <AIM/ANG/AngFileHelper.h>


using namespace std;




class ReconstructionFunc
{

public:

    MXA_SHARED_POINTERS(ReconstructionFunc)
    MXA_STATIC_NEW_MACRO(ReconstructionFunc)


  virtual ~ReconstructionFunc();

  AngFileHelper::Pointer m_angFileHelper;

  double sizex;
  double sizey;
  double sizez;

  double resx;
  double resy;
  double resz;

  double misorientationtolerance;
  double minseedconfidence;
  double minseedimagequality;
  int minallowedgrainsize;
  int mergetwinsoption;
  int mergecoloniesoption;
  int crystruct;
  int alreadyformed;


	AIMRandomNG rg;
	Voxel* voxels;
	Grain* grains;
	Bin *eulerodf;
	Bin *axisodf;

	int **shifts;
	int **arr;
	double **graincenters;
	double **grainmoments;
	double **quat_symm;

	vector<vector<int> > neighborvector;

	int numseNbins;
	int numorients;
	int numeulers;
	int numgrains;
	double totalsurfacearea;
	int maxdiameter;
	int mindiameter;
	int cutoutxsize;
	int cutoutysize;
	int cmaxx;
	int cminx;
	int cmaxy;
	int cminy;
	int xpoints;
	int ypoints;
	int tempxpoints;
	int tempypoints;
	int zpoints;
	int totalpoints;
	int totaltemppoints;
	int numneighbins;
	double totalvol;
	double totalaxes;

    void initialize(string, int angSlices, double, bool, bool, int, double, double, double, int, bool);
	void loadSlices();
	void align_sections(double quat_symmcubic[24][5],double quat_symmhex[12][5]);
	void find_border();
	int form_grains(double quat_symmcubic[24][5],double quat_symmhex[12][5]);
<<<<<<< HEAD
	void remove_smallgrains();
	int renumber_grains1();
	void write_volume(string, string, string, string, string, bool, bool, bool, bool);
=======
	void write_volume(string, string, string, string, bool, bool, bool);
>>>>>>> 11809701
	int load_data(string);
	void assign_badpoints();
	void find_neighbors();
	void merge_containedgrains();
	int renumber_grains2();
	void reburn_grains();
	void cleanup_data();
	void homogenize_grains(double quat_symmcubic[24][5],double quat_symmhex[12][5]);
	void merge_twins(double quat_symmcubic[24][5],double quat_symmhex[12][5]);
	void merge_colonies(double quat_symmcubic[24][5],double quat_symmhex[12][5]);
	void characterize_twins();
	void characterize_colonies();
	int renumber_grains3();
	void find_centroids ();
	void find_moments();
	void find_axes();
	void find_vectors();
	void find_eulerodf();
	void measure_misorientations(double quat_symmcubic[24][5],double quat_symmhex[12][5]);
	void find_colors(double quat_symmcubic[24][5],double quat_symmhex[12][5]);
	void find_convexities();
	void find_schmids();
	void volume_stats(string,string,string);
	void write_axisodf(string);
	void write_eulerodf(string);
	void write_graindata(string);
	double getmisoquatcubic(double,double q1[5],double q2[5],double &,double &,double &);
	double getmisoquathexagonal(double quat_symmhex[12][5],double,double q1[5],double q2[5],double &,double &,double &);
	double gamma(double);
	double find_xcoord(long);
	double find_ycoord(long);
	double find_zcoord(long);

protected:
  ReconstructionFunc();

private:
	ReconstructionFunc(const ReconstructionFunc&);    // Copy Constructor Not Implemented
    void operator=(const ReconstructionFunc&);  // Operator '=' Not Implemented
};


#endif<|MERGE_RESOLUTION|>--- conflicted
+++ resolved
@@ -119,13 +119,9 @@
 	void align_sections(double quat_symmcubic[24][5],double quat_symmhex[12][5]);
 	void find_border();
 	int form_grains(double quat_symmcubic[24][5],double quat_symmhex[12][5]);
-<<<<<<< HEAD
 	void remove_smallgrains();
 	int renumber_grains1();
 	void write_volume(string, string, string, string, string, bool, bool, bool, bool);
-=======
-	void write_volume(string, string, string, string, bool, bool, bool);
->>>>>>> 11809701
 	int load_data(string);
 	void assign_badpoints();
 	void find_neighbors();
