--- conflicted
+++ resolved
@@ -3105,7 +3105,6 @@
     {
       nname = nlist->at(j);
       nsa = neighborsurfarealist->at(j);
-<<<<<<< HEAD
 	  if(nname > 0)
 	  {
 	      q2[1] = m_Grains[nname].avg_quat[1];
@@ -3156,56 +3155,6 @@
   h5io->writeMisorientationBinsData(misobin, nummisobins);
   h5io->writeMicroTextureData(microbin, 10, numgrains);
   delete [] misobin;
-=======
-      if (nname > 0)
-      {
-        q2[1] = m_Grains[nname].avg_quat[1];
-        q2[2] = m_Grains[nname].avg_quat[2];
-        q2[3] = m_Grains[nname].avg_quat[3];
-        q2[4] = m_Grains[nname].avg_quat[4];
-        if (crystruct == AIM::Reconstruction::Hexagonal)
-        {
-          w = MisorientationCalculations::getMisoQuatHexagonal(q1, q2, n1, n2, n3);
-        }
-        if (crystruct == AIM::Reconstruction::Cubic)
-        {
-          w = MisorientationCalculations::getMisoQuatCubic(q1, q2, n1, n2, n3);
-        }
-        w = w * degtorad;
-        denom = (n1 * n1) + (n2 * n2) + (n3 * n3);
-        denom = pow(denom, 0.5);
-        n1 = n1 / denom;
-        n2 = n2 / denom;
-        n3 = n3 / denom;
-        misolist[3 * j] = n1 * pow(((3.0 / 4.0) * (w - sin(w))), (1.0 / 3.0));
-        misolist[3 * j + 1] = n2 * pow(((3.0 / 4.0) * (w - sin(w))), (1.0 / 3.0));
-        misolist[3 * j + 2] = n3 * pow(((3.0 / 4.0) * (w - sin(w))), (1.0 / 3.0));
-        if (crystruct == AIM::Reconstruction::Cubic)
-        {
-          mbin = MisorientationCalculations::getMisoBinHexagonal(misolist[3 * j], misolist[3 * j + 1], misolist[3 * j + 2]);
-        }
-        if (crystruct == AIM::Reconstruction::Hexagonal)
-        {
-          mbin = MisorientationCalculations::getMisoBinHexagonal(misolist[3 * j], misolist[3 * j + 1], misolist[3 * j + 2]);
-        }
-        if (w < 0.261799)
-        {
-          microcount++;
-        }
-        if (nname > i || m_Grains[nname].surfacegrain == 1)
-        {
-          misobin[mbin] = misobin[mbin] + (nsa / totalsurfacearea);
-        }
-      }
-    }
-    int micbin = int((double(microcount) / double(size)) / 0.1);
-    microbin[micbin]++;
-    m_Grains[i].misorientationlist = misolistPtr;
-  }
-  h5io->writeMisorientationBinsData(misobin, nummisobins);
-  h5io->writeMicroTextureData(microbin, 10, numgrains);
-  delete[] misobin;
->>>>>>> fb735aba
 }
 
 void  ReconstructionFunc::find_colors()
