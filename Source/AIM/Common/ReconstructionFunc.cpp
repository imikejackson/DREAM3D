///////////////////////////////////////////////////////////////////////////////
//
//  Copyright (c) 2009, Michael A. Jackson. BlueQuartz Software
//  Copyright (c) 2009, Michael Groeber, US Air Force Research Laboratory
//  All rights reserved.
//  BSD License: http://www.opensource.org/licenses/bsd-license.html
//
// This code was partly written under US Air Force Contract FA8650-07-D-5800
//
///////////////////////////////////////////////////////////////////////////////

#include "ReconstructionFunc.h"

#include <math.h>
#include <stdio.h>

#include <iomanip>
#include <iostream>
#include <string>
#include <sstream>

#include "MXA/Utilities/MXADir.h"
#include "AIM/ANG/AngReader.h"
#include "AIM/Common/Constants.h"
#include "AIM/Common/OIMColoring.hpp"
#include "AIM/Common/Quaternions.h"
#include "AIM/Common/MisorientationCalculations.h"
#include "AIM/Common/HDF5/AIM_H5VtkDataWriter.h"

#define GRAIN_NAME_EXTRACT 1
#define FIND_EUCLIDEAN_FAST 1


const static double m_pi = 3.1415926535897;
const static double m_OnePointThree = 1.33333333333;

const double threesixty_over_pi = 360.0/m_pi;
const double sqrt_two = pow(2.0, 0.5);

const double acos_neg_one = acos(-1.0);
const double acos_pos_one = acos(1.0);
const double sin_wmin_neg_1_over_2 = sin(acos_neg_one/2.0);
const double sin_wmin_pos_1_over_2 = sin(acos_pos_one/2.0);

#if 0
// -i C:\Users\GroebeMA\Desktop\NewFolder --outputDir C:\Users\GroebeMA\Desktop\NewFolder -f Slice_ --angMaxSlice 400 -s 1 -e 30 -z 0.25 -t -g 10 -c 0.1 -o 5.0 -x 2
#endif


using namespace std;

// -----------------------------------------------------------------------------
//
// -----------------------------------------------------------------------------
ReconstructionFunc::ReconstructionFunc() :
  voxels(NULL),
  m_Grains(NULL)
{

}

// -----------------------------------------------------------------------------
//
// -----------------------------------------------------------------------------
ReconstructionFunc::~ReconstructionFunc()
{

  delete [] voxels;
  m_Grains.clear();
  delete [] graincenters;
  delete [] grainmoments;

}

// -----------------------------------------------------------------------------
//
// -----------------------------------------------------------------------------
void ReconstructionFunc::initialize(int nX, int nY, int nZ,
                                    double xRes, double yRes, double zRes,
                                    bool v_mergetwinsoption, bool v_mergecoloniesoption,
                                    int v_minallowedgrainsize, double v_minseedconfidence,
                                    double v_downsamplefactor, double v_minseedimagequality,
                                    double v_misorientationtolerance,
                                    AIM::Reconstruction::CrystalStructure v_crystruct,
                                    int v_alignmeth, bool v_alreadyformed)
{

  mergetwinsoption = (v_mergetwinsoption == true) ? 1 : 0;
  mergecoloniesoption = (v_mergecoloniesoption == true) ? 1 : 0;
  minallowedgrainsize = v_minallowedgrainsize;
  minseedconfidence = v_minseedconfidence;
  downsamplefactor = v_downsamplefactor;
  minseedimagequality = v_minseedimagequality;
  misorientationtolerance = v_misorientationtolerance;
  crystruct = v_crystruct;
  alignmeth = v_alignmeth;
  alreadyformed = (v_alreadyformed == true) ? 1 : 0;

  totalpoints = -1;
  xpoints = nX;
  ypoints = nY;
  zpoints = nZ;
  resx = xRes;
  resy = yRes;
  resz = zRes;

  sizex = (xpoints - 1 ) * resx;
  sizey = (ypoints - 1 ) * resy;
  sizez = (zpoints - 1 ) * resz;

  totalpoints = xpoints * ypoints * zpoints;

  m_Grains.resize(100, Grain());
  voxels = new Voxel[totalpoints];
}

void ReconstructionFunc::cleanup_data()
{
	double bestneighborconfidence;
	int bestneighbor;
	double confidence;
	int x, y, z;
	int neighpoint;
	int good = 0;
	int count = 1;
	int neighbors[6];
	neighbors[0] = -(xpoints*ypoints);
	neighbors[1] = -xpoints;
	neighbors[2] = -1;
	neighbors[3] = 1;
	neighbors[4] = xpoints;
	neighbors[5] = (xpoints*ypoints);
	while(count != 0)
	{
	    count = 0;
	    for(int i = 0; i < (xpoints*ypoints*zpoints); i++)
	    {
		  if(voxels[i].grainname == -1 && voxels[i].confidence < minseedconfidence)
	      {
		    x = i%xpoints;
			y = (i/xpoints)%ypoints;
		    z = i/(xpoints*ypoints);
			bestneighborconfidence = minseedconfidence;
			for(int j=0;j<6;j++)
			{
				good = 1;
				neighpoint = i+neighbors[j];
			    if(j == 0 && z == 0) good = 0;
			    if(j == 5 && z == (zpoints-1)) good = 0;
			    if(j == 1 && y == 0) good = 0;
			    if(j == 4 && y == (ypoints-1)) good = 0;
			    if(j == 2 && x == 0) good = 0;
			    if(j == 3 && x == (xpoints-1)) good = 0;
				if(good == 1)
		        {
					confidence = voxels[neighpoint].confidence;
					if(confidence > bestneighborconfidence)
					{
						count++;
						bestneighborconfidence = confidence;
						bestneighbor = neighpoint;
					}
				}
		     }
	         if(bestneighborconfidence > minseedconfidence)
	         {
	           voxels[i].neighbor = bestneighbor;
	         }
	      }
	    }
	    for(int j = 0; j < (xpoints*ypoints*zpoints); j++)
	    {
			bestneighbor = voxels[j].neighbor;
			if(bestneighbor >= 0 && voxels[j].confidence < minseedconfidence)
	        {
				voxels[j].euler1 = voxels[bestneighbor].euler1;
				voxels[j].euler2 = voxels[bestneighbor].euler2;
				voxels[j].euler3 = voxels[bestneighbor].euler3;
				voxels[j].confidence = voxels[bestneighbor].confidence;
				voxels[j].imagequality = voxels[bestneighbor].imagequality;
				voxels[j].quat[0] = voxels[bestneighbor].quat[0];
				voxels[j].quat[1] = voxels[bestneighbor].quat[1];
				voxels[j].quat[2] = voxels[bestneighbor].quat[2];
				voxels[j].quat[3] = voxels[bestneighbor].quat[3];
				voxels[j].quat[4] = voxels[bestneighbor].quat[4];
				voxels[j].neighbor = -1;
	        }
	    }
	}
}
void ReconstructionFunc::find_border()
{
  int neighbors[6];
  neighbors[0] = -(xpoints * ypoints);
  neighbors[1] = -xpoints;
  neighbors[2] = -1;
  neighbors[3] = 1;
  neighbors[4] = xpoints;
  neighbors[5] = (xpoints * ypoints);
  double w, n1, n2, n3;
  double q1[5];
  double q2[5];
//  int seed = 0;
  size_t size = 0;
  int good = 0;
  int count = 0, goodcount = 0;
  int currentpoint = 0;
  int neighbor = 0;
//  int keepgoing = 1;
  int col, row, plane;
  int initialVoxelsListSize = 10000;
  std::vector<int> voxelslist(initialVoxelsListSize, -1);
  if(alignmeth == 3)
  {
	  for(int iter=0;iter<(xpoints*ypoints*zpoints);iter++)
	  {
		voxels[iter].grainname = 0;
	  }
  }
  for(int j = 0; j < (xpoints*ypoints*zpoints); j++)
  {
    if (voxels[j].imagequality > minseedimagequality )
	{
	    count = 0;
	    goodcount = 0;
		col = j%xpoints;
		row = (j/xpoints)%ypoints;
		plane = j/(xpoints*ypoints);
		for(int i = 0; i < 6; i++)
		{
			good = 1;
			neighbor = j+neighbors[i];
			if (i == 0 && plane == 0) good = 0;
			if (i == 5 && plane == (zpoints - 1)) good = 0;
			if (i == 1 && row == 0) good = 0;
			if (i == 4 && row == (ypoints - 1)) good = 0;
			if (i == 2 && col == 0) good = 0;
			if (i == 3 && col == (xpoints - 1)) good = 0;
			if(good == 1)
			{
				count++;
				if (voxels[neighbor].imagequality > minseedimagequality) goodcount++;
			}
		}
    }
	if(goodcount == count && goodcount > 0)
	{
      voxels[j].grainname = -1;
      voxelslist[size] = j;
      size++;
      if (size >= voxelslist.size()) voxelslist.resize(size + initialVoxelsListSize, -1);
	}
  }
  for(size_t j = 0; j < size; j++)
  {
	currentpoint = voxelslist[j];
	col = currentpoint%xpoints;
	row = (currentpoint/xpoints)%ypoints;
	plane = currentpoint/(xpoints*ypoints);
    q1[0] = 0;
    q1[1] = voxels[currentpoint].quat[1];
    q1[2] = voxels[currentpoint].quat[2];
    q1[3] = voxels[currentpoint].quat[3];
    q1[4] = voxels[currentpoint].quat[4];
    for(int i = 1; i < 6; i++)
    {
	  good = 1;
	  neighbor = currentpoint+neighbors[i];
      if (i == 0 && plane == 0) good = 0;
      if (i == 5 && plane == (zpoints - 1)) good = 0;
      if (i == 1 && row == 0) good = 0;
      if (i == 4 && row == (ypoints - 1)) good = 0;
      if (i == 2 && col == 0) good = 0;
      if (i == 3 && col == (xpoints - 1)) good = 0;
	  if(good == 1 && voxels[neighbor].grainname == 0)
      {
         q2[0] = 0;
         q2[1] = voxels[neighbor].quat[1];
         q2[2] = voxels[neighbor].quat[2];
         q2[3] = voxels[neighbor].quat[3];
         q2[4] = voxels[neighbor].quat[4];

	   if(crystruct == AIM::Reconstruction::Hexagonal){
	     w = MisorientationCalculations::getMisoQuatHexagonal(q1,q2,n1,n2,n3);
	   }
	   if(crystruct == AIM::Reconstruction::Cubic) {
	     w = MisorientationCalculations::getMisoQuatCubic(q1,q2,n1,n2,n3);
	   }
         if (w < misorientationtolerance)
         {
             voxels[neighbor].grainname = -2;
//             voxelslist[size] = neighbor;
//             size++;
//             if (size >= voxelslist.size()) voxelslist.resize(size + initialVoxelsListSize, -1);
         }
      }
    }
  }
  voxelslist.clear();
}

void ReconstructionFunc::align_sections(const std::string &filename)
{

  ofstream outFile;
  outFile.open(filename.c_str());
  double disorientation = 0;
  double mindisorientation = 100000000;
  double **mutualinfo12;
  double *mutualinfo1;
  double *mutualinfo2;
  int graincount1, graincount2;
  int xshift = 0;
  int yshift = 0;
  int tempxshift = 0;
  int tempyshift = 0;
  int count = 0;
  int step = 0;
  int slice = 0;
  int nsteps = 0;
  int xspot,yspot;
  double w;
  double n1,n2,n3;
  double q1[5];
  double q2[5];
  double refci,curci,refiq,curiq;
  double refxcentroid, refycentroid;
  double curxcentroid, curycentroid;
  int refgnum, curgnum;
  int refposition=0;
  int curposition=0;
//  int curposition1=0;
//  int curposition2=0;
//  int alternatetempposition;
//  int halfshift=0;
  int position;
  int tempposition;


  shifts = new int *[zpoints];
  for(int a=0;a<zpoints;a++)
  {
	shifts[a] = new int [2];
	for(int b=0;b<2;b++)
	{
		shifts[a][b] = 0;
	}
  }
  if(alignmeth == 1)
  {
    refxcentroid = 0;
    refycentroid = 0;
	count = 0;
	slice = (zpoints-1);
	for(int l=0;l<ypoints;l++)
	{
		for(int m=0;m<xpoints;m++)
		{
			refposition = ((slice)*xpoints*ypoints)+(l*xpoints)+m;
			refxcentroid = refxcentroid + (((resx*m)+(resx/2.0))*voxels[refposition].grainname);
			refycentroid = refycentroid + (((resy*l)+(resy/2.0))*voxels[refposition].grainname);
			count = count + voxels[refposition].grainname;
		}
	}
	refxcentroid = refxcentroid/double(count);
	refycentroid = refycentroid/double(count);
  }
  for(int iter=1;iter<zpoints;iter++)
  {
	  outFile << endl;
	  outFile << endl;
	  mindisorientation = 100000000;
	  slice = (zpoints-1)-iter;
	  if(alignmeth == 3)
	  {
		  graincount1 = graincounts[slice];
		  graincount2 = graincounts[slice+1];
		  mutualinfo12 = new double *[graincount1];
		  mutualinfo1 = new double [graincount1];
		  mutualinfo2 = new double [graincount2];
		  for(int a=0;a<graincount1;a++)
		  {
			mutualinfo1[a] = 0;
			mutualinfo12[a] = new double [graincount2];
			for(int b=0;b<graincount2;b++)
			{
				mutualinfo12[a][b] = 0;
				mutualinfo2[b] = 0;
			}
		  }
	  }
	  tempxshift = 0;
	  tempyshift = 0;
	  if(alignmeth == 1)
	  {
		curxcentroid = 0;
		curycentroid = 0;
		count = 0;
		slice = (zpoints-1)-iter;
		for(int l=0;l<ypoints;l++)
		{
			for(int m=0;m<xpoints;m++)
			{
				curposition = ((slice)*xpoints*ypoints)+(l*xpoints)+m;
				curxcentroid = curxcentroid + (((resx*m)+(resx/2.0))*voxels[curposition].grainname);
				curycentroid = curycentroid + (((resy*l)+(resy/2.0))*voxels[curposition].grainname);
				count = count + voxels[curposition].grainname;
			}
		}
		curxcentroid = curxcentroid/double(count);
		curycentroid = curycentroid/double(count);
	  }
	  if(alignmeth >= 2)
	  {
		  for(int a=0;a<2;a++)
		  {
			  if(a == 0) step = 3, nsteps = 3;
			  if(a == 1) step = 1, nsteps = 3;
			  for(int j=-nsteps;j<(nsteps+1);j++)
			  {
				outFile << endl;
				for(int k=-nsteps;k<(nsteps+1);k++)
				{
					disorientation = 0;
					count = 0;
					for(int l=0;l<ypoints;l++)
					{
						for(int m=0;m<xpoints;m++)
						{
							count++;
							if((l+(j*step)+tempyshift) >= 0 && (l+(j*step)+tempyshift) < ypoints && (m+(k*step)+tempxshift) >= 0 && (m+(k*step)+tempxshift) < xpoints)
							{
								refposition = ((slice+1)*xpoints*ypoints)+(l*xpoints)+m;
								curposition = (slice*xpoints*ypoints)+((l+(j*step)+tempyshift)*xpoints)+(m+(k*step)+tempxshift);
								refci = voxels[refposition].confidence;
								curci = voxels[curposition].confidence;
								refiq = voxels[refposition].imagequality;
								curiq = voxels[curposition].imagequality;
								refgnum = voxels[refposition].grainname;
								curgnum = voxels[curposition].grainname;
								if(alignmeth == 3)
								{
									if(curgnum >= 0 && refgnum >= 0)
									{
										mutualinfo12[curgnum][refgnum]++;
										mutualinfo1[curgnum]++;
										mutualinfo2[refgnum]++;
									}
								}
								if(alignmeth == 2)
								{
									if(refiq > minseedimagequality && curiq > minseedimagequality)
									{
										q1[1] = voxels[refposition].quat[1];
										q1[2] = voxels[refposition].quat[2];
										q1[3] = voxels[refposition].quat[3];
										q1[4] = voxels[refposition].quat[4];
										q2[1] = voxels[curposition].quat[1];
										q2[2] = voxels[curposition].quat[2];
										q2[3] = voxels[curposition].quat[3];
										q2[4] = voxels[curposition].quat[4];
								     if(crystruct == AIM::Reconstruction::Hexagonal){
								       w = MisorientationCalculations::getMisoQuatHexagonal(q1,q2,n1,n2,n3);
								     }
								     if(crystruct == AIM::Reconstruction::Cubic) {
								       w = MisorientationCalculations::getMisoQuatCubic(q1,q2,n1,n2,n3);
								     }
								     if(w > misorientationtolerance) disorientation++;
									}
									if(refiq < minseedimagequality && curiq > minseedimagequality) disorientation++;
									if(refiq > minseedimagequality && curiq < minseedimagequality) disorientation++;
								}
							}
							else
							{
								if(alignmeth == 3)
								{
									mutualinfo12[0][0]++;
									mutualinfo1[0]++;
									mutualinfo2[0]++;
								}
								if(alignmeth == 2) disorientation = disorientation;
							}
						}
					}
					if(alignmeth == 3)
					{
						double ha = 0;
						double hb = 0;
						double hab = 0;
						for(int b=0;b<graincount1;b++)
						{
							mutualinfo1[b] = mutualinfo1[b]/double(count);
							if(mutualinfo1[b] != 0) ha = ha + mutualinfo1[b]*log(mutualinfo1[b]);
						}
						for(int c=0;c<graincount2;c++)
						{
							mutualinfo2[c] = mutualinfo2[c]/double(count);
							if(mutualinfo2[c] != 0) hb = hb + mutualinfo2[c]*log(mutualinfo2[c]);
						}
						for(int b=0;b<graincount1;b++)
						{
							for(int c=0;c<graincount2;c++)
							{
								mutualinfo12[b][c] = mutualinfo12[b][c]/double(count);
								if(mutualinfo12[b][c] != 0) hab = hab + mutualinfo12[b][c]*log(mutualinfo12[b][c]);
								double value = 0;
								if(mutualinfo1[b] > 0 && mutualinfo2[c] > 0) value = (mutualinfo12[b][c]/(mutualinfo1[b]*mutualinfo2[c]));
								if(value != 0) disorientation = disorientation + (mutualinfo12[b][c]*log(value));
							}
						}
						for(int b=0;b<graincount1;b++)
						{
							for(int c=0;c<graincount2;c++)
							{
								mutualinfo12[b][c]=0;
								mutualinfo1[b]=0;
								mutualinfo2[c]=0;
							}
						}
				//		double disorientation2 = ha + hb - hab;
						disorientation = 1.0/disorientation;
					}
					outFile << disorientation << "	";
					if(disorientation < mindisorientation)
					{
						xshift = (k*step)+tempxshift;
						yshift = (j*step)+tempyshift;
						mindisorientation = disorientation;
					}
				}
			 }
			 tempxshift = xshift;
			 tempyshift = yshift;
		  }
		  shifts[iter][0] = shifts[iter-1][0] + xshift;
		  shifts[iter][1] = shifts[iter-1][1] + yshift;
	  }
	  if(alignmeth == 1)
	  {
		xshift = int(((curxcentroid-refxcentroid)/resx)+0.5);
		yshift = int(((curycentroid-refycentroid)/resy)+0.5);
	    shifts[iter][0] = xshift;
	    shifts[iter][1] = yshift;
	  }
  }
  for(int iter=1;iter<zpoints;iter++)
  {
	  slice = (zpoints-1)-iter;
	  for(int l=0;l<ypoints;l++)
	  {
		for(int m=0;m<xpoints;m++)
		{
			if(shifts[iter][1] >= 0) yspot = l;
			if(shifts[iter][0] >= 0) xspot = m;
			if(shifts[iter][1] < 0) yspot = ypoints-1-l;
			if(shifts[iter][0] < 0) xspot = xpoints-1-m;
			position = (slice*xpoints*ypoints)+(yspot*xpoints)+xspot;
			tempposition = (slice*xpoints*ypoints)+((yspot+shifts[iter][1])*xpoints)+(xspot+shifts[iter][0]);
			if((yspot+shifts[iter][1]) >= 0 && (yspot+shifts[iter][1]) <= ypoints-1 && (xspot+shifts[iter][0]) >= 0 && (xspot+shifts[iter][0]) <= xpoints-1)
			{
				voxels[position].euler1 = voxels[tempposition].euler1;
				voxels[position].euler2 = voxels[tempposition].euler2;
				voxels[position].euler3 = voxels[tempposition].euler3;
				voxels[position].quat[0] = voxels[tempposition].quat[0];
				voxels[position].quat[1] = voxels[tempposition].quat[1];
				voxels[position].quat[2] = voxels[tempposition].quat[2];
				voxels[position].quat[3] = voxels[tempposition].quat[3];
				voxels[position].quat[4] = voxels[tempposition].quat[4];
				voxels[position].confidence = voxels[tempposition].confidence;
				voxels[position].imagequality = voxels[tempposition].imagequality;
				voxels[position].grainname = voxels[tempposition].grainname;
			}
			if((yspot+shifts[iter][1]) < 0 || (yspot+shifts[iter][1]) > ypoints-1 || (xspot+shifts[iter][0]) < 0 || (xspot+shifts[iter][0]) > xpoints-1)
			{
				voxels[position].euler1 = 0.0;
				voxels[position].euler2 = 0.0;
				voxels[position].euler3 = 0.0;
				voxels[position].quat[0] = 0.0;
				voxels[position].quat[1] = 0.0;
				voxels[position].quat[2] = 0.0;
				voxels[position].quat[3] = 0.0;
				voxels[position].quat[4] = 1.0;
				voxels[position].confidence = 0.0;
				voxels[position].imagequality = 0.0;
				voxels[position].grainname = 0;
			}
		}
	  }
  }
  outFile.close();
}
void  ReconstructionFunc::form_grains_sections()
{
  int point = 0;
  int noseeds = 0;
  int graincount = 1;
  graincounts = new int[zpoints];
  int neighbor;
  // int currentpoint;
  double q1[5];
  double q2[5];
  double qs[5];
  double w, w2;
  double n1;
  double n2;
  double n3;
  int seed = -1;
  int randx = 0;
  int randy = 0;
  int good = 0;
  int x, y, z;
  int col, row;
  size_t size = 0;
  size_t initialVoxelsListSize = 1000;
  std::vector<int> voxelslist(initialVoxelsListSize, -1);
  int neighbors[8];
  neighbors[0] = -xpoints-1;
  neighbors[1] = -xpoints;
  neighbors[2] = -xpoints+1;
  neighbors[3] = -1;
  neighbors[4] = 1;
  neighbors[5] = xpoints-1;
  neighbors[6] = xpoints;
  neighbors[7] = xpoints+1;
  rg.RandomInit((static_cast<unsigned int>(time(NULL))));
  for(int slice=0;slice<zpoints;slice++)
  {
	  graincount = 1;
	  noseeds = 0;
	  while(noseeds == 0)
	  {
		seed = -1;
		randx = int(double(rg.Random())*double(xpoints));
		randy = int(double(rg.Random())*double(ypoints));
		for(int j = 0; j < ypoints; ++j)
		{
			for(int i = 0; i < xpoints; ++i)
			{
			  x = randx+i;
			  y = randy+j;
			  z = slice;
			  if(x > xpoints-1) x = x-xpoints;
			  if(y > ypoints-1) y = y-ypoints;
			  point = (z*xpoints*ypoints)+(y*xpoints)+x;
			  double confidence = voxels[point].confidence;
			  double imagequality = voxels[point].imagequality;
			//  int grainname = voxels[point].grainname;
			  if(confidence > minseedconfidence && imagequality > minseedimagequality && voxels[point].grainname == -1)
			  {
				seed = point;
			  }
			  if(seed > -1) {break;}
			}
			if(seed > -1) {break;}
		}
		if(seed == -1) { noseeds = 1; }
		if(seed >= 0)
		{
		  size = 0;
		  voxels[seed].grainname = graincount;
		  voxelslist[size] = seed;
		  size++;
		  qs[0] = 0;
		  qs[1] = voxels[seed].quat[1];
		  qs[2] = voxels[seed].quat[2];
		  qs[3] = voxels[seed].quat[3];
		  qs[4] = voxels[seed].quat[4];
		  for(size_t j = 0; j < size; ++j)
		  {
			int currentpoint = voxelslist[j];
			col = currentpoint%xpoints;
			row = (currentpoint/xpoints)%ypoints;
			q1[0] = 0;
			q1[1] = voxels[currentpoint].quat[1];
			q1[2] = voxels[currentpoint].quat[2];
			q1[3] = voxels[currentpoint].quat[3];
			q1[4] = voxels[currentpoint].quat[4];
			for(int i = 0; i < 8; i++)
			{
			  good = 1;
			  neighbor = currentpoint+neighbors[i];
			  if((i == 0 || i == 1 || i == 2) && row == 0) good = 0;
			  if((i == 5 || i == 6 || i == 7) && row == (ypoints-1)) good = 0;
			  if((i == 0 || i == 3 || i == 5) && col == 0) good = 0;
			  if((i == 2 || i == 4 || i == 7) && col == (xpoints-1)) good = 0;
			  if(good == 1 && voxels[neighbor].grainname <= 0)
			  {
				q2[0] = 0;
				q2[1] = voxels[neighbor].quat[1];
				q2[2] = voxels[neighbor].quat[2];
				q2[3] = voxels[neighbor].quat[3];
				q2[4] = voxels[neighbor].quat[4];
		     if(crystruct == AIM::Reconstruction::Hexagonal){
		       w = MisorientationCalculations::getMisoQuatHexagonal(q1,q2,n1,n2,n3);
		     }
		     if(crystruct == AIM::Reconstruction::Cubic) {
		       w = MisorientationCalculations::getMisoQuatCubic(q1,q2,n1,n2,n3);
		     }

		     if(crystruct == AIM::Reconstruction::Hexagonal){
		       w2 = MisorientationCalculations::getMisoQuatHexagonal(qs,q2,n1,n2,n3);
		     }
		     if(crystruct == AIM::Reconstruction::Cubic) {
		       w2 = MisorientationCalculations::getMisoQuatCubic(qs,q2,n1,n2,n3);
		     }

		     if(w < misorientationtolerance)
				{
				  voxels[neighbor].grainname = graincount;
				  voxelslist[size] = neighbor;
				  size++;
				  if (size >= voxelslist.size()) voxelslist.resize(size+initialVoxelsListSize,-1);
				}
			  }
			}
		  }
		  voxelslist.erase(std::remove(voxelslist.begin(),voxelslist.end(),-1),voxelslist.end());
		  graincount++;
		  voxelslist.clear();
		  voxelslist.resize(initialVoxelsListSize,-1);
		}
	  }
	  graincounts[slice] = graincount;
  }
}


int  ReconstructionFunc::form_grains()
{
  int point = 0;
//  int totalsize = 0;
//  int toosmallsize = 0;
  int noseeds = 0;
  //  int checked = 1;
  size_t graincount = 1;
  // int currentpoint;
  int neighbor;
  double q1[5];
  double q2[5];
  double w;
  //double w2;
  double n1;
  double n2;
  double n3;
  int seed = -1;
  int randx = 0;
  int randy = 0;
  int randz = 0;
  int good = 0;
  int x, y, z;
  int col, row, plane;
  size_t size = 0;
  size_t initialVoxelsListSize = 1000;
  int gname = -1;
  std::vector<int > voxelslist(initialVoxelsListSize, -1);
  int neighbors[6];
  neighbors[0] = -(xpoints * ypoints);
  neighbors[1] = -xpoints;
  neighbors[2] = -1;
  neighbors[3] = 1;
  neighbors[4] = xpoints;
  neighbors[5] = (xpoints * ypoints);
  rg.RandomInit((static_cast<unsigned int > (time(NULL))));

  // Precalculate some constants
  int xTimesY = xpoints * ypoints;
  int xPMinus1 = xpoints - 1;
  int yPMinus1 = ypoints - 1;
  int zPMinus1 = zpoints - 1;

#if GRAIN_NAME_EXTRACT
  // Copy all the grain names into a densly packed array
  int* gnames = new int[totalpoints];
  for (int i = 0; i < totalpoints; ++i)
  {
    gnames[i] = voxels[i].grainname;
  }
#endif

  while (noseeds == 0)
  {
    seed = -1;
    randx = int(double(rg.Random()) * double(xpoints));
    randy = int(double(rg.Random()) * double(ypoints));
    randz = int(double(rg.Random()) * double(zpoints));
    for (int k = 0; k < zpoints; ++k)
    {
      for (int j = 0; j < ypoints; ++j)
      {
        for (int i = 0; i < xpoints; ++i)
        {
          x = randx + i;
          y = randy + j;
          z = randz + k;
          if (x > xPMinus1) x = x - xpoints;
          if (y > yPMinus1) y = y - ypoints;
          if (z > zPMinus1) z = z - zpoints;
          point = (z * xTimesY) + (y * xpoints) + x;
#if GRAIN_NAME_EXTRACT
          gname = gnames[point];
#else
         gname = voxels[point].grainname;
#endif
          if (gname == -1)
          {
          if (voxels[point].confidence > minseedconfidence
              && voxels[point].imagequality > minseedimagequality)
          {
            seed = point;
          }
          }
          if (seed > -1) break;
        }
        if (seed > -1) break;
      }
      if (seed > -1) break;
    }
    if (seed == -1)
    {
      noseeds = 1;
    }
    if (seed >= 0)
    {
      size = 0;
#if GRAIN_NAME_EXTRACT
      gnames[seed] = graincount;
#else
      voxels[seed].grainname = graincount;
#endif

      voxelslist[size] = seed;
      size++;
      for (size_t j = 0; j < size; ++j)
      {
        int currentpoint = voxelslist[j];
        col = currentpoint % xpoints;
        row = (currentpoint / xpoints) % ypoints;
        plane = currentpoint / (xpoints * ypoints);
        q1[0] = 0;
        q1[1] = voxels[currentpoint].quat[1];
        q1[2] = voxels[currentpoint].quat[2];
        q1[3] = voxels[currentpoint].quat[3];
        q1[4] = voxels[currentpoint].quat[4];
        for (int i = 0; i < 6; i++)
        {
          good = 1;
          neighbor = currentpoint + neighbors[i];
          if (i == 0 && plane == 0) good = 0;
          if (i == 5 && plane == (zpoints - 1)) good = 0;
          if (i == 1 && row == 0) good = 0;
          if (i == 4 && row == (ypoints - 1)) good = 0;
          if (i == 2 && col == 0) good = 0;
          if (i == 3 && col == (xpoints - 1)) good = 0;
#if GRAIN_NAME_EXTRACT
          if (good == 1 && gnames[neighbor] == -1)
#else
          if (good == 1 && voxels[neighbor].grainname == -1)
#endif
          {
            q2[0] = 0;
            q2[1] = voxels[neighbor].quat[1];
            q2[2] = voxels[neighbor].quat[2];
            q2[3] = voxels[neighbor].quat[3];
            q2[4] = voxels[neighbor].quat[4];

            if(crystruct == AIM::Reconstruction::Hexagonal){
              w = MisorientationCalculations::getMisoQuatHexagonal(q1,q2,n1,n2,n3);
            }
            if(crystruct == AIM::Reconstruction::Cubic) {
              w = MisorientationCalculations::getMisoQuatCubic(q1,q2,n1,n2,n3);
            }
            if (w < misorientationtolerance)
            {
#if GRAIN_NAME_EXTRACT
              gnames[neighbor] = graincount;
#else
              voxels[neighbor].grainname = graincount;
#endif
              voxelslist[size] = neighbor;
              size++;
              if (size >= voxelslist.size()) voxelslist.resize(size + initialVoxelsListSize, -1);
            }
          }
        }
      }
      voxelslist.erase(std::remove(voxelslist.begin(), voxelslist.end(), -1), voxelslist.end());
      size = voxelslist.size();
      if (size >= minallowedgrainsize)
      {
        graincount++;
        voxelslist.clear();
        voxelslist.resize(initialVoxelsListSize, -1);
      }
      if (size < minallowedgrainsize)
      {
        for (size_t b = 0; b < size; b++)
        {
          int index = voxelslist[b];
#if GRAIN_NAME_EXTRACT
          gnames[index] = -2;
#else
          voxels[index].grainname = -2;
#endif
        }
        voxelslist.clear();
        voxelslist.resize(initialVoxelsListSize, -1);
      }
    }
  }
  m_Grains.resize(graincount);
#if GRAIN_NAME_EXTRACT
  // Copy the grain names back into the Voxel objects
  for (int i = 0; i < totalpoints; ++i)
  {
    voxels[i].grainname = gnames[i];
  }
  delete [] gnames;
#endif
  return graincount;
}

void  ReconstructionFunc::assign_badpoints()
{
  vector<int> neighs;
  vector<int> remove;
//  int checked = 1;
  int count = 1;
//  int size = 0;
  int good = 1;
  double x, y, z;
//  int point;
  int neighpoint;
//  int col, row, plane;
  int neighbors[6];
  std::vector<int> n(numgrains+1);
//  vector<int>* vlist;
  neighbors[0] = -xpoints*ypoints;
  neighbors[1] = -xpoints;
  neighbors[2] = -1;
  neighbors[3] = 1;
  neighbors[4] = xpoints;
  neighbors[5] = xpoints*ypoints;
  while(count != 0)
  {
    count = 0;
    for(int i = 0; i < (xpoints*ypoints*zpoints); i++)
    {
      int grainname = voxels[i].grainname;
      if(grainname <= -1)
      {
		count++;
		voxels[i].unassigned = 1;
        for(int c = 1; c < numgrains; c++)
        {
          n[c] = 0;
        }
	    x = i%xpoints;
		y = (i/xpoints)%ypoints;
	    z = i/(xpoints*ypoints);
		for(int j=0;j<6;j++)
		{
			good = 1;
			neighpoint = i+neighbors[j];
		    if(j == 0 && z == 0) good = 0;
		    if(j == 5 && z == (zpoints-1)) good = 0;
		    if(j == 1 && y == 0) good = 0;
		    if(j == 4 && y == (ypoints-1)) good = 0;
		    if(j == 2 && x == 0) good = 0;
		    if(j == 3 && x == (xpoints-1)) good = 0;
			if(good == 1)
	        {
				int grain = voxels[neighpoint].grainname;
				if(grain >= 0)
				{
					neighs.push_back(grain);
				}
			}
        }
        int current = 0;
        int most = 0;
        int curgrain = 0;
        int size = int(neighs.size());
        for(int k=0;k<size;k++)
        {
          int neighbor = neighs[k];
          n[neighbor]++;
          current = n[neighbor];
          if(current > most)
          {
            most = current;
            curgrain = neighbor;
          }
        }
        if(size > 0)
        {
          voxels[i].neighbor = curgrain;
          neighs.clear();
        }
      }
    }
    for(int j = 0; j < (xpoints*ypoints*zpoints); j++)
    {
      int grainname = voxels[j].grainname;
      int neighbor = voxels[j].neighbor;
      if(grainname <= -1 && neighbor >= 0)
      {
        voxels[j].grainname = neighbor;
      }
    }
  }
}
void  ReconstructionFunc::merge_containedgrains()
{
  int containedmerged = 1;
  vector<int> nlistgood;
  for(int i = 0; i < (xpoints*ypoints*zpoints); i++)
  {
    int grainname = voxels[i].grainname;
    int numneighbors = m_Grains[grainname].numneighbors;
    if(numneighbors == 1)
    {
      vector<int>* neighborlist = m_Grains[grainname].neighborlist;
      int neighbor = neighborlist->at(0);
      voxels[i].grainname = neighbor;
	  voxels[i].unassigned = 1;
      m_Grains[grainname].gotcontainedmerged = containedmerged;
    }
  }
  for(int j = 1; j < numgrains; j++)
  {
    if(m_Grains[j].gotcontainedmerged != 1)
    {
      vector<int>* neighborlist = m_Grains[j].neighborlist;
      int size = 0;
      if (NULL != neighborlist ) { size = neighborlist->size(); }
      for(int k=0;k<size;k++)
      {
        int firstneighbor = neighborlist->at(k);
        int gotcontainedmerged = m_Grains[firstneighbor].gotcontainedmerged;
        if(gotcontainedmerged != 1) nlistgood.push_back(firstneighbor);
      }
      int neighcount = int(nlistgood.size());
      m_Grains[j].numneighbors = neighcount;
      if (m_Grains[j].neighborlist == NULL) { m_Grains[j].neighborlist = new std::vector<int>(nlistgood.size() ); }
      m_Grains[j].neighborlist->swap(nlistgood);
      nlistgood.clear();
    }
  }
}

int  ReconstructionFunc::renumber_grains()
{
  int graincount = 1;
  for (int i = 1; i < numgrains; i++)
  {
    int gotcontainedmerged = m_Grains[i].gotcontainedmerged;
    if (gotcontainedmerged != 1)
    {
      m_Grains[i].newgrainname = graincount;
      int onedge = m_Grains[i].surfacegrain;
      m_Grains[graincount].surfacegrain = onedge;
      graincount++;
    }
  }
  for (int j = 0; j < (xpoints * ypoints * zpoints); j++)
  {
    int grainname = voxels[j].grainname;
    if (grainname >= 1)
    {
      int newgrainname = m_Grains[grainname].newgrainname;
      voxels[j].grainname = newgrainname;
    }
  }
  return graincount;
}

int ReconstructionFunc::define_subgrains()
{
  size_t initialVoxelsListSize = 1000;
  std::vector<int > voxelslist;
  voxelslist.resize(initialVoxelsListSize, -1);
  vector<int >* vlist;
  size_t size = 0;
  int neighbors[6];
  neighbors[0] = -(xpoints * ypoints);
  neighbors[1] = -xpoints;
  neighbors[2] = -1;
  neighbors[3] = 1;
  neighbors[4] = xpoints;
  neighbors[5] = (xpoints * ypoints);
  int good = 0, keepgoing = 1;
  int index, neighbor, nucleus, name;
  int col, row, plane;
  int newnumgrains = numgrains;
  double minw = 10000.0;
  double q1[5], q2[5];
  double w, n1, n2, n3;
  for (int j = 0; j < (xpoints * ypoints * zpoints); j++)
  {
	  voxels[j].alreadychecked = 0;
  }
  for (int i = 1; i < numgrains; i++)
  {
    if (NULL == m_Grains[i].voxellist)
    {
      m_Grains[i].voxellist = new std::vector<int>;
    }
    vlist = m_Grains[i].voxellist;
    nucleus = m_Grains[i].nucleus;
    size = 0;
    voxelslist[size] = nucleus;
    voxels[nucleus].grainname = i;
    voxels[nucleus].alreadychecked = 1;
    size++;
    for (size_t j = 0; j < size; j++)
    {
      index = voxelslist[j];
      col = index % xpoints;
      row = (index / xpoints) % ypoints;
      plane = index / (xpoints * ypoints);
      for (int k = 0; k < 6; k++)
      {
        good = 1;
        neighbor = index + neighbors[k];
        if (k == 0 && plane == 0) good = 0;
        if (k == 5 && plane == (zpoints - 1)) good = 0;
        if (k == 1 && row == 0) good = 0;
        if (k == 4 && row == (ypoints - 1)) good = 0;
        if (k == 2 && col == 0) good = 0;
        if (k == 3 && col == (xpoints - 1)) good = 0;
        if (good == 1 && voxels[neighbor].alreadychecked == 0 && voxels[neighbor].grainname == i)
        {
          if (voxels[neighbor].kernelmisorientation <= (misorientationtolerance/2.0))
          {
            voxels[neighbor].grainname = i;
            voxelslist[size] = neighbor;
            voxels[neighbor].alreadychecked = 1;
            size++;
            if (size >= voxelslist.size())
            {
              voxelslist.resize(size + initialVoxelsListSize, -1);
            }
          }
        }
      }
    }
    voxelslist.clear();
    voxelslist.resize(initialVoxelsListSize, -1);
    keepgoing = 1;
    while (keepgoing > 0)
    {
      keepgoing = 0;
      for (size_t j = 0; j < vlist->size(); j++)
      {
        index = vlist->at(j);
        if (voxels[index].kernelmisorientation <= (misorientationtolerance/2.0) && voxels[index].alreadychecked == 0)
        {
          keepgoing++;
          size = 0;
          voxelslist[size] = index;
          voxels[index].grainname = newnumgrains;
          voxels[index].alreadychecked = 1;
          size++;
          for (size_t k = 0; k < size; k++)
          {
            index = voxelslist[k];
            col = index % xpoints;
            row = (index / xpoints) % ypoints;
            plane = index / (xpoints * ypoints);
            for (int l = 0; l < 6; l++)
            {
              good = 1;
              neighbor = index + neighbors[l];
              if (l == 0 && plane == 0) good = 0;
              if (l == 5 && plane == (zpoints - 1)) good = 0;
              if (l == 1 && row == 0) good = 0;
              if (l == 4 && row == (ypoints - 1)) good = 0;
              if (l == 2 && col == 0) good = 0;
              if (l == 3 && col == (xpoints - 1)) good = 0;
              if (good == 1 && voxels[neighbor].alreadychecked == 0 && voxels[neighbor].grainname == i)
              {
                if (voxels[neighbor].kernelmisorientation <= (misorientationtolerance/2.0))
                {
                  voxelslist[size] = neighbor;
                  voxels[neighbor].grainname = newnumgrains;
                  voxels[neighbor].alreadychecked = 1;
                  size++;
                  if (size >= voxelslist.size())
                  {
                    voxelslist.resize(size + initialVoxelsListSize, -1);
                  }
                }
              }
            }
          }
          voxelslist.clear();
          voxelslist.resize(initialVoxelsListSize, -1);
          newnumgrains++;
        }
      }
    }
  }
  keepgoing = 1;
  while (keepgoing > 0)
  {
    keepgoing = 0;
    for (int j = 0; j < (xpoints * ypoints * zpoints); j++)
    {
      minw = 100000.0;
      if (voxels[j].grainname == 0) voxels[j].alreadychecked = 1;
      if (voxels[j].alreadychecked == 0 && voxels[j].grainname >= 0)
      {
        col = j % xpoints;
        row = (j / xpoints) % ypoints;
        plane = j / (xpoints * ypoints);
        q1[0] = 0;
        q1[1] = voxels[j].quat[1];
        q1[2] = voxels[j].quat[2];
        q1[3] = voxels[j].quat[3];
        q1[4] = voxels[j].quat[4];
        for (int k = 0; k < 6; k++)
        {
          good = 1;
          neighbor = j + neighbors[k];
          if (k == 0 && plane == 0) good = 0;
          if (k == 5 && plane == (zpoints - 1)) good = 0;
          if (k == 1 && row == 0) good = 0;
          if (k == 4 && row == (ypoints - 1)) good = 0;
          if (k == 2 && col == 0) good = 0;
          if (k == 3 && col == (xpoints - 1)) good = 0;
          if (good == 1 && voxels[neighbor].alreadychecked == 1 && voxels[neighbor].grainname >= 0)
          {
            q2[0] = 0;
            q2[1] = voxels[neighbor].quat[1];
            q2[2] = voxels[neighbor].quat[2];
            q2[3] = voxels[neighbor].quat[3];
            q2[4] = voxels[neighbor].quat[4];
            if(crystruct == AIM::Reconstruction::Hexagonal){
              w = MisorientationCalculations::getMisoQuatHexagonal(q1,q2,n1,n2,n3);
            }
            if(crystruct == AIM::Reconstruction::Cubic) {
              w = MisorientationCalculations::getMisoQuatCubic(q1,q2,n1,n2,n3);
            }
            if (w < minw) name = voxels[neighbor].grainname, minw = w;
          }
          if (minw < misorientationtolerance)
          {
            voxels[j].grainname = name;
            voxels[j].alreadychecked = 1;
            keepgoing++;
          }
        }
      }
    }
  }
  m_Grains.clear();
  m_Grains.resize(newnumgrains);
  return newnumgrains;
}
int ReconstructionFunc::reburn_grains()
{
    size_t initialVoxelsListSize = 1000;
    std::vector<int> voxelslist;
	voxelslist.resize(initialVoxelsListSize, -1);
	size_t size = 0;
	int graincount = 1;
	int neighbors[26];
	int good = 0;
	//int currentpoint = 0;
	int neighbor = 0;
	int col, row, plane;
//	int newvoxelcount=0;
	int mincol, maxcol, minrow, maxrow, minplane, maxplane;
	int gnum;
//	int point;
	mincol = xpoints;
	minrow = ypoints;
	minplane = zpoints;
	maxcol = 0;
	maxrow = 0;
	maxplane = 0;
/*	for(int k = 0; k < zpoints; ++k)
	{
		for(int j = 0; j < ypoints; ++j)
		{
			for(int i = 0; i < xpoints; ++i)
			{
				point = (k*xpoints*ypoints)+(j*xpoints)+i;
				if(voxels[point].grainname > 0)
				{
					col = i;
					row = j;
					plane = k;
					if(col < mincol) mincol = col;
					if(col > maxcol) maxcol = col;
					if(row < minrow) minrow = row;
					if(row > maxrow) maxrow = row;
					if(plane < minplane) minplane = plane;
					if(plane > maxplane) maxplane = plane;
				}
			}
		 }
	}
	newvoxelcount = 0;
	int newxpoints = (maxcol-mincol)+1;
	int newypoints = (maxrow-minrow)+1;
	int newzpoints = (maxplane-minplane)+1;
	sizex = (maxcol-mincol)*resx;
	sizey = (maxrow-minrow)*resy;
	sizez = (maxplane-minplane)*resz;
	if(newxpoints != xpoints || newypoints != ypoints || newzpoints != zpoints)
	{
		voxelstemp = new Voxel[(newxpoints*newypoints*newzpoints)];
		for(int k = minplane; k < maxplane+1; ++k)
		{
			for(int j = minrow; j < maxrow+1; ++j)
			{
				for(int i = mincol; i < maxcol+1; ++i)
				{
					point = (k*xpoints*ypoints)+(j*xpoints)+i;
					if(voxels[point].grainname == 0)
					{
//						voxels[point].grainname = -1;
						voxels[point].neighbor = -1;
						voxels[point].unassigned = 1;
					}
					voxelstemp[newvoxelcount] = voxels[point];
					newvoxelcount++;
				}
			}
		}
		delete [] voxels;
		xpoints = newxpoints;
		ypoints = newypoints;
		zpoints = newzpoints;
		totalpoints = (xpoints*ypoints*zpoints);
		voxels = new Voxel[totalpoints];
		for(int i=0;i<totalpoints;i++)
		{
			voxels[i] = voxelstemp[i];
		}
		delete [] voxelstemp;
	}
	assign_badpoints();
*/	neighbors[0] = -(xpoints*ypoints)-xpoints-1;
	neighbors[1] = -(xpoints*ypoints)-xpoints;
	neighbors[2] = -(xpoints*ypoints)-xpoints+1;
	neighbors[3] = -(xpoints*ypoints)-1;
	neighbors[4] = -(xpoints*ypoints);
	neighbors[5] = -(xpoints*ypoints)+1;
	neighbors[6] = -(xpoints*ypoints)+xpoints-1;
	neighbors[7] = -(xpoints*ypoints)+xpoints;
	neighbors[8] = -(xpoints*ypoints)+xpoints+1;
	neighbors[9] = -xpoints-1;
	neighbors[10] = -xpoints;
	neighbors[11] = -xpoints+1;
	neighbors[12] = -1;
	neighbors[13] = 1;
	neighbors[14] = xpoints-1;
	neighbors[15] = xpoints;
	neighbors[16] = xpoints+1;
	neighbors[17] = (xpoints*ypoints)-xpoints-1;
	neighbors[18] = (xpoints*ypoints)-xpoints;
	neighbors[19] = (xpoints*ypoints)-xpoints+1;
	neighbors[20] = (xpoints*ypoints)-1;
	neighbors[21] = (xpoints*ypoints);
	neighbors[22] = (xpoints*ypoints)+1;
	neighbors[23] = (xpoints*ypoints)+xpoints-1;
	neighbors[24] = (xpoints*ypoints)+xpoints;
	neighbors[25] = (xpoints*ypoints)+xpoints+1;
	for(int i=0;i<(xpoints*ypoints*zpoints);i++)
	{
		voxels[i].alreadychecked = 0;
		gnum = voxels[i].grainname;
		if(gnum > 0 && m_Grains[gnum].kernelmisorientation > voxels[i].kernelmisorientation)
		{
			m_Grains[gnum].active = 1;
			m_Grains[gnum].nucleus = i;
			m_Grains[gnum].kernelmisorientation = voxels[i].kernelmisorientation;
		}
	}
	for(int i=1;i<numgrains;i++)
	{
		size = 0;
		int nucleus = m_Grains[i].nucleus;
		voxelslist[size] = nucleus;
		voxels[nucleus].alreadychecked = 1;
		voxels[nucleus].grainname = graincount;
		size++;
		for(size_t j=0;j<size;j++)
		{
			int currentpoint = voxelslist[j];
			col = currentpoint%xpoints;
			row = (currentpoint/xpoints)%ypoints;
			plane = currentpoint/(xpoints*ypoints);
			for(int k=0;k<26;k++)
			{
			   good = 1;
			   neighbor = currentpoint+neighbors[k];
			   if(k < 9 && plane == 0) good = 0;
			   if(k > 16 && plane == (zpoints-1)) good = 0;
			   if((k == 0 || k == 1 || k == 2 || k == 9 || k == 10 || k == 11 || k == 17 || k == 18 || k == 19) && row == 0) good = 0;
			   if((k == 6 || k == 7 || k == 8 || k == 14 || k == 15 || k == 16 || k == 23 || k == 24 || k == 25) && row == (ypoints-1)) good = 0;
			   if((k == 0 || k == 3 || k == 6 || k == 9 || k == 12 || k == 14 || k == 17 || k == 20 || k == 23) && col == 0) good = 0;
			   if((k == 2 || k == 5 || k == 8 || k == 11 || k == 13 || k == 16 || k == 19 || k == 22 || k == 25) && col == (xpoints-1)) good = 0;
			   if(good == 1 && voxels[neighbor].alreadychecked == 0)
			   {
					int grainname = voxels[neighbor].grainname;
					if(grainname == i)
					{
						voxelslist[size] = neighbor;
						voxels[neighbor].alreadychecked = 1;
						voxels[neighbor].grainname = graincount;
						size++;
						if (size >= voxelslist.size())
						{
							voxelslist.resize(size+initialVoxelsListSize,-1);
						}
					}
			   }
			}
		}
		voxelslist.erase(std::remove(voxelslist.begin(),voxelslist.end(),-1),voxelslist.end());
		if(m_Grains[graincount].voxellist == NULL)
		{
			m_Grains[graincount].voxellist = new std::vector<int>(voxelslist.size());
		}
		m_Grains[graincount].nucleus = m_Grains[i].nucleus;
		m_Grains[graincount].numvoxels = voxelslist.size();
		m_Grains[graincount].voxellist->swap(voxelslist);
		voxelslist.clear();
		voxelslist.resize(initialVoxelsListSize,-1);
		graincount++;
	}
	return graincount;
}

void  ReconstructionFunc::find_kernels()
{
  double q1[5];
  double q2[5];
  int numVoxel; // number of voxels in the grain...
  //  int index;
  //  int gnum;
  int good = 0;
  int neighbor;
  int col, row, plane;
  double w, totalmisorientation;
  double n1, n2, n3;
  m_Grains[0].averagemisorientation = 0.0;
  int steps = 1;
  int jStride;
  int kStride;
  double _1, _2,  _6;
  double wmin=9999999.0; //,na,nb,nc;
  double qc[4];
  double qco[4];
  double sin_wmin_over_2 = 0.0;

  for (int i = 0; i < (xpoints * ypoints * zpoints); i++)
  {
    if (voxels[i].grainname > 0 && voxels[i].unassigned != 1)
    {
      totalmisorientation = 0.0;
      numVoxel = 0;
      q1[1] = voxels[i].quat[1];
      q1[2] = voxels[i].quat[2];
      q1[3] = voxels[i].quat[3];
      q1[4] = voxels[i].quat[4];
      col = i % xpoints;
      row = (i / xpoints) % ypoints;
      plane = i / (xpoints * ypoints);
      for (int j = -steps; j < steps + 1; j++)
      {
        jStride = j * xpoints * ypoints;
        for (int k = -steps; k < steps + 1; k++)
        {
          kStride = k * xpoints;
          for (int l = -steps; l < steps + 1; l++)
          {
            good = 1;
            neighbor = i + (jStride) + (kStride) + (l);
            if (plane + j < 0) good = 0;
            if (plane + j > zpoints - 1) good = 0;
            if (row + k < 0) good = 0;
            if (row + k > ypoints - 1) good = 0;
            if (col + l < 0) good = 0;
            if (col + l > xpoints - 1) good = 0;
            if (good == 1 && voxels[i].grainname == voxels[neighbor].grainname && voxels[neighbor].unassigned != 1)
            {
              numVoxel++;
              q2[1] = voxels[neighbor].quat[1];
              q2[2] = voxels[neighbor].quat[2];
              q2[3] = voxels[neighbor].quat[3];
              q2[4] = voxels[neighbor].quat[4];
              if (crystruct == AIM::Reconstruction::Hexagonal)
              {
                w = MisorientationCalculations::getMisoQuatHexagonal(q1, q2, n1, n2, n3);
              }
              if (crystruct == AIM::Reconstruction::Cubic)
              {
                w = MisorientationCalculations::getMisoQuatCubic(q1, q2, n1, n2, n3);
              }
              totalmisorientation = totalmisorientation + w;
            }
          }
        }
      }
      voxels[i].kernelmisorientation = totalmisorientation / (float)numVoxel;
    }
    if (voxels[i].grainname == 0 || voxels[i].unassigned == 1)
    {
      voxels[i].kernelmisorientation = 0;
    }
  }
}


void  ReconstructionFunc::homogenize_grains()
{
  int i, j, ii, jj, kk, p, pp;
//  int sign1, sign2, sign3, sign4; // If the value is 1, it's positive; -1, negative; 0, 0.000...
  float qT[5]; // Temporary quaternions...
  float qN[5]; // Member quaternions inside a grain...
  float qC[5]; // Center quaternions inside that grain...
  float qSum[5]; // Sum of quaternions inside a cloud...
  double q1[5];
  double q2[5];
  int numsymm=0;
  int numVoxel;                 // number of voxels in the grain...
  int nucleus; //, nucl_site, nucl_spin;
//  int index;
//  int nid, nspin;
//  int atSurf;
//  int coin;
  int size_threshold;
  double maxdisorientation = 0;
  size_threshold = 100;          // Gonna pick inside pixel as a nucleus...
  float q4Temp;
  float max, min;
  int maxid, minid, sign;
  float dist2; // square distance between quaternions...
  double diff, sum, tmp, wmin;
//  double g1ea1good, g1ea2good, g1ea3good, g2ea1good, g2ea2good, g2ea3good;
//  double q1tot=0, q2tot=0, q3tot=0, q4tot=0;
  double n1,n2,n3;
  m_Grains[0].euler1 = 12.566;
  m_Grains[0].euler2 = 12.566;
  m_Grains[0].euler3 = 12.566;
  m_Grains[0].averagemisorientation = 0.0;
  if(crystruct == AIM::Reconstruction::Hexagonal)
  {
	numsymm = 12;
	quat_symm = new double *[numsymm];
	for(i=0;i<numsymm;i++)
	{
		quat_symm[i] = new double [5];
		for(j=0;j<5;j++)
		{
			quat_symm[i][j] = AIM::Quaternions::quat_symmhex[i][j];
		}
	}
  }
  if(crystruct == AIM::Reconstruction::Cubic)
  {
	numsymm = 24;
	quat_symm = new double *[numsymm];
	for(i=0;i<numsymm;i++)
	{
		quat_symm[i] = new double [5];
		for(j=0;j<5;j++)
		{
			quat_symm[i][j] = AIM::Quaternions::quat_symmcubic[i][j];
		}
	}
  }
  for(int i = 1; i < numgrains; i++)
  {
	numVoxel = 0;
    qSum[0] = 0.0;
    qSum[1] = 0.0;
    qSum[2] = 0.0;
    qSum[3] = 0.0;
    qSum[4] = 0.0;
	nucleus = m_Grains[i].nucleus;
    qC[1] = voxels[nucleus].quat[1];
    qC[2] = voxels[nucleus].quat[2];
    qC[3] = voxels[nucleus].quat[3];
    qC[4] = voxels[nucleus].quat[4];
    // Selecting quaternions with largest absolute valued (4th component)...
    max = 0.0;
    maxid = -1;
    for(ii=0; ii<numsymm; ii++)
	{
      qT[4] = quat_symm[ii][4]*qC[4] - quat_symm[ii][1]*qC[1] - quat_symm[ii][2]*qC[2] - quat_symm[ii][3]*qC[3];
      q4Temp = (float)fabs((double)qT[4]);
      if(q4Temp>max)
	  {
		  max = q4Temp;
		  maxid = ii;
      }
	  else
	  {
		max = max;
		maxid = maxid;
      }
    }
    qT[1] = quat_symm[maxid][1]*qC[4] + quat_symm[maxid][4]*qC[1] - quat_symm[maxid][2]*qC[3] + quat_symm[maxid][3]*qC[2];
    qT[2] = quat_symm[maxid][2]*qC[4] + quat_symm[maxid][4]*qC[2] - quat_symm[maxid][3]*qC[1] + quat_symm[maxid][1]*qC[3];
    qT[3] = quat_symm[maxid][3]*qC[4] + quat_symm[maxid][4]*qC[3] - quat_symm[maxid][1]*qC[2] + quat_symm[maxid][2]*qC[1];
    qT[4] = quat_symm[maxid][4]*qC[4] - quat_symm[maxid][1]*qC[1] - quat_symm[maxid][2]*qC[2] - quat_symm[maxid][3]*qC[3];
    if(qT[4]<0.0)
	{         // Change the sign so that 4th component is positive...
      qT[1] = (-1.0)*qT[1];
      qT[2] = (-1.0)*qT[2];
      qT[3] = (-1.0)*qT[3];
      qT[4] = (-1.0)*qT[4];
    }
    // Now begins to calculate the avg. orientation...
    if (NULL == m_Grains[i].voxellist)
    {
      m_Grains[i].voxellist = new std::vector<int>;
    }
	vector<int>* voxellist = m_Grains[i].voxellist;
	int size = voxellist->size();
	for(jj=0; jj<size; jj++)
	{
		int index = voxellist->at(jj);
		if(voxels[index].unassigned >= 0)
		{
		  numVoxel++;
		  for(pp=1; pp<5; pp++)
		  {
			qC[pp] = voxels[index].quat[pp];
		  }
		  min = 10.0;
		  minid = -1;
		  sign = 1;
		  for(kk=0; kk<numsymm; kk++)
		  {
			 qN[1] = quat_symm[kk][1]*qC[4] + quat_symm[kk][4]*qC[1] - quat_symm[kk][2]*qC[3] + quat_symm[kk][3]*qC[2];
			 qN[2] = quat_symm[kk][2]*qC[4] + quat_symm[kk][4]*qC[2] - quat_symm[kk][3]*qC[1] + quat_symm[kk][1]*qC[3];
			 qN[3] = quat_symm[kk][3]*qC[4] + quat_symm[kk][4]*qC[3] - quat_symm[kk][1]*qC[2] + quat_symm[kk][2]*qC[1];
			 qN[4] = quat_symm[kk][4]*qC[4] - quat_symm[kk][1]*qC[1] - quat_symm[kk][2]*qC[2] - quat_symm[kk][3]*qC[3];
			 dist2 = 2.0 * ( 1 -( qT[4]*qN[4] + qT[1]*qN[1] + qT[2]*qN[2] + qT[3]*qN[3] ) );
			 if(dist2<0.0)
			 {
			   dist2 = 0.0;
			 }
			 if(dist2<min)
			 {
			   min = dist2;
			   minid = kk;
			   sign = 1;
			 }
			 else
			 {
			   min = min;
			   minid = minid;
			   sign = sign;
			 }
			 dist2 = 2.0 * ( 1 + ( qT[4]*qN[4] + qT[1]*qN[1] + qT[2]*qN[2] + qT[3]*qN[3] ) );
			 if(dist2<0.0)
			 {
			   dist2 = 0.0;
			 }
			 if(dist2<min)
			 {
			   min = dist2;
			   minid = kk;
			   sign = -1;
			 }
			 else
			 {
			   min = min;
			   minid = minid;
			   sign = sign;
			 }
		   }
		   qN[1] = quat_symm[minid][1]*qC[4] + quat_symm[minid][4]*qC[1] - quat_symm[minid][2]*qC[3] + quat_symm[minid][3]*qC[2];
		   qN[2] = quat_symm[minid][2]*qC[4] + quat_symm[minid][4]*qC[2] - quat_symm[minid][3]*qC[1] + quat_symm[minid][1]*qC[3];
		   qN[3] = quat_symm[minid][3]*qC[4] + quat_symm[minid][4]*qC[3] - quat_symm[minid][1]*qC[2] + quat_symm[minid][2]*qC[1];
		   qN[4] = quat_symm[minid][4]*qC[4] - quat_symm[minid][1]*qC[1] - quat_symm[minid][2]*qC[2] - quat_symm[minid][3]*qC[3];
		   if(sign==-1)
		   {
			 qN[1] = (-1.0)*qN[1];
			 qN[2] = (-1.0)*qN[2];
			 qN[3] = (-1.0)*qN[3];
			 qN[4] = (-1.0)*qN[4];
		   }
		   for(p=0; p<5; p++)
		   {
		     voxels[index].quat[p] = qN[p];
			 qSum[p] = qSum[p] + qN[p];
		   }
		}
    }
	for(int s=1; s<5; s++)
	{
		m_Grains[i].avg_quat[s] = qSum[s]/(float)numVoxel;
    }
	double q1tot = m_Grains[i].avg_quat[1];
	double q2tot = m_Grains[i].avg_quat[2];
	double q3tot = m_Grains[i].avg_quat[3];
	double q4tot = m_Grains[i].avg_quat[4];
	double normalizer = (q1tot*q1tot)+(q2tot*q2tot)+(q3tot*q3tot)+(q4tot*q4tot);
	normalizer = pow(normalizer,0.5);
	q1tot = q1tot/normalizer;
	q2tot = q2tot/normalizer;
	q3tot = q3tot/normalizer;
	q4tot = q4tot/normalizer;
	m_Grains[i].avg_quat[1] = q1tot;
	m_Grains[i].avg_quat[2] = q2tot;
	m_Grains[i].avg_quat[3] = q3tot;
	m_Grains[i].avg_quat[4] = q4tot;
	diff=atan2(q2tot,q1tot);
	sum=atan2(q3tot,q4tot);
	double ea1good=(diff+sum);
	double ea3good=(sum-diff);
	tmp=(q3tot*q3tot)+(q4tot*q4tot);
	tmp = pow(tmp,0.5);
	if(tmp > 1.0) tmp=1.0;
	double ea2good=2*acos(tmp);
    m_Grains[i].euler1 = ea1good;
    m_Grains[i].euler2 = ea2good;
    m_Grains[i].euler3 = ea3good;
    double avgmiso = 0;
	double averageiq;
    double avgmisoorig = 0;
    double totalcount = 0;
    q1[1] = voxels[nucleus].quat[1];
    q1[2] = voxels[nucleus].quat[2];
    q1[3] = voxels[nucleus].quat[3];
    q1[4] = voxels[nucleus].quat[4];
	for(jj=0; jj<size; jj++)
	{
		int index = voxellist->at(jj);
		if(voxels[index].unassigned == 0)
		{
		   avgmisoorig = avgmisoorig+voxels[index].misorientation;
		   averageiq = averageiq+voxels[index].imagequality;
//		   double angcur = 1000000;
		   q2[1] = voxels[index].quat[1];
		   q2[2] = voxels[index].quat[2];
		   q2[3] = voxels[index].quat[3];
		   q2[4] = voxels[index].quat[4];
       if(crystruct == AIM::Reconstruction::Hexagonal){
         wmin = MisorientationCalculations::getMisoQuatHexagonal(q1,q2,n1,n2,n3);
       }
       if(crystruct == AIM::Reconstruction::Cubic) {
         wmin = MisorientationCalculations::getMisoQuatCubic(q1,q2,n1,n2,n3);
       }
	       voxels[index].misorientation = wmin;
		   avgmiso = avgmiso + wmin;
		   totalcount++;
		   if(wmin > maxdisorientation) maxdisorientation = wmin;
        }
		if(voxels[index].unassigned == 1)
		{
			voxels[index].misorientation = 0;
		}
    }
    avgmiso = avgmiso/totalcount;
    averageiq = averageiq/totalcount;
    avgmisoorig = avgmisoorig/totalcount;
	m_Grains[i].averagemisorientation = avgmiso;
	m_Grains[i].averageimagequality = averageiq;
  }

}

int  ReconstructionFunc::load_data(string readname)
{
  ifstream inputFile;
  inputFile.open(readname.c_str());
  double s, c, s1, c1, s2, c2;
  double q1, q2, q3, q4;
  int gnum, phase;
  double ea1, ea2, ea3;
  int x, y, z;
  double stress, strain, weight;
  string dummy;
  numgrains = 0;
  int active = 1;
  size_t vnum;
  int vListSize = 1000;
  for(int i = 0; i < 1; i++)
  {
	inputFile >> xpoints >> ypoints >> zpoints;
	inputFile >> resx >> resy >> resz;
  }
  delete [] voxels;
  voxels = new Voxel[(xpoints*ypoints*zpoints)];
  for(int i = 0; i < (xpoints*ypoints*zpoints); i++)
  {
    inputFile >> ea1 >> ea2 >> ea3 >> weight >> strain >> stress >> x >> y >> z >> gnum >> phase;
	ea1 = ea1*3.1415926535897/180.0;
	ea2 = ea2*3.1415926535897/180.0;
	ea3 = ea3*3.1415926535897/180.0;
    voxels[i].grainname = gnum;
	voxels[i].euler1 = ea1;
	voxels[i].euler2 = ea2;
	voxels[i].euler3 = ea3;
    s=sin(0.5*ea2);
    c=cos(0.5*ea2);
    s1=sin(0.5*(ea1-ea3));
	c1=cos(0.5*(ea1-ea3));
	s2=sin(0.5*(ea1+ea3));
    c2=cos(0.5*(ea1+ea3));
	q1 = s*c1;
	q2 = s*s1;
	q3 = c*s2;
	q4 = c*c2;
	voxels[i].quat[0] = 0;
	voxels[i].quat[1] = q1;
	voxels[i].quat[2] = q2;
	voxels[i].quat[3] = q3;
	voxels[i].quat[4] = q4;
	if(gnum > numgrains)
	{
		numgrains = gnum;
		m_Grains.resize(numgrains+1);
	}
 	vnum = m_Grains[gnum].numvoxels;
  if (m_Grains[gnum].voxellist == NULL)
  {
    m_Grains[gnum].voxellist = new std::vector<int>(vListSize,-1);
  }
	if(vnum >= m_Grains[gnum].voxellist->size())
	{
		m_Grains[gnum].voxellist->resize(m_Grains[gnum].voxellist->size()+vListSize,-1);
	}
	m_Grains[gnum].voxellist->at(vnum) = i;
	vnum++;
	m_Grains[gnum].numvoxels = vnum;
  }
  numgrains = numgrains+1;
  for(int i=1;i<numgrains;i++)
  {
	if(m_Grains[i].numvoxels > 0)
	{
		m_Grains[i].voxellist->erase(std::remove(m_Grains[i].voxellist->begin(),m_Grains[i].voxellist->end(),-1),m_Grains[i].voxellist->end());
		int numvoxels = int(m_Grains[i].voxellist->size());
		m_Grains[i].numvoxels = numvoxels;
		m_Grains[i].nucleus = m_Grains[i].voxellist->at(0);
		m_Grains[i].active = active;
	}
  }
  inputFile.close();
return numgrains;
}
void  ReconstructionFunc::merge_twins ()
{
  int twinmerged = 1;
  double angcur = 180;
  vector<int > twinlist;
  double w;
  double n1, n2, n3;
  double q1[5];
  double q2[5];
  for (int i = 1; i < numgrains; i++)
  {
    if (m_Grains[i].twinnewnumber == -1)
    {
      twinlist.push_back(i);
      int tsize = int(twinlist.size());
      for (int m = 0; m < tsize; m++)
      {
        tsize = int(twinlist.size());
        int firstgrain = twinlist[m];
        vector<int >* nlist = m_Grains[firstgrain].neighborlist;
        int size = int(nlist->size());
        for (int l = 0; l < size; l++)
        {
          angcur = 180;
          int twin = 0;
          int neigh = nlist->at(l);
          if (neigh != i && m_Grains[neigh].twinnewnumber == -1)
          {
            q1[1] = m_Grains[firstgrain].avg_quat[1];
            q1[2] = m_Grains[firstgrain].avg_quat[2];
            q1[3] = m_Grains[firstgrain].avg_quat[3];
            q1[4] = m_Grains[firstgrain].avg_quat[4];
            q2[1] = m_Grains[neigh].avg_quat[1];
            q2[2] = m_Grains[neigh].avg_quat[2];
            q2[3] = m_Grains[neigh].avg_quat[3];
            q2[4] = m_Grains[neigh].avg_quat[4];
            double s = sin(0.5 * 1.86141);
            double c = cos(0.5 * 1.86141);
            double s1 = sin(0.5 * (2.39796 - 1.23277));
            double c1 = cos(0.5 * (2.39796 - 1.23277));
            double s2 = sin(0.5 * (2.39796 + 1.23277));
            double c2 = cos(0.5 * (2.39796 + 1.23277));
            q1[1] = s * c1;
            q1[2] = s * s1;
            q1[3] = c * s2;
            q1[4] = c * c2;
            s = sin(0.5 * 0.78007);
            c = cos(0.5 * 0.78007);
            s1 = sin(0.5 * (1.76807 - 1.4174));
            c1 = cos(0.5 * (1.76807 - 1.4174));
            s2 = sin(0.5 * (1.76807 + 1.4174));
            c2 = cos(0.5 * (1.76807 + 1.4174));
            q2[1] = s * c1;
            q2[2] = s * s1;
            q2[3] = c * s2;
            q2[4] = c * c2;
            if (crystruct == AIM::Reconstruction::Hexagonal)
            {
              w = MisorientationCalculations::getMisoQuatHexagonal(q1, q2, n1, n2, n3);
            }
            if (crystruct == AIM::Reconstruction::Cubic)
            {
              w = MisorientationCalculations::getMisoQuatCubic(q1, q2, n1, n2, n3);
            }

            w = w * (m_pi / 180.0);
            double tanhalfang = tan(w / 2.0);
            double rodvect1 = tanhalfang * n1;
            double rodvect2 = tanhalfang * n2;
            double rodvect3 = tanhalfang * n3;
            double vecttol = 0.03;
            double rodvectdiff11 = fabs(fabs(rodvect1) - (1.0 / 3.0));
            double rodvectdiff12 = fabs(fabs(rodvect2) - (1.0 / 3.0));
            double rodvectdiff13 = fabs(fabs(rodvect3) - (1.0 / 3.0));
            double rodvectdiff21 = fabs(fabs(rodvect1) - 0.2);
            double rodvectdiff22 = fabs(fabs(rodvect2) - 0.2);
            double rodvectdiff23 = fabs(fabs(rodvect3) - 0.2);
            double rodvectdiff31 = fabs(fabs(rodvect1) - 0.25);
            double rodvectdiff32 = fabs(fabs(rodvect2) - 0.25);
            double rodvectdiff33 = fabs(fabs(rodvect3) - 0.25);
            if (rodvectdiff11 < vecttol && rodvectdiff12 < vecttol && rodvectdiff13 < vecttol) twin = 1;
            if (rodvectdiff11 < vecttol && fabs(rodvect2) < vecttol && fabs(rodvect3) < vecttol) twin = 1;
            if (rodvectdiff12 < vecttol && fabs(rodvect1) < vecttol && fabs(rodvect3) < vecttol) twin = 1;
            if (rodvectdiff13 < vecttol && fabs(rodvect1) < vecttol && fabs(rodvect2) < vecttol) twin = 1;
            if (rodvectdiff11 < vecttol && rodvectdiff12 < vecttol && fabs(rodvect3) < vecttol) twin = 1;
            if (rodvectdiff11 < vecttol && rodvectdiff13 < vecttol && fabs(rodvect2) < vecttol) twin = 1;
            if (rodvectdiff12 < vecttol && rodvectdiff13 < vecttol && fabs(rodvect1) < vecttol) twin = 1;
            if (rodvectdiff21 < vecttol && rodvectdiff22 < vecttol && rodvectdiff23 < vecttol) twin = 1;
            if (rodvectdiff31 < vecttol && rodvectdiff32 < vecttol && fabs(rodvect3) < vecttol) twin = 1;
            if (rodvectdiff31 < vecttol && rodvectdiff33 < vecttol && fabs(rodvect2) < vecttol) twin = 1;
            if (rodvectdiff32 < vecttol && rodvectdiff33 < vecttol && fabs(rodvect1) < vecttol) twin = 1;
            if (w < angcur)
            {
              angcur = w;
            }
            if (twin == 1)
            {
              m_Grains[neigh].gottwinmerged = twinmerged;
              m_Grains[neigh].twinnewnumber = i;
              twinlist.push_back(neigh);
            }
          }
        }
      }
    }
    twinlist.clear();
  }
  for (int k = 0; k < (xpoints * ypoints * zpoints); k++)
  {
    int grainname = voxels[k].grainname;
    int gottwinmerged = m_Grains[grainname].gottwinmerged;
    if (gottwinmerged == 1)
    {
      int twinnewnumber = m_Grains[grainname].twinnewnumber;
      voxels[k].grainname = twinnewnumber;
    }
  }
}

void  ReconstructionFunc::merge_colonies ()
{
  int colonymerged = 1;
  double angcur = 180;
  vector<int > colonylist;
  double w;
  double n1, n2, n3;
  double q1[5];
  double q2[5];
  for (int i = 1; i < numgrains; i++)
  {
    if (m_Grains[i].colonynewnumber != -1)
    {
      colonylist.push_back(i);
      int csize = int(colonylist.size());
      for (int m = 0; m < csize; m++)
      {
        csize = int(colonylist.size());
        int firstgrain = colonylist[m];
        vector<int >* nlist = m_Grains[firstgrain].neighborlist;
        int size = int(nlist->size());
        for (int l = 0; l < size; l++)
        {
          angcur = 180;
          int colony = 0;
          int neigh = nlist->at(l);
          if (neigh != i && m_Grains[neigh].colonynewnumber != -1)
          {
            q1[1] = m_Grains[firstgrain].avg_quat[1];
            q1[2] = m_Grains[firstgrain].avg_quat[2];
            q1[3] = m_Grains[firstgrain].avg_quat[3];
            q1[4] = m_Grains[firstgrain].avg_quat[4];
            q2[1] = m_Grains[neigh].avg_quat[1];
            q2[2] = m_Grains[neigh].avg_quat[2];
            q2[3] = m_Grains[neigh].avg_quat[3];
            q2[4] = m_Grains[neigh].avg_quat[4];
            if (crystruct == AIM::Reconstruction::Hexagonal)
            {
              w = MisorientationCalculations::getMisoQuatHexagonal(q1, q2, n1, n2, n3);
            }
            if (crystruct == AIM::Reconstruction::Cubic)
            {
              w = MisorientationCalculations::getMisoQuatCubic(q1, q2, n1, n2, n3);
            }
            double tanhalfang = tan((w * m_pi / 180.0) / 2.0);
            double rodvect1 = tanhalfang * n1;
            double rodvect2 = tanhalfang * n2;
            double rodvect3 = tanhalfang * n3;
            double vecttol = 0.03;
            if (fabs(rodvect1) < vecttol && fabs(rodvect2) < vecttol && fabs(fabs(rodvect3) - 0.0919) < vecttol) colony = 1;
            if (fabs(fabs(rodvect1) - 0.289) < vecttol && fabs(fabs(rodvect2) - 0.5) < vecttol && fabs(rodvect3) < vecttol) colony = 1;
            if (fabs(fabs(rodvect1) - 0.57735) < vecttol && fabs(rodvect2) < vecttol && fabs(rodvect3) < vecttol) colony = 1;
            if (fabs(fabs(rodvect1) - 0.33) < vecttol && fabs(fabs(rodvect2) - 0.473) < vecttol && fabs(fabs(rodvect3) - 0.093) < vecttol) colony = 1;
            if (fabs(fabs(rodvect1) - 0.577) < vecttol && fabs(fabs(rodvect2) - 0.053) < vecttol && fabs(fabs(rodvect3) - 0.093) < vecttol) colony = 1;
            if (fabs(fabs(rodvect1) - 0.293) < vecttol && fabs(fabs(rodvect2) - 0.508) < vecttol && fabs(fabs(rodvect3) - 0.188) < vecttol) colony = 1;
            if (fabs(fabs(rodvect1) - 0.5866) < vecttol && fabs(rodvect2) < vecttol && fabs(fabs(rodvect3) - 0.188) < vecttol) colony = 1;
            if (fabs(fabs(rodvect1) - 0.5769) < vecttol && fabs(fabs(rodvect2) - 0.8168) < vecttol && fabs(rodvect3) < vecttol) colony = 1;
            if (fabs(fabs(rodvect1) - 0.9958) < vecttol && fabs(fabs(rodvect2) - 0.0912) < vecttol && fabs(rodvect3) < vecttol) colony = 1;
            if (w < angcur)
            {
              angcur = w;
            }
            if (colony == 1)
            {
              m_Grains[neigh].gotcolonymerged = colonymerged;
              m_Grains[neigh].colonynewnumber = i;
              colonylist.push_back(neigh);
            }
          }
        }
      }
    }
    colonylist.clear();
  }
  for (int k = 0; k < (xpoints * ypoints * zpoints); k++)
  {
    int grainname = voxels[k].grainname;
    int gotcolonymerged = m_Grains[grainname].gotcolonymerged;
    if (gotcolonymerged == 1)
    {
      int colonynewnumber = m_Grains[grainname].colonynewnumber;
      voxels[k].grainname = colonynewnumber;
    }
  }
}

void  ReconstructionFunc::characterize_twins()
{
  for(int i=0;i<numgrains;i++)
  {

  }
}

void  ReconstructionFunc::characterize_colonies()
{
  for(int i=0;i<numgrains;i++)
  {

  }
}

int  ReconstructionFunc::renumber_grains3()
{
  int graincount = 1;
  std::vector<int> newnames(numgrains);
  for(int i = 1; i < numgrains; i++)
  {
    int gottwinmerged = m_Grains[i].gottwinmerged;
    if(gottwinmerged != 1)
    {
	  newnames[i] = graincount;
      double ea1good = m_Grains[i].euler1;
      double ea2good = m_Grains[i].euler2;
      double ea3good = m_Grains[i].euler3;
      int size = m_Grains[i].numvoxels;
      int numneighbors = m_Grains[i].numneighbors;
      vector<int>* nlist = m_Grains[i].neighborlist;
      m_Grains[graincount].numvoxels = size;
      m_Grains[graincount].numneighbors = numneighbors;
      if (m_Grains[graincount].neighborlist == NULL)
      {
        m_Grains[graincount].neighborlist = new std::vector<int>(numneighbors);
      }
      if (NULL != nlist)
	  {
        m_Grains[graincount].neighborlist->swap(*nlist);
      }
      m_Grains[graincount].euler1 = ea1good;
      m_Grains[graincount].euler2 = ea2good;
      m_Grains[graincount].euler3 = ea3good;
      graincount++;
    }
  }
  for(int j = 0; j < (xpoints*ypoints*zpoints); j++)
  {
    int grainname = voxels[j].grainname;
    if(grainname >= 1)
	{
		int newgrainname = newnames[grainname];
		voxels[j].grainname = newgrainname;
	}
  }
  return graincount;
}
void  ReconstructionFunc::find_neighbors()
{
  int neighbors[6];
  neighbors[0] = -(xpoints*ypoints);
  neighbors[1] = -xpoints;
  neighbors[2] = -1;
  neighbors[3] = 1;
  neighbors[4] = xpoints;
  neighbors[5] = (xpoints*ypoints);
  double column, row, plane;
  double x, y, z;
  double xn, yn, zn;
  double xdist, ydist, zdist;
  int grain;
  int nnum;
  int onsurf = 0;
  double dist, dist2, diam, diam2;
  int good = 0;
  int neighbor = 0;
  totalsurfacearea=0;
  int surfacegrain = 1;
  int nListSize = 1000;
  std::vector<int> nlist(nListSize, -1);
  std::vector<double> nsalist(nListSize, -1);
  for(int i=0;i<numgrains;i++)
  {
    int numneighs = int(nlist.size());
	m_Grains[i].numneighbors = 0;
    m_Grains[i].neighborlist = new std::vector<int>(numneighs);
    m_Grains[i].neighborlist->swap(nlist);
    m_Grains[i].neighborsurfarealist = new std::vector<double>(numneighs);
    m_Grains[i].neighborsurfarealist->swap(nsalist);
	m_Grains[i].neighbordistfunc.resize(3,0);
  }
  for(int j = 0; j < (xpoints*ypoints*zpoints); j++)
  {
    onsurf = 0;
    grain = voxels[j].grainname;
	if(grain > 0)
	{
		column = j%xpoints;
		row = (j/xpoints)%ypoints;
		plane = j/(xpoints*ypoints);
		if((column == 0 || column == (xpoints-1) || row == 0 || row == (ypoints-1) || plane == 0 || plane == (zpoints-1)) && zpoints != 1) m_Grains[grain].surfacegrain = surfacegrain;
		if((column == 0 || column == (xpoints-1) || row == 0 || row == (ypoints-1)) && zpoints == 1) m_Grains[grain].surfacegrain = surfacegrain;
        for(int k=0;k<6;k++)
        {
		  good = 1;
		  neighbor = j+neighbors[k];
          if(k == 0 && plane == 0) good = 0;
          if(k == 5 && plane == (zpoints-1)) good = 0;
          if(k == 1 && row == 0) good = 0;
          if(k == 4 && row == (ypoints-1)) good = 0;
          if(k == 2 && column == 0) good = 0;
          if(k == 3 && column == (xpoints-1)) good = 0;
		  if(good == 1 && voxels[neighbor].grainname != grain && voxels[neighbor].grainname >= 0)
          {
			  onsurf++;
			  nnum = m_Grains[grain].numneighbors;
			  vector<int>* nlist = m_Grains[grain].neighborlist;
			  if (nnum >= (0.9*nlist->size()))
			  {
				 nlist->resize(nnum + nListSize);
			  }
			  nlist->at(nnum) = voxels[neighbor].grainname;
			  nnum++;
			  m_Grains[grain].numneighbors = nnum;
			  voxels[j].nearestneighbor = voxels[neighbor].grainname;
		  }
		}
	}
	voxels[j].surfacevoxel = onsurf;
	if(onsurf > 0) voxels[j].nearestneighbordistance = 0, voxels[j].neighbor = j;
	if(onsurf == 0) voxels[j].nearestneighbordistance = -1, voxels[j].nearestneighbor = -1;
  }
  vector<int>* nlistcopy;
  for(int i=1;i<numgrains;i++)
  {
	vector<int>* nlist = m_Grains[i].neighborlist;
	vector<double>* nsalist = m_Grains[i].neighborsurfarealist;
	vector<int>::iterator newend;
	sort(nlist->begin(),nlist->end());
	nlistcopy = nlist;
    newend = unique(nlist->begin(),nlist->end());
    nlist->erase(newend,nlist->end());
	nlist->erase(std::remove(nlist->begin(),nlist->end(),-1),nlist->end());
//	nlist->erase(std::remove(nlist->begin(),nlist->end(),0),nlist->end());
	int numneighs = int(nlist->size());
	for(int j=0;j<numneighs;j++)
	{
		int neigh = nlist->at(j);
		int number = std::count(nlistcopy->begin(),nlistcopy->end(),neigh);
		double area = number*resx*resx;
		nsalist->at(j) = area;
		if(m_Grains[i].surfacegrain == 0 && (neigh > i || m_Grains[neigh].surfacegrain == 1))
		{
			totalsurfacearea = totalsurfacearea + area;
		}
	}
    m_Grains[i].numneighbors = numneighs;
    m_Grains[i].neighborlist = new std::vector<int>(numneighs);
    m_Grains[i].neighborlist = nlist;
    m_Grains[i].neighborsurfarealist = new std::vector<double>(numneighs);
    m_Grains[i].neighborsurfarealist = nsalist;
  }
  if(m_Grains[1].equivdiameter != 0)
  {
	  for(int i=1;i<numgrains;i++)
	  {
		x = m_Grains[i].centroidx;
		y = m_Grains[i].centroidy;
		z = m_Grains[i].centroidz;
		diam = m_Grains[i].equivdiameter;
		for(int j=i;j<numgrains;j++)
		{
			xn = m_Grains[j].centroidx;
			yn = m_Grains[j].centroidy;
			zn = m_Grains[j].centroidz;
			diam2 = m_Grains[j].equivdiameter;
			xdist = fabs(x-xn);
			ydist = fabs(y-yn);
			zdist = fabs(z-zn);
			dist = (xdist*xdist)+(ydist*ydist)+(zdist*zdist);
			dist = pow(dist,0.5);
			dist2 = dist;
			dist = int(dist/diam);
			dist2 = int(dist2/diam2);
			if(dist < 3)
			{
				m_Grains[i].neighbordistfunc[dist]++;
			}
			if(dist2 < 3)
			{
				m_Grains[j].neighbordistfunc[dist2]++;
			}
		}
	  }
  }
}
void  ReconstructionFunc::find_centroids()
{
//  int count = 0;
  int onedge = 0;
  maxdiameter=0;
  mindiameter=100000;
  double x, y, z;
  double radcubed;
  double diameter;
  graincenters = new double *[numgrains];
  for(int i = 0; i < numgrains; i++)
  {
    graincenters[i] = new double [5];
	for(int j=0;j<5;j++)
	{
		graincenters[i][j]=0;
	}
  }
  for(int j = 0; j < (xpoints*ypoints*zpoints); j++)
  {
	    onedge = 0;
        int gnum = voxels[j].grainname;
        graincenters[gnum][0]++;
        x = find_xcoord(j);
        y = find_ycoord(j);
        z = find_zcoord(j);
	    int col = j%xpoints;
	    int row = (j/xpoints)%ypoints;
		int plane = j/(xpoints*ypoints);
        if(col <= 0) onedge = 1;
        if(col >= xpoints-1) onedge = 1;
        if(row <= 0) onedge = 1;
        if(row >= ypoints-1) onedge = 1;
		if(plane <= 0) onedge = 1;
		if(plane >= zpoints-1) onedge = 1;
        graincenters[gnum][1] = graincenters[gnum][1] + x;
        graincenters[gnum][2] = graincenters[gnum][2] + y;
        graincenters[gnum][3] = graincenters[gnum][3] + z;
		if(onedge == 1) graincenters[gnum][4] = 1;
  }
  for(int i=1;i<numgrains;i++)
  {
    graincenters[i][1] = graincenters[i][1]/graincenters[i][0];
    graincenters[i][2] = graincenters[i][2]/graincenters[i][0];
    graincenters[i][3] = graincenters[i][3]/graincenters[i][0];
    m_Grains[i].centroidx = graincenters[i][1];
    m_Grains[i].centroidy = graincenters[i][2];
    m_Grains[i].centroidz = graincenters[i][3];
    m_Grains[i].numvoxels = graincenters[i][0];
	m_Grains[i].volume = (graincenters[i][0]*resx*resy*resz);
    m_Grains[i].surfacegrain = graincenters[i][4];
	radcubed = (0.75*m_Grains[i].volume)/m_pi;
	diameter = (2*pow(radcubed,0.3333333333));
	m_Grains[i].equivdiameter = diameter;
	if(int(diameter) > maxdiameter)
	{
		maxdiameter = int(diameter);
	}
	if(diameter < mindiameter) mindiameter = diameter;
  }
}
void  ReconstructionFunc::find_centroids2D()
{
//  int count = 0;
  int onedge = 0;
  maxdiameter=0;
  mindiameter=100000;
  double x, y;
  double radsquared;
  double diameter;
  graincenters = new double *[numgrains];
  for(int i = 0; i < numgrains; i++)
  {
    graincenters[i] = new double [5];
	for(int j=0;j<4;j++)
	{
		graincenters[i][j]=0;
	}
  }
  for(int j = 0; j < (xpoints*ypoints*zpoints); j++)
  {
	    onedge = 0;
        int gnum = voxels[j].grainname;
        graincenters[gnum][0]++;
        x = find_xcoord(j);
        y = find_ycoord(j);
	    int col = j%xpoints;
	    int row = (j/xpoints)%ypoints;
        if(col <= 0) onedge = 1;
        if(col >= xpoints-1) onedge = 1;
        if(row <= 0) onedge = 1;
        if(row >= ypoints-1) onedge = 1;
        graincenters[gnum][1] = graincenters[gnum][1] + x;
        graincenters[gnum][2] = graincenters[gnum][2] + y;
		if(onedge == 1) graincenters[gnum][3] = 1;
  }
  for(int i=1;i<numgrains;i++)
  {
    graincenters[i][1] = graincenters[i][1]/graincenters[i][0];
    graincenters[i][2] = graincenters[i][2]/graincenters[i][0];
    m_Grains[i].centroidx = graincenters[i][1];
    m_Grains[i].centroidy = graincenters[i][2];
    m_Grains[i].numvoxels = graincenters[i][0];
	m_Grains[i].volume = (graincenters[i][0]*resx*resy);
    m_Grains[i].surfacegrain = graincenters[i][3];
	radsquared = m_Grains[i].volume/m_pi;
	diameter = (2*pow(radsquared,0.5));
	m_Grains[i].equivdiameter = diameter;
	if(int(diameter) > maxdiameter)
	{
		maxdiameter = int(diameter);
	}
	if(diameter < mindiameter) mindiameter = diameter;
  }
}


void  ReconstructionFunc::find_euclidean_map()
{
  int nearestneighbordistance = 0;
  //  int checked = 1;
  int count = 1;
  int good = 1;
  double x, y, z;
  int neighpoint;
  int nearestneighbor;
  int nndist;
  int neighbors[6];
  neighbors[0] = -xpoints * ypoints;
  neighbors[1] = -xpoints;
  neighbors[2] = -1;
  neighbors[3] = 1;
  neighbors[4] = xpoints;
  neighbors[5] = xpoints * ypoints;
  int nn;
  int nearest_neighbor;
#if FIND_EUCLIDEAN_FAST
  int* voxel_Neighbor = new int[totalpoints];
  int* voxel_NearestNeighbor = new int[totalpoints];
  double* voxel_NearestNeighborDistance = new double[totalpoints];
#endif

  for (int a = 0; a < (totalpoints); ++a)
  {
    if (voxels[a].surfacevoxel == 0)
    {
#if FIND_EUCLIDEAN_FAST
      voxel_Neighbor[a] = -1;
      voxel_NearestNeighbor[a] = -1;
      voxel_NearestNeighborDistance[a] = -1;
#else
      voxels[a].neighbor = -1;
      voxels[a].nearestneighbor = -1;
      voxels[a].nearestneighbordistance = -1;
#endif
    }
#if FIND_EUCLIDEAN_FAST
    else {
      voxel_Neighbor[a] = voxels[a].neighbor;
      voxel_NearestNeighbor[a] = voxels[a].nearestneighbor;
      voxel_NearestNeighborDistance[a] = voxels[a].nearestneighbordistance;
    }
#endif
  }
  while (count != 0)
  {
    count = 0;
    nearestneighbordistance++;
    for (int i = 0; i < (totalpoints); ++i)
    {
#if FIND_EUCLIDEAN_FAST
      nearest_neighbor = voxel_NearestNeighbor[i];
#else
      nearest_neighbor = voxels[i].nearestneighbor;
#endif
      if (nearest_neighbor == -1)
      {
        x = i % xpoints;
        y = (i / xpoints) % ypoints;
        z = i / (xpoints * ypoints);
        for (int j = 0; j < 6; j++)
        {
          good = 1;
          neighpoint = i + neighbors[j];
          if (j == 0 && z == 0) good = 0;
          else if (j == 5 && z == (zpoints - 1)) good = 0;
          else if (j == 1 && y == 0) good = 0;
          else if (j == 4 && y == (ypoints - 1)) good = 0;
          else if (j == 2 && x == 0) good = 0;
          else if (j == 3 && x == (xpoints - 1)) good = 0;
          if (good == 1)
          {
            count++;
#if FIND_EUCLIDEAN_FAST
            nn = voxel_NearestNeighbor[neighpoint];
            nndist = voxel_NearestNeighborDistance[neighpoint];
#else
            nn = voxels[neighpoint].nearestneighbor;
            nndist = voxels[neighpoint].nearestneighbordistance;
#endif
            if (nndist != -1)
            {
#if FIND_EUCLIDEAN_FAST
              voxel_NearestNeighbor[i] = nn;
              voxel_Neighbor[i] = voxel_Neighbor[neighpoint];
#else
              voxels[i].nearestneighbor = nn;
              voxels[i].neighbor = voxels[neighpoint].neighbor;
#endif
            }
          }
        }
      }
    }
    for (int j = 0; j < (totalpoints); ++j)
    {


#if FIND_EUCLIDEAN_FAST
      if (voxel_Neighbor[j] != -1)
      {
        voxel_NearestNeighborDistance[j] = nearestneighbordistance;
      }
#else
      if (voxels[j].neighbor != -1)
      {
        voxels[j].nearestneighbordistance = nearestneighbordistance;
      }
#endif
    }
  }
  double x1, x2, y1, y2, z1, z2;
  double dist;
  for (int j = 0; j < (totalpoints); j++)
  {
#if FIND_EUCLIDEAN_FAST
    nearestneighbor = voxel_Neighbor[j];
#else
    nearestneighbor = voxels[j].neighbor;
#endif
    x1 = resx*double(j%xpoints); // find_xcoord(j);
    y1 = resy*double((j/xpoints)%ypoints);// find_ycoord(j);
    z1 = resz*double(j/(xpoints*ypoints)); // find_zcoord(j);
    x2 = resx*double(nearestneighbor%xpoints); // find_xcoord(nearestneighbor);
    y2 = resy*double((nearestneighbor/xpoints)%ypoints); // find_ycoord(nearestneighbor);
    z2 = resz*double(nearestneighbor/(xpoints*ypoints)); // find_zcoord(nearestneighbor);
    dist = ((x1 - x2) * (x1 - x2)) + ((y1 - y2) * (y1 - y2)) + ((z1 - z2) * (z1 - z2));
    dist = pow(dist, 0.5);
//    if (dist > 30)
//    {
//      //	int stop = 0;
//    }
#if FIND_EUCLIDEAN_FAST
    voxel_NearestNeighborDistance[j] = dist;
#else
    voxels[j].nearestneighbordistance = dist;
#endif
  }

#if FIND_EUCLIDEAN_FAST
  for (int a = 0; a < (totalpoints); ++a)
    {
        voxels[a].neighbor = voxel_Neighbor[a];
        voxels[a].nearestneighbor = voxel_NearestNeighbor[a];
        voxels[a].nearestneighbordistance = voxel_NearestNeighborDistance[a];
      }
  delete [] voxel_Neighbor;
  delete [] voxel_NearestNeighbor;
  delete [] voxel_NearestNeighborDistance;

  #endif
}



double ReconstructionFunc::find_xcoord(long index)
{
  double x = resx*double(index%xpoints);
  return x;
}
double ReconstructionFunc::find_ycoord(long index)
{
  double y = resy*double((index/xpoints)%ypoints);
  return y;
}
double ReconstructionFunc::find_zcoord(long index)
{
  double z = resz*double(index/(xpoints*ypoints));
  return z;
}


void  ReconstructionFunc::find_moments ()
{
//  int count = 0;
  double u200=0;
  double u020=0;
  double u002=0;
  double u110=0;
  double u011=0;
  double u101=0;
  grainmoments = new double *[numgrains];
  for(int i = 0; i < numgrains; i++)
  {
	grainmoments[i] = new double [6];
	for(int j=0;j<6;j++)
	{
		grainmoments[i][j] = 0;
	}
  }
  for(int j = 0; j < (xpoints*ypoints*zpoints); j++)
  {
	  u200=0;
	  u020=0;
	  u002=0;
	  u110=0;
	  u011=0;
	  u101=0;
      int gnum = voxels[j].grainname;
      double x = find_xcoord(j);
      double y = find_ycoord(j);
      double z = find_zcoord(j);
      double x1 = x+(resx/2);
      double x2 = x-(resx/2);
      double y1 = y+(resy/2);
      double y2 = y-(resy/2);
      double z1 = z+(resz/2);
      double z2 = z-(resz/2);
      double xdist1 = (x1-graincenters[gnum][1]);
      double ydist1 = (y1-graincenters[gnum][2]);
      double zdist1 = (z1-graincenters[gnum][3]);
      double xdist2 = (x1-graincenters[gnum][1]);
      double ydist2 = (y1-graincenters[gnum][2]);
      double zdist2 = (z2-graincenters[gnum][3]);
      double xdist3 = (x1-graincenters[gnum][1]);
      double ydist3 = (y2-graincenters[gnum][2]);
      double zdist3 = (z1-graincenters[gnum][3]);
      double xdist4 = (x1-graincenters[gnum][1]);
      double ydist4 = (y2-graincenters[gnum][2]);
      double zdist4 = (z2-graincenters[gnum][3]);
      double xdist5 = (x2-graincenters[gnum][1]);
      double ydist5 = (y1-graincenters[gnum][2]);
      double zdist5 = (z1-graincenters[gnum][3]);
      double xdist6 = (x2-graincenters[gnum][1]);
      double ydist6 = (y1-graincenters[gnum][2]);
      double zdist6 = (z2-graincenters[gnum][3]);
      double xdist7 = (x2-graincenters[gnum][1]);
      double ydist7 = (y2-graincenters[gnum][2]);
      double zdist7 = (z1-graincenters[gnum][3]);
      double xdist8 = (x2-graincenters[gnum][1]);
      double ydist8 = (y2-graincenters[gnum][2]);
      double zdist8 = (z2-graincenters[gnum][3]);
      u200 = u200 + ((ydist1)*(ydist1))+((zdist1)*(zdist1)) + ((ydist2)*(ydist2))+((zdist2)*(zdist2)) + ((ydist3)*(ydist3))+((zdist3)*(zdist3)) + ((ydist4)*(ydist4))+((zdist4)*(zdist4)) + ((ydist5)*(ydist5))+((zdist5)*(zdist5)) + ((ydist6)*(ydist6))+((zdist6)*(zdist6)) + ((ydist7)*(ydist7))+((zdist7)*(zdist7)) + ((ydist8)*(ydist8))+((zdist8)*(zdist8));
      u020 = u020 + ((xdist1)*(xdist1))+((zdist1)*(zdist1)) + ((xdist2)*(xdist2))+((zdist2)*(zdist2)) + ((xdist3)*(xdist3))+((zdist3)*(zdist3)) + ((xdist4)*(xdist4))+((zdist4)*(zdist4)) + ((xdist5)*(xdist5))+((zdist5)*(zdist5)) + ((xdist6)*(xdist6))+((zdist6)*(zdist6)) + ((xdist7)*(xdist7))+((zdist7)*(zdist7)) + ((xdist8)*(xdist8))+((zdist8)*(zdist8));
      u002 = u002 + ((xdist1)*(xdist1))+((ydist1)*(ydist1)) + ((xdist2)*(xdist2))+((ydist2)*(ydist2)) + ((xdist3)*(xdist3))+((ydist3)*(ydist3)) + ((xdist4)*(xdist4))+((ydist4)*(ydist4)) + ((xdist5)*(xdist5))+((ydist5)*(ydist5)) + ((xdist6)*(xdist6))+((ydist6)*(ydist6)) + ((xdist7)*(xdist7))+((ydist7)*(ydist7)) + ((xdist8)*(xdist8))+((ydist8)*(ydist8));
      u110 = u110 + ((xdist1)*(ydist1)) + ((xdist2)*(ydist2)) + ((xdist3)*(ydist3)) + ((xdist4)*(ydist4)) + ((xdist5)*(ydist5)) + ((xdist6)*(ydist6)) + ((xdist7)*(ydist7)) + ((xdist8)*(ydist8));
      u011 = u011 + ((ydist1)*(zdist1)) + ((ydist2)*(zdist2)) + ((ydist3)*(zdist3)) + ((ydist4)*(zdist4)) + ((ydist5)*(zdist5)) + ((ydist6)*(zdist6)) + ((ydist7)*(zdist7)) + ((ydist8)*(zdist8));
      u101 = u101 + ((xdist1)*(zdist1)) + ((xdist2)*(zdist2)) + ((xdist3)*(zdist3)) + ((xdist4)*(zdist4)) + ((xdist5)*(zdist5)) + ((xdist6)*(zdist6)) + ((xdist7)*(zdist7)) + ((xdist8)*(zdist8));
	  grainmoments[gnum][0] = grainmoments[gnum][0] + u200;
	  grainmoments[gnum][1] = grainmoments[gnum][1] + u020;
	  grainmoments[gnum][2] = grainmoments[gnum][2] + u002;
	  grainmoments[gnum][3] = grainmoments[gnum][3] + u110;
	  grainmoments[gnum][4] = grainmoments[gnum][4] + u011;
	  grainmoments[gnum][5] = grainmoments[gnum][5] + u101;
  }
  for(int i=1;i<numgrains;i++)
  {
	grainmoments[i][0] = grainmoments[i][0]*(resx/2.0)*(resy/2.0)*(resz/2.0);
	grainmoments[i][1] = grainmoments[i][1]*(resx/2.0)*(resy/2.0)*(resz/2.0);
	grainmoments[i][2] = grainmoments[i][2]*(resx/2.0)*(resy/2.0)*(resz/2.0);
	grainmoments[i][3] = grainmoments[i][3]*(resx/2.0)*(resy/2.0)*(resz/2.0);
	grainmoments[i][4] = grainmoments[i][4]*(resx/2.0)*(resy/2.0)*(resz/2.0);
	grainmoments[i][5] = grainmoments[i][5]*(resx/2.0)*(resy/2.0)*(resz/2.0);
	double o3 = (grainmoments[i][0]*grainmoments[i][1]*grainmoments[i][2])+(2.0*grainmoments[i][3]*grainmoments[i][5]*grainmoments[i][4])-(grainmoments[i][0]*grainmoments[i][4]*grainmoments[i][4])-(grainmoments[i][1]*grainmoments[i][5]*grainmoments[i][5])-(grainmoments[i][2]*grainmoments[i][3]*grainmoments[i][3]);
	double vol5 = m_Grains[i].volume;
	vol5 = pow(vol5,5);
	double omega3 = vol5/o3;
	m_Grains[i].Ixx = grainmoments[i][0];
	m_Grains[i].Iyy = grainmoments[i][1];
	m_Grains[i].Izz = grainmoments[i][2];
	m_Grains[i].Ixy = -grainmoments[i][3];
	m_Grains[i].Iyz = -grainmoments[i][4];
	m_Grains[i].Ixz = -grainmoments[i][5];
	m_Grains[i].omega3 = omega3;
  }
}
void  ReconstructionFunc::find_axes ()
{
  for (int i = 1; i < numgrains; i++)
  {
    double Ixx = m_Grains[i].Ixx;
    double Iyy = m_Grains[i].Iyy;
    double Izz = m_Grains[i].Izz;
    double Ixy = m_Grains[i].Ixy;
    double Iyz = m_Grains[i].Iyz;
    double Ixz = m_Grains[i].Ixz;
    double a = 1;
    double b = -Ixx-Iyy-Izz;
    double c = ((Ixx*Izz)+(Ixx*Iyy)+(Iyy*Izz)-(Ixz*Ixz)-(Ixy*Ixy)-(Iyz*Iyz));
    double d = ((Ixz*Iyy*Ixz)+(Ixy*Izz*Ixy)+(Iyz*Ixx*Iyz)-(Ixx*Iyy*Izz)-(Ixy*Iyz*Ixz)-(Ixy*Iyz*Ixz));
    double f = ((3*c/a)-((b/a)*(b/a)))/3;
    double g = ((2*(b/a)*(b/a)*(b/a))-(9*b*c/(a*a))+(27*(d/a)))/27;
    double h = (g*g/4)+(f*f*f/27);
    double rsquare = (g*g/4)-h;
    double r = pow(rsquare,0.5);
    double theta = 0;
    if(r == 0)
    {
      theta = 0;
    }
    if(r != 0)
    {
      theta = acos(-g/(2*r));
    }
    double r1 = 2*pow(r,0.33333333333)*cos(theta/3)-(b/(3*a));
    double r2 = -pow(r,0.33333333333)*(cos(theta/3)-(1.7320508*sin(theta/3)))-(b/(3*a));
    double r3 = -pow(r,0.33333333333)*(cos(theta/3)+(1.7320508*sin(theta/3)))-(b/(3*a));
	m_Grains[i].radius1 = r1;
	m_Grains[i].radius2 = r2;
	m_Grains[i].radius3 = r3;
  }
}
void  ReconstructionFunc::find_vectors (H5ReconStatsWriter::Pointer h5io)
{
  totalaxes = 0.0;
  double *axisodf;
  axisodf = new double [18*18*18];
  for(int i = 1; i < numgrains; i++)
  {
 //   int size = grains[i].numvoxels;
    double Ixx = m_Grains[i].Ixx;
    double Iyy = m_Grains[i].Iyy;
    double Izz = m_Grains[i].Izz;
    double Ixy = m_Grains[i].Ixy;
    double Iyz = m_Grains[i].Iyz;
    double Ixz = m_Grains[i].Ixz;
	double radius1 = m_Grains[i].radius1;
	double radius2 = m_Grains[i].radius2;
	double radius3 = m_Grains[i].radius3;
    double m[3][3];
    double e[3][1];
    double uber[3][3];
    double bmat[3][1];
    double vect[3][3];
    m[0][0] = Ixx;
    m[0][1] = Ixy;
    m[0][2] = Ixz;
    m[1][0] = Ixy;
    m[1][1] = Iyy;
    m[1][2] = Iyz;
    m[2][0] = Ixz;
    m[2][1] = Iyz;
    m[2][2] = Izz;
    e[0][0] = radius1;
    e[1][0] = radius2;
    e[2][0] = radius3;
    bmat[0][0] = 0.0000001;
    bmat[1][0] = 0.0000001;
    bmat[2][0] = 0.0000001;
    for(int j = 0; j < 3; j++)
    {
        uber[0][0] = Ixx-e[j][0];
        uber[0][1] = Ixy;
        uber[0][2] = Ixz;
        uber[1][0] = Ixy;
        uber[1][1] = Iyy-e[j][0];
        uber[1][2] = Iyz;
        uber[2][0] = Ixz;
        uber[2][1] = Iyz;
        uber[2][2] = Izz-e[j][0];
        double **uberelim;
        double **uberbelim;
        uberelim = new double *[3];
        uberbelim = new double *[3];
        for(int d = 0; d < 3; d++)
        {
          uberelim[d] = new double [3];
          uberbelim[d] = new double [1];
        }
        int elimcount = 0;
        int elimcount1 = 0;
        double q = 0;
        double sum = 0;
        double c = 0;
        for(int a = 0; a < 3; a++)
        {
          elimcount1 = 0;
          for(int b = 0; b < 3; b++)
          {
            uberelim[elimcount][elimcount1] = uber[a][b];
            elimcount1++;
          }
          uberbelim[elimcount][0] = bmat[a][0];
          elimcount++;
        }
        for(int k = 0; k < elimcount-1; k++)
        {
          for(int l = k+1; l < elimcount; l++)
          {
            c = uberelim[l][k]/uberelim[k][k];
            for(int m = k+1; m < elimcount; m++)
            {
              uberelim[l][m] = uberelim[l][m] - c*uberelim[k][m];
            }
            uberbelim[l][0] = uberbelim[l][0] - c*uberbelim[k][0];
          }
        }
        uberbelim[elimcount-1][0] = uberbelim[elimcount-1][0]/uberelim[elimcount-1][elimcount-1];
        for(int l = 1; l < elimcount; l++)
        {
          int m = (elimcount-1)-l;
          sum = 0;
          for(int n = m+1; n < elimcount; n++)
          {
            sum = sum + (uberelim[m][n]*uberbelim[n][0]);
          }
          uberbelim[m][0] = (uberbelim[m][0]-sum)/uberelim[m][m];
        }
        for(int p = 0; p < elimcount; p++)
        {
          q = uberbelim[p][0];
          vect[j][p] = q;
        }
    }
    double n1x = vect[0][0];
    double n1y = vect[0][1];
    double n1z = vect[0][2];
    double n2x = vect[1][0];
    double n2y = vect[1][1];
    double n2z = vect[1][2];
    double n3x = vect[2][0];
    double n3y = vect[2][1];
    double n3z = vect[2][2];
	double norm1 = pow(((n1x*n1x)+(n1y*n1y)+(n1z*n1z)),0.5);
	double norm2 = pow(((n2x*n2x)+(n2y*n2y)+(n2z*n2z)),0.5);
	double norm3 = pow(((n3x*n3x)+(n3y*n3y)+(n3z*n3z)),0.5);
	if(m_Grains[i].surfacegrain == 0)
	{
		n1x = n1x/norm1;
		n1y = n1y/norm1;
		n1z = n1z/norm1;
		n2x = n2x/norm2;
		n2y = n2y/norm2;
		n2z = n2z/norm2;
		n3x = n3x/norm3;
		n3y = n3y/norm3;
		n3z = n3z/norm3;
		for(int k = 0; k < 4; k++)
		{
			double o[3][3];
			double ga[3][3];
			double m1[3][3];
			if (k == 0)
			{
			  o[0][0] = 1.0; o[0][1] = 0.0; o[0][2] = 0.0;
			  o[1][0] = 0.0; o[1][1] = 1.0; o[1][2] = 0.0;
			  o[2][0] = 0.0; o[2][1] = 0.0; o[2][2] = 1.0;
			}
			else if (k == 1)
			{
			  o[0][0] = -1.0; o[0][1] = 0.0; o[0][2] = 0.0;
			  o[1][0] = 0.0; o[1][1] = 1.0; o[1][2] = 0.0;
			  o[2][0] = 0.0; o[2][1] = 0.0; o[2][2] = -1.0;
			}
			else if (k == 2)
			{
			  o[0][0] = 1.0; o[0][1] = 0.0; o[0][2] = 0.0;
			  o[1][0] = 0.0; o[1][1] = -1.0; o[1][2] = 0.0;
			  o[2][0] = 0.0; o[2][1] = 0.0; o[2][2] = -1.0;
			}
			else if (k == 3)
			{
			  o[0][0] = -1.0; o[0][1] = 0.0; o[0][2] = 0.0;
			  o[1][0] = 0.0; o[1][1] = -1.0; o[1][2] = 0.0;
			  o[2][0] = 0.0; o[2][1] = 0.0; o[2][2] = 1.0;
			}
			ga[0][0] = n1x;
			ga[0][1] = n2x;
			ga[0][2] = n3x;
			ga[1][0] = n1y;
			ga[1][1] = n2y;
			ga[1][2] = n3y;
			ga[2][0] = n1z;
			ga[2][1] = n2z;
			ga[2][2] = n3z;
			m1[0][0] = o[0][0]*ga[0][0] + o[0][1]*ga[1][0] + o[0][2]*ga[2][0];
			m1[0][1] = o[0][0]*ga[0][1] + o[0][1]*ga[1][1] + o[0][2]*ga[2][1];
			m1[0][2] = o[0][0]*ga[0][2] + o[0][1]*ga[1][2] + o[0][2]*ga[2][2];
			m1[1][0] = o[1][0]*ga[0][0] + o[1][1]*ga[1][0] + o[1][2]*ga[2][0];
			m1[1][1] = o[1][0]*ga[0][1] + o[1][1]*ga[1][1] + o[1][2]*ga[2][1];
			m1[1][2] = o[1][0]*ga[0][2] + o[1][1]*ga[1][2] + o[1][2]*ga[2][2];
			m1[2][0] = o[2][0]*ga[0][0] + o[2][1]*ga[1][0] + o[2][2]*ga[2][0];
			m1[2][1] = o[2][0]*ga[0][1] + o[2][1]*ga[1][1] + o[2][2]*ga[2][1];
			m1[2][2] = o[2][0]*ga[0][2] + o[2][1]*ga[1][2] + o[2][2]*ga[2][2];
			double ea2 = acos(m1[2][2]);
			double cosine3 = (m1[1][2]/sin(ea2));
			double sine3 = (m1[0][2]/sin(ea2));
			double cosine1 = (-m1[2][1]/sin(ea2));
			double sine1 = (m1[2][0]/sin(ea2));
			double ea3 = acos(cosine3);
			double ea1 = acos(cosine1);
			if(sine3 < 0) ea3 = (2*m_pi)-ea3;
			if(sine1 < 0) ea1 = (2*m_pi)-ea1;
			int ea1bin = int(ea1/(m_pi/18));
			int ea2bin = int(ea2/(m_pi/18));
			int ea3bin = int(ea3/(m_pi/18));
			int bin=0;
			if(ea1 >= 0.0 && ea2 >= 0.0 && ea3 >= 0.0 && ea1 <= (m_pi) && ea2 <= (m_pi) && ea3 <= (m_pi))
			{
				m_Grains[i].axiseuler1 = ea1;
				m_Grains[i].axiseuler2 = ea2;
				m_Grains[i].axiseuler3 = ea3;
				bin = (ea3bin*18*18)+(ea2bin*18)+(ea1bin);
				axisodf[bin] = axisodf[bin] + 1.0;
				totalaxes = totalaxes+1.0;
			}
		}
    }
  }
  int err;
  err = h5io->writeAxisOrientationData(axisodf, totalaxes);
  delete [] axisodf;
}
void  ReconstructionFunc::find_moments2D()
{
//  int count = 0;
  double u200=0;
  double u020=0;
  double u110=0;
  grainmoments = new double *[numgrains];
  for(int i = 0; i < numgrains; i++)
  {
	grainmoments[i] = new double [3];
	for(int j=0;j<3;j++)
	{
		grainmoments[i][j] = 0;
	}
  }
  for(int j = 0; j < (xpoints*ypoints*zpoints); j++)
  {
	  u200=0;
	  u020=0;
	  u110=0;
      int gnum = voxels[j].grainname;
      double x = find_xcoord(j);
      double y = find_ycoord(j);
      double x1 = x+(resx/2);
      double x2 = x-(resx/2);
      double y1 = y+(resy/2);
      double y2 = y-(resy/2);
      double xdist1 = (x1-graincenters[gnum][1]);
      double ydist1 = (y1-graincenters[gnum][2]);
      double xdist2 = (x1-graincenters[gnum][1]);
      double ydist2 = (y2-graincenters[gnum][2]);
      double xdist3 = (x2-graincenters[gnum][1]);
      double ydist3 = (y1-graincenters[gnum][2]);
      double xdist4 = (x2-graincenters[gnum][1]);
      double ydist4 = (y2-graincenters[gnum][2]);
      u200 = u200 + ((ydist1)*(ydist1)) + ((ydist2)*(ydist2)) + ((ydist3)*(ydist3)) + ((ydist4)*(ydist4));
      u020 = u020 + ((xdist1)*(xdist1)) + ((xdist2)*(xdist2)) + ((xdist3)*(xdist3)) + ((xdist4)*(xdist4));
      u110 = u110 + ((xdist1)*(ydist1)) + ((xdist2)*(ydist2)) + ((xdist3)*(ydist3)) + ((xdist4)*(ydist4));
	  grainmoments[gnum][0] = grainmoments[gnum][0] + u200;
	  grainmoments[gnum][1] = grainmoments[gnum][1] + u020;
	  grainmoments[gnum][2] = grainmoments[gnum][2] + u110;
  }
  for(int i=1;i<numgrains;i++)
  {
	grainmoments[i][0] = grainmoments[i][0]*(resx/2.0)*(resy/2.0);
	grainmoments[i][1] = grainmoments[i][1]*(resx/2.0)*(resy/2.0);
	grainmoments[i][2] = grainmoments[i][2]*(resx/2.0)*(resy/2.0);
//	double o3 = (grainmoments[i][0]*grainmoments[i][1]*grainmoments[i][2])+(2.0*grainmoments[i][3]*grainmoments[i][5]*grainmoments[i][4])-(grainmoments[i][0]*grainmoments[i][4]*grainmoments[i][4])-(grainmoments[i][1]*grainmoments[i][5]*grainmoments[i][5])-(grainmoments[i][2]*grainmoments[i][3]*grainmoments[i][3]);
//	double vol5 = m_Grains[i].volume;
//	vol5 = pow(vol5,5);
//	double omega3 = vol5/o3;
	m_Grains[i].Ixx = grainmoments[i][0];
	m_Grains[i].Iyy = grainmoments[i][1];
	m_Grains[i].Ixy = -grainmoments[i][2];
//	m_Grains[i].omega3 = omega3;
  }
}
void  ReconstructionFunc::find_axes2D()
{
  for (int i = 1; i < numgrains; i++)
  {
    double Ixx = m_Grains[i].Ixx;
    double Iyy = m_Grains[i].Iyy;
    double Ixy = m_Grains[i].Ixy;
    double r1 = (Ixx+Iyy)/2.0 + sqrt(((Ixx+Iyy)*(Ixx+Iyy))/4.0+(Ixy*Ixy-Ixx*Iyy));
    double r2 = (Ixx+Iyy)/2.0 - sqrt(((Ixx+Iyy)*(Ixx+Iyy))/4.0+(Ixy*Ixy-Ixx*Iyy));
	double preterm = 4/3.1415926535897;
	preterm = pow(preterm,0.25);
	double postterm1 = r1*r1*r1/r2;
	double postterm2 = r2*r2*r2/r1;
	postterm1 = pow(postterm1,0.125);
	postterm2 = pow(postterm2,0.125);
	r1 = preterm*postterm1;
	r2 = preterm*postterm2;
	m_Grains[i].radius1 = r1;
	m_Grains[i].radius2 = r2;
  }
}
void  ReconstructionFunc::find_vectors2D(H5ReconStatsWriter::Pointer h5io)
{
  totalaxes = 0.0;
  double *axisodf;
  axisodf = new double [18*18*18];
  for(int i = 1; i < numgrains; i++)
  {
 //   int size = grains[i].numvoxels;
    double Ixx = m_Grains[i].Ixx;
    double Iyy = m_Grains[i].Iyy;
    double Ixy = m_Grains[i].Ixy;
    double I1 = (Ixx+Iyy)/2.0 + sqrt(((Ixx+Iyy)*(Ixx+Iyy))/4.0+(Ixy*Ixy-Ixx*Iyy));
    double I2 = (Ixx+Iyy)/2.0 - sqrt(((Ixx+Iyy)*(Ixx+Iyy))/4.0+(Ixy*Ixy-Ixx*Iyy));
	double n1x = (Ixx-I1)/Ixy;
	double n1y = 1;
	double n2x = (Ixx-I2)/Ixy;
	double n2y = 1;
	double norm1 = pow((n1x*n1x+n1y*n1y),0.5);
	double norm2 = pow((n2x*n2x+n2y*n2y),0.5);
	n1x = n1x/norm1;
	n1y = n1y/norm1;
	n2x = n2x/norm2;
	n2y = n2y/norm2;
	double cosine1 = n1x;
	double ea1 = acos(cosine1);
	if(ea1 > m_pi) ea1 = ea1-m_pi;
	int ea1bin = int(ea1/(m_pi/18));
	int bin=0;
	if(ea1 >= 0.0 && ea1 < (m_pi))
	{
		m_Grains[i].axiseuler1 = ea1;
		bin = ea1bin;
		axisodf[bin] = axisodf[bin] + 1.0;
		totalaxes = totalaxes+1.0;
	}
  }
  int err;
  err = h5io->writeAxisOrientationData(axisodf, totalaxes);
  delete [] axisodf;
}
void  ReconstructionFunc::find_eulerodf (H5ReconStatsWriter::Pointer h5io)
{
	totalvol = 0;
	double *eulerodf;
	if(crystruct == AIM::Reconstruction::Hexagonal)
	{
		eulerodf = new double [36*36*12];
		for(int i=0;i<36*36*12;i++)
		{
			eulerodf[i] = 0.0;
		}
	}
	if(crystruct == AIM::Reconstruction::Cubic)
	{
		eulerodf = new double [18*18*18];
		for(int i=0;i<18*18*18;i++)
		{
			eulerodf[i] = 0.0;
		}
	}
	double a = sqrt(3.0)/2.0;
	double Oc[3][3];
	double Os[3][3];
	double ga[3][3];
	double m1[3][3];
	double m2[3][3];
	for(int i=1;i<numgrains;i++)
	{
		if(m_Grains[i].surfacegrain == 0)
		{
			double vol = m_Grains[i].volume;
			double ea1good = m_Grains[i].euler1;
			double ea2good = m_Grains[i].euler2;
			double ea3good = m_Grains[i].euler3;
			if(crystruct == AIM::Reconstruction::Hexagonal)
			{
				for(int k = 0; k < 12; k++)
				{
					if (k == 0)
					{
						Oc[0][0] = 1.0; Oc[0][1] = 0.0; Oc[0][2] = 0.0;
						Oc[1][0] = 0.0; Oc[1][1] = 1.0; Oc[1][2] = 0.0;
						Oc[2][0] = 0.0; Oc[2][1] = 0.0; Oc[2][2] = 1.0;
					}
					else if (k == 1)
					{
						Oc[0][0] = -0.5; Oc[0][1] = a; Oc[0][2] =  0.0;
						Oc[1][0] = -a; Oc[1][1] = -0.5; Oc[1][2] = 0.0;
						Oc[2][0] = 0.0; Oc[2][1] = 0.0; Oc[2][2] = 1.0;
					}
					else if (k == 2)
					{
						Oc[0][0] = -0.5; Oc[0][1] =  -a; Oc[0][2] =  0.0;
						Oc[1][0] = a; Oc[1][1] = -0.5; Oc[1][2] =  0.0;
						Oc[2][0] = 0.0; Oc[2][1] =  0.0; Oc[2][2] = 1.0;
					}
					else if (k == 3)
					{
						Oc[0][0] = 0.5; Oc[0][1] =  a; Oc[0][2] = 0.0;
						Oc[1][0] = -a; Oc[1][1] =  0.5; Oc[1][2] = 0.0;
						Oc[2][0] = 0.0; Oc[2][1] = 0.0; Oc[2][2] = 1.0;
					}
					else if (k == 4)
					{
						Oc[0][0] = -1.0; Oc[0][1] = 0.0; Oc[0][2] = 0.0;
						Oc[1][0] = 0.0; Oc[1][1] = -1.0; Oc[1][2] =  0.0;
						Oc[2][0] = 0.0; Oc[2][1] = 0.0; Oc[2][2] =  1.0;
					}
					else if (k == 5)
					{
						Oc[0][0] =  0.5; Oc[0][1] = -a; Oc[0][2] = 0.0;
						Oc[1][0] =  a; Oc[1][1] = 0.5; Oc[1][2] = 0.0;
						Oc[2][0] = 0.0; Oc[2][1] = 0.0; Oc[2][2] = 1.0;
					}
					else if (k == 6)
					{
						Oc[0][0] = -0.5; Oc[0][1] = -a; Oc[0][2] =  0.0;
						Oc[1][0] =  -a; Oc[1][1] = 0.5; Oc[1][2] =  0.0;
						Oc[2][0] =  0.0; Oc[2][1] = 0.0; Oc[2][2] = -1.0;
					}
					else if (k == 7)
					{
						Oc[0][0] = 1.0; Oc[0][1] =  0.0; Oc[0][2] = 0.0;
						Oc[1][0] =  0.0; Oc[1][1] = -1.0; Oc[1][2] = 0.0;
						Oc[2][0] =  0.0; Oc[2][1] =  0.0; Oc[2][2] = -1.0;
					}
					else if (k == 8)
					{
						Oc[0][0] =  -0.5; Oc[0][1] = a; Oc[0][2] = 0.0;
						Oc[1][0] = a; Oc[1][1] = 0.5; Oc[1][2] = 0.0;
						Oc[2][0] =  0.0; Oc[2][1] = 0.0; Oc[2][2] = -1.0;
					}
					else if (k == 9)
					{
						Oc[0][0] = 0.5; Oc[0][1] = a; Oc[0][2] = 0.0;
						Oc[1][0] = a; Oc[1][1] =  -0.5; Oc[1][2] = 0.0;
						Oc[2][0] = 0.0; Oc[2][1] =  0.0; Oc[2][2] = -1.0;
					}
					else if (k == 10)
					{
						Oc[0][0] =  -1.0; Oc[0][1] = 0.0; Oc[0][2] = 0.0;
						Oc[1][0] =  0.0; Oc[1][1] =  1.0; Oc[1][2] = 0.0;
						Oc[2][0] = 0.0; Oc[2][1] =  0.0; Oc[2][2] = -1.0;
					}
					else
					{
						Oc[0][0] =  0.5; Oc[0][1] =  -a; Oc[0][2] = 0.0;
						Oc[1][0] = -a; Oc[1][1] =  -0.5; Oc[1][2] = 0.0;
						Oc[2][0] =  0.0; Oc[2][1] = 0.0; Oc[2][2] = -1.0;
					}
					ga[0][0] = cos(ea1good)*cos(ea3good)-sin(ea1good)*sin(ea3good)*cos(ea2good);
					ga[0][1] = sin(ea1good)*cos(ea3good)+cos(ea1good)*sin(ea3good)*cos(ea2good);
					ga[0][2] = sin(ea3good)*sin(ea2good);
					ga[1][0] = -cos(ea1good)*sin(ea3good)-sin(ea1good)*cos(ea3good)*cos(ea2good);
					ga[1][1] = -sin(ea1good)*sin(ea3good)+cos(ea1good)*cos(ea3good)*cos(ea2good);
					ga[1][2] =  cos(ea3good)*sin(ea2good);
					ga[2][0] =  sin(ea1good)*sin(ea2good);
					ga[2][1] = -cos(ea1good)*sin(ea2good);
					ga[2][2] =  cos(ea2good);
					m1[0][0] = Oc[0][0]*ga[0][0] + Oc[0][1]*ga[1][0] + Oc[0][2]*ga[2][0];
					m1[0][1] = Oc[0][0]*ga[0][1] + Oc[0][1]*ga[1][1] + Oc[0][2]*ga[2][1];
					m1[0][2] = Oc[0][0]*ga[0][2] + Oc[0][1]*ga[1][2] + Oc[0][2]*ga[2][2];
					m1[1][0] = Oc[1][0]*ga[0][0] + Oc[1][1]*ga[1][0] + Oc[1][2]*ga[2][0];
					m1[1][1] = Oc[1][0]*ga[0][1] + Oc[1][1]*ga[1][1] + Oc[1][2]*ga[2][1];
					m1[1][2] = Oc[1][0]*ga[0][2] + Oc[1][1]*ga[1][2] + Oc[1][2]*ga[2][2];
					m1[2][0] = Oc[2][0]*ga[0][0] + Oc[2][1]*ga[1][0] + Oc[2][2]*ga[2][0];
					m1[2][1] = Oc[2][0]*ga[0][1] + Oc[2][1]*ga[1][1] + Oc[2][2]*ga[2][1];
					m1[2][2] = Oc[2][0]*ga[0][2] + Oc[2][1]*ga[1][2] + Oc[2][2]*ga[2][2];
					for(int l=0;l<4;l++)
					{
						if (l == 0)
						{
						  Os[0][0] = 1.0; Os[0][1] = 0.0; Os[0][2] = 0.0;
						  Os[1][0] = 0.0; Os[1][1] = 1.0; Os[1][2] = 0.0;
						  Os[2][0] = 0.0; Os[2][1] = 0.0; Os[2][2] = 1.0;
						}
						else if (l == 1)
						{
						  Os[0][0] = -1.0; Os[0][1] = 0.0; Os[0][2] = 0.0;
						  Os[1][0] = 0.0; Os[1][1] = 1.0; Os[1][2] = 0.0;
						  Os[2][0] = 0.0; Os[2][1] = 0.0; Os[2][2] = -1.0;
						}
						else if (l == 2)
						{
						  Os[0][0] = 1.0; Os[0][1] = 0.0; Os[0][2] = 0.0;
						  Os[1][0] = 0.0; Os[1][1] = -1.0; Os[1][2] = 0.0;
						  Os[2][0] = 0.0; Os[2][1] = 0.0; Os[2][2] = -1.0;
						}
						else if (l == 3)
						{
						  Os[0][0] = -1.0; Os[0][1] = 0.0; Os[0][2] = 0.0;
						  Os[1][0] = 0.0; Os[1][1] = -1.0; Os[1][2] = 0.0;
						  Os[2][0] = 0.0; Os[2][1] = 0.0; Os[2][2] = 1.0;
						}
						m2[0][0] = Os[0][0]*m1[0][0] + Os[1][0]*m1[0][1] + Os[2][0]*m1[0][2];
						m2[0][1] = Os[0][1]*m1[0][0] + Os[1][1]*m1[0][1] + Os[2][1]*m1[0][2];
						m2[0][2] = Os[0][2]*m1[0][0] + Os[1][2]*m1[0][1] + Os[2][2]*m1[0][2];
						m2[1][0] = Os[0][0]*m1[1][0] + Os[1][0]*m1[1][1] + Os[2][0]*m1[1][2];
						m2[1][1] = Os[0][1]*m1[1][0] + Os[1][1]*m1[1][1] + Os[2][1]*m1[1][2];
						m2[1][2] = Os[0][2]*m1[1][0] + Os[1][2]*m1[1][1] + Os[2][2]*m1[1][2];
						m2[2][0] = Os[0][0]*m1[2][0] + Os[1][0]*m1[2][1] + Os[2][0]*m1[2][2];
						m2[2][1] = Os[0][1]*m1[2][0] + Os[1][1]*m1[2][1] + Os[2][1]*m1[2][2];
						m2[2][2] = Os[0][2]*m1[2][0] + Os[1][2]*m1[2][1] + Os[2][2]*m1[2][2];
						double ea2 = acos(m2[2][2]);
						double cosine3 = (m2[1][2]/sin(ea2));
						double sine3 = (m2[0][2]/sin(ea2));
						double cosine1 = (-m2[2][1]/sin(ea2));
						double sine1 = (m2[2][0]/sin(ea2));
						double ea3 = acos(cosine3);
						double ea1 = acos(cosine1);
						if(sine3 < 0) ea3 = (2*m_pi)-ea3;
						if(sine1 < 0) ea1 = (2*m_pi)-ea1;
						int ea1bin = int(ea1/(m_pi/36));
						int ea2bin = int(ea2/(m_pi/36));
						int ea3bin = int(ea3/(m_pi/36));
						int bin=0;
						if(ea1 >= 0.0 && ea2 >= 0.0 && ea3 >= 0.0 && ea1 <= (m_pi) && ea2 <= (m_pi) && ea3 <= (m_pi/3.0))
						{
						  bin = (ea3bin*36*36)+(ea2bin*36)+(ea1bin);
						  eulerodf[bin] = eulerodf[bin] + vol;
						  totalvol = totalvol + vol;
						}
					}
				}
			}
			if(crystruct == AIM::Reconstruction::Cubic)
			{
				for(int k = 0; k < 24; k++)
				{
					if (k == 0)
					{
					  Oc[0][0] = 1.0; Oc[0][1] = 0.0; Oc[0][2] = 0.0;
					  Oc[1][0] = 0.0; Oc[1][1] = 1.0; Oc[1][2] = 0.0;
					  Oc[2][0] = 0.0; Oc[2][1] = 0.0; Oc[2][2] = 1.0;
					}
					else if (k == 1)
					{
					  Oc[0][0] = 1.0; Oc[0][1] = 0.0; Oc[0][2] =  0.0;
					  Oc[1][0] = 0.0; Oc[1][1] = 0.0; Oc[1][2] = -1.0;
					  Oc[2][0] = 0.0; Oc[2][1] = 1.0; Oc[2][2] =  0.0;
					}
					else if (k == 2)
					{
					  Oc[0][0] = 1.0; Oc[0][1] =  0.0; Oc[0][2] =  0.0;
					  Oc[1][0] = 0.0; Oc[1][1] = -1.0; Oc[1][2] =  0.0;
					  Oc[2][0] = 0.0; Oc[2][1] =  0.0; Oc[2][2] = -1.0;
					}
					else if (k == 3)
					{
					  Oc[0][0] = 1.0; Oc[0][1] =  0.0; Oc[0][2] = 0.0;
					  Oc[1][0] = 0.0; Oc[1][1] =  0.0; Oc[1][2] = 1.0;
					  Oc[2][0] = 0.0; Oc[2][1] = -1.0; Oc[2][2] = 0.0;
					}
					else if (k == 4)
					{
					  Oc[0][0] = 0.0; Oc[0][1] = 0.0; Oc[0][2] = -1.0;
					  Oc[1][0] = 0.0; Oc[1][1] = 1.0; Oc[1][2] =  0.0;
					  Oc[2][0] = 1.0; Oc[2][1] = 0.0; Oc[2][2] =  0.0;
					}
					else if (k == 5)
					{
					  Oc[0][0] =  0.0; Oc[0][1] = 0.0; Oc[0][2] = 1.0;
					  Oc[1][0] =  0.0; Oc[1][1] = 1.0; Oc[1][2] = 0.0;
					  Oc[2][0] = -1.0; Oc[2][1] = 0.0; Oc[2][2] = 0.0;
					}
					else if (k == 6)
					{
					  Oc[0][0] = -1.0; Oc[0][1] = 0.0; Oc[0][2] =  0.0;
					  Oc[1][0] =  0.0; Oc[1][1] = 1.0; Oc[1][2] =  0.0;
					  Oc[2][0] =  0.0; Oc[2][1] = 0.0; Oc[2][2] = -1.0;
					}
					else if (k == 7)
					{
					  Oc[0][0] = -1.0; Oc[0][1] =  0.0; Oc[0][2] = 0.0;
					  Oc[1][0] =  0.0; Oc[1][1] = -1.0; Oc[1][2] = 0.0;
					  Oc[2][0] =  0.0; Oc[2][1] =  0.0; Oc[2][2] = 1.0;
					}
					else if (k == 8)
					{
					  Oc[0][0] =  0.0; Oc[0][1] = 1.0; Oc[0][2] = 0.0;
					  Oc[1][0] = -1.0; Oc[1][1] = 0.0; Oc[1][2] = 0.0;
					  Oc[2][0] =  0.0; Oc[2][1] = 0.0; Oc[2][2] = 1.0;
					}
					else if (k == 9)
					{
					  Oc[0][0] = 0.0; Oc[0][1] = -1.0; Oc[0][2] = 0.0;
					  Oc[1][0] = 1.0; Oc[1][1] =  0.0; Oc[1][2] = 0.0;
					  Oc[2][0] = 0.0; Oc[2][1] =  0.0; Oc[2][2] = 1.0;
					}
					else if (k == 10)
					{
					  Oc[0][0] =  0.0; Oc[0][1] = -1.0; Oc[0][2] = 0.0;
					  Oc[1][0] =  0.0; Oc[1][1] =  0.0; Oc[1][2] = 1.0;
					  Oc[2][0] = -1.0; Oc[2][1] =  0.0; Oc[2][2] = 0.0;
					}
					else if (k == 11)
					{
					  Oc[0][0] =  0.0; Oc[0][1] =  0.0; Oc[0][2] = 1.0;
					  Oc[1][0] = -1.0; Oc[1][1] =  0.0; Oc[1][2] = 0.0;
					  Oc[2][0] =  0.0; Oc[2][1] = -1.0; Oc[2][2] = 0.0;
					}
					else if (k == 12)
					{
					  Oc[0][0] = 0.0; Oc[0][1] = -1.0; Oc[0][2] =  0.0;
					  Oc[1][0] = 0.0; Oc[1][1] =  0.0; Oc[1][2] = -1.0;
					  Oc[2][0] = 1.0; Oc[2][1] =  0.0; Oc[2][2] =  0.0;
					}
					else if (k == 13)
					{
					  Oc[0][0] = 0.0; Oc[0][1] =  0.0; Oc[0][2] = -1.0;
					  Oc[1][0] = 1.0; Oc[1][1] =  0.0; Oc[1][2] =  0.0;
					  Oc[2][0] = 0.0; Oc[2][1] = -1.0; Oc[2][2] =  0.0;
					}
					else if (k == 14)
					{
					  Oc[0][0] =  0.0; Oc[0][1] = 1.0; Oc[0][2] =  0.0;
					  Oc[1][0] =  0.0; Oc[1][1] = 0.0; Oc[1][2] = -1.0;
					  Oc[2][0] = -1.0; Oc[2][1] = 0.0; Oc[2][2] =  0.0;
					}
					else if (k == 15)
					{
					  Oc[0][0] =  0.0; Oc[0][1] = 0.0; Oc[0][2] = -1.0;
					  Oc[1][0] = -1.0; Oc[1][1] = 0.0; Oc[1][2] =  0.0;
					  Oc[2][0] =  0.0; Oc[2][1] = 1.0; Oc[2][2] =  0.0;
					}
					else if (k == 16)
					{
					  Oc[0][0] = 0.0; Oc[0][1] = 1.0; Oc[0][2] = 0.0;
					  Oc[1][0] = 0.0; Oc[1][1] = 0.0; Oc[1][2] = 1.0;
					  Oc[2][0] = 1.0; Oc[2][1] = 0.0; Oc[2][2] = 0.0;
					}
					else if (k == 17)
					{
					  Oc[0][0] = 0.0; Oc[0][1] = 0.0; Oc[0][2] = 1.0;
					  Oc[1][0] = 1.0; Oc[1][1] = 0.0; Oc[1][2] = 0.0;
					  Oc[2][0] = 0.0; Oc[2][1] = 1.0; Oc[2][2] = 0.0;
					}
					else if (k == 18)
					{
					  Oc[0][0] = 0.0; Oc[0][1] = 1.0; Oc[0][2] =  0.0;
					  Oc[1][0] = 1.0; Oc[1][1] = 0.0; Oc[1][2] =  0.0;
					  Oc[2][0] = 0.0; Oc[2][1] = 0.0; Oc[2][2] = -1.0;
					}
					else if (k == 19)
					{
					  Oc[0][0] = -1.0; Oc[0][1] = 0.0; Oc[0][2] = 0.0;
					  Oc[1][0] =  0.0; Oc[1][1] = 0.0; Oc[1][2] = 1.0;
					  Oc[2][0] =  0.0; Oc[2][1] = 1.0; Oc[2][2] = 0.0;
					}
					else if (k == 20)
					{
					  Oc[0][0] = 0.0; Oc[0][1] =  0.0; Oc[0][2] = 1.0;
					  Oc[1][0] = 0.0; Oc[1][1] = -1.0; Oc[1][2] = 0.0;
					  Oc[2][0] = 1.0; Oc[2][1] =  0.0; Oc[2][2] = 0.0;
					}
					else if (k == 21)
					{
					  Oc[0][0] = -1.0; Oc[0][1] =  0.0; Oc[0][2] =  0.0;
					  Oc[1][0] =  0.0; Oc[1][1] =  0.0; Oc[1][2] = -1.0;
					  Oc[2][0] =  0.0; Oc[2][1] = -1.0; Oc[2][2] =  0.0;
					}
					else if (k == 22)
					{
					  Oc[0][0] =  0.0; Oc[0][1] =  0.0; Oc[0][2] = -1.0;
					  Oc[1][0] =  0.0; Oc[1][1] = -1.0; Oc[1][2] =  0.0;
					  Oc[2][0] = -1.0; Oc[2][1] =  0.0; Oc[2][2] =  0.0;
					}
					else if (k == 23)
					{
					  Oc[0][0] =  0.0; Oc[0][1] = -1.0; Oc[0][2] =  0.0;
					  Oc[1][0] = -1.0; Oc[1][1] =  0.0; Oc[1][2] =  0.0;
					  Oc[2][0] =  0.0; Oc[2][1] =  0.0; Oc[2][2] = -1.0;
					}
					ga[0][0] = cos(ea1good)*cos(ea3good)-sin(ea1good)*sin(ea3good)*cos(ea2good);
					ga[0][1] = sin(ea1good)*cos(ea3good)+cos(ea1good)*sin(ea3good)*cos(ea2good);
					ga[0][2] = sin(ea3good)*sin(ea2good);
					ga[1][0] = -cos(ea1good)*sin(ea3good)-sin(ea1good)*cos(ea3good)*cos(ea2good);
					ga[1][1] = -sin(ea1good)*sin(ea3good)+cos(ea1good)*cos(ea3good)*cos(ea2good);
					ga[1][2] =  cos(ea3good)*sin(ea2good);
					ga[2][0] =  sin(ea1good)*sin(ea2good);
					ga[2][1] = -cos(ea1good)*sin(ea2good);
					ga[2][2] =  cos(ea2good);
					m1[0][0] = Oc[0][0]*ga[0][0] + Oc[0][1]*ga[1][0] + Oc[0][2]*ga[2][0];
					m1[0][1] = Oc[0][0]*ga[0][1] + Oc[0][1]*ga[1][1] + Oc[0][2]*ga[2][1];
					m1[0][2] = Oc[0][0]*ga[0][2] + Oc[0][1]*ga[1][2] + Oc[0][2]*ga[2][2];
					m1[1][0] = Oc[1][0]*ga[0][0] + Oc[1][1]*ga[1][0] + Oc[1][2]*ga[2][0];
					m1[1][1] = Oc[1][0]*ga[0][1] + Oc[1][1]*ga[1][1] + Oc[1][2]*ga[2][1];
					m1[1][2] = Oc[1][0]*ga[0][2] + Oc[1][1]*ga[1][2] + Oc[1][2]*ga[2][2];
					m1[2][0] = Oc[2][0]*ga[0][0] + Oc[2][1]*ga[1][0] + Oc[2][2]*ga[2][0];
					m1[2][1] = Oc[2][0]*ga[0][1] + Oc[2][1]*ga[1][1] + Oc[2][2]*ga[2][1];
					m1[2][2] = Oc[2][0]*ga[0][2] + Oc[2][1]*ga[1][2] + Oc[2][2]*ga[2][2];
					for(int l=0;l<4;l++)
					{
						if (l == 0)
						{
						  Os[0][0] = 1.0; Os[0][1] = 0.0; Os[0][2] = 0.0;
						  Os[1][0] = 0.0; Os[1][1] = 1.0; Os[1][2] = 0.0;
						  Os[2][0] = 0.0; Os[2][1] = 0.0; Os[2][2] = 1.0;
						}
						else if (l == 1)
						{
						  Os[0][0] = -1.0; Os[0][1] = 0.0; Os[0][2] = 0.0;
						  Os[1][0] = 0.0; Os[1][1] = 1.0; Os[1][2] = 0.0;
						  Os[2][0] = 0.0; Os[2][1] = 0.0; Os[2][2] = -1.0;
						}
						else if (l == 2)
						{
						  Os[0][0] = 1.0; Os[0][1] = 0.0; Os[0][2] = 0.0;
						  Os[1][0] = 0.0; Os[1][1] = -1.0; Os[1][2] = 0.0;
						  Os[2][0] = 0.0; Os[2][1] = 0.0; Os[2][2] = -1.0;
						}
						else if (l == 3)
						{
						  Os[0][0] = -1.0; Os[0][1] = 0.0; Os[0][2] = 0.0;
						  Os[1][0] = 0.0; Os[1][1] = -1.0; Os[1][2] = 0.0;
						  Os[2][0] = 0.0; Os[2][1] = 0.0; Os[2][2] = 1.0;
						}
						m2[0][0] = Os[0][0]*m1[0][0] + Os[1][0]*m1[0][1] + Os[2][0]*m1[0][2];
						m2[0][1] = Os[0][1]*m1[0][0] + Os[1][1]*m1[0][1] + Os[2][1]*m1[0][2];
						m2[0][2] = Os[0][2]*m1[0][0] + Os[1][2]*m1[0][1] + Os[2][2]*m1[0][2];
						m2[1][0] = Os[0][0]*m1[1][0] + Os[1][0]*m1[1][1] + Os[2][0]*m1[1][2];
						m2[1][1] = Os[0][1]*m1[1][0] + Os[1][1]*m1[1][1] + Os[2][1]*m1[1][2];
						m2[1][2] = Os[0][2]*m1[1][0] + Os[1][2]*m1[1][1] + Os[2][2]*m1[1][2];
						m2[2][0] = Os[0][0]*m1[2][0] + Os[1][0]*m1[2][1] + Os[2][0]*m1[2][2];
						m2[2][1] = Os[0][1]*m1[2][0] + Os[1][1]*m1[2][1] + Os[2][1]*m1[2][2];
						m2[2][2] = Os[0][2]*m1[2][0] + Os[1][2]*m1[2][1] + Os[2][2]*m1[2][2];
						double ea2 = acos(m2[2][2]);
						double cosine3 = (m2[1][2]/sin(ea2));
						double sine3 = (m2[0][2]/sin(ea2));
						double cosine1 = (-m2[2][1]/sin(ea2));
						double sine1 = (m2[2][0]/sin(ea2));
						double ea3 = acos(cosine3);
						double ea1 = acos(cosine1);
						if(sine3 < 0) ea3 = (2*m_pi)-ea3;
						if(sine1 < 0) ea1 = (2*m_pi)-ea1;
						int ea1bin = int(ea1/(m_pi/36));
						int ea2bin = int(ea2/(m_pi/36));
						int ea3bin = int(ea3/(m_pi/36));
						int bin=0;
						if(ea1 >= 0.0 && ea2 >= 0.0 && ea3 >= 0.0 && ea1 <= (m_pi/2.0) && ea2 <= (m_pi/2.0) && ea3 <= (m_pi/2.0))
						{
						  bin = (ea3bin*18*18)+(ea2bin*18)+(ea1bin);
						  eulerodf[bin] = eulerodf[bin] + vol;
						  totalvol = totalvol + vol;
						}
					}
				}
			}
		}
	}
	int err;
	err = h5io->writeODFData(crystruct, eulerodf, totalvol);
	double delta = m_pi / 18;
	double texindex = 0;
	double texstrength = 0;
	int bin = 0;
	for (int iter51 = 0; iter51 < 18; iter51++)
	{
		for (int iter52 = 0; iter52 < 18; iter52++)
		{
		  for (int iter53 = 0; iter53 < 18; iter53++)
		  {
			double f = 0;
			bin = (iter51 * 18 * 18) + (iter52 * 18) + (iter53);
			if (iter52 == 0)
			{
			  f = (m_pi * m_pi / 4) * (double(eulerodf[bin] / totalvol) / ((delta) * (delta) * cos(double((iter52 * delta) + (delta / 2)))));
			}
			if (iter52 == 18)
			{
			  f = (m_pi * m_pi / 4) * (double(eulerodf[bin] / totalvol) / ((delta) * (delta) * cos(double((iter52 * delta) - (delta / 2)))));
			}
			if (iter52 != 0 && iter52 != 18)
			{
			  f = (m_pi * m_pi / 4) * (double(eulerodf[bin] / totalvol) / ((delta) * (delta) * (cos(double((iter52 * delta) - (delta / 2)))
				  - cos(double((iter52 * delta) + (delta / 2))))));
			}
			texindex = texindex + (f * f);
		  }
		}
	}
	texindex = texindex / (18 * 18 * 18);
	texstrength = pow(texindex, 0.5);
	delete [] eulerodf;
}
void  ReconstructionFunc::measure_misorientations (H5ReconStatsWriter::Pointer h5io)
{
  size_t initialsize = 10;
  vector<double > misolist(initialsize, -1);
  double degtorad = m_pi/180.0;
  double dim = pow((0.75*((m_pi/4.0)-sin((m_pi/4.0)))),(1.0/3.0));
  double n1, n2, n3;
  int miso1bin, miso2bin, miso3bin;
  double w;
  double q1[5];
  double q2[5];
  double axis[3];
  double denom = 0;
  vector<int >* nlist;
  for (int i = 1; i < numgrains; i++)
  {
    nlist = m_Grains[i].neighborlist;
    q1[1] = m_Grains[i].avg_quat[1];
    q1[2] = m_Grains[i].avg_quat[2];
    q1[3] = m_Grains[i].avg_quat[3];
    q1[4] = m_Grains[i].avg_quat[4];
    int size = 0;
    if (NULL != nlist)
    {
      size = nlist->size();
    }
    misolist.resize(size*3, -1);
    for (int j = 0; j < size; j++)
    {
      int nname = nlist->at(j);
	  if(nname > 0)
	  {
	      q2[1] = m_Grains[nname].avg_quat[1];
	      q2[2] = m_Grains[nname].avg_quat[2];
	      q2[3] = m_Grains[nname].avg_quat[3];
	      q2[4] = m_Grains[nname].avg_quat[4];
	      if (crystruct == AIM::Reconstruction::Hexagonal)
	      {
	        w = MisorientationCalculations::getMisoQuatHexagonal(q1, q2, n1, n2, n3);
	      }
	      if (crystruct == AIM::Reconstruction::Cubic)
	      {
	        w = MisorientationCalculations::getMisoQuatCubic(q1, q2, n1, n2, n3);
	      }
		  w = w*degtorad;
		  denom = (n1*n1)+(n2*n2)+(n3*n3);
		  denom = pow(denom,0.5);
		  n1 = n1/denom;
		  n2 = n2/denom;
		  n3 = n3/denom;
	      if ( n1 >= n2 && n1 >= n3)
	      {
	        axis[0] = n1;
	        if (n2 > n3) { axis[1] = n2; axis[2] = n3; }
	        else { axis[1] = n3; axis[2] = n2; }
	      }
	      else if ( n2 >= n1 && n2 >= n3)
	      {
	        axis[0] = n2;
	        if (n1 > n3) { axis[1] = n1; axis[2] = n3; }
	        else { axis[1] = n3; axis[2] = n1; }
	      }
	      else if ( n1 >= n2 )
	      {
	        axis[1] = n1; axis[2] = n2; axis[0] = n3;
	      }
	      else { axis[2] = n1; axis[1] = n2; axis[0] = n3;}
		  if(w == 0) axis[0] = 0.0, axis[1] = 0.0, axis[2] = 0.0;
		  misolist[3*j] = axis[0]*pow(((3.0/4.0)*(w-sin(w))),(1.0/3.0));
	      misolist[3*j+1] = axis[1]*pow(((3.0/4.0)*(w-sin(w))),(1.0/3.0));
	      misolist[3*j+2] = axis[2]*pow(((3.0/4.0)*(w-sin(w))),(1.0/3.0));
	    }
	}
    m_Grains[i].misorientationlist = new std::vector<double >(misolist.size());
    m_Grains[i].misorientationlist->swap(misolist);
    misolist.clear();
  }
  double actualgrains = 0;
  double misocount = 0;
  double *misobin;
  misobin = new double [18*18*18];
  double microbin[10];
  for (int e = 0; e < 18*18*18; e++)
  {
    misobin[e] = 0;
    if (e < 10) microbin[e] = 0;
  }
  int neigh, size;
  double microcount = 0;
  double nsa, miso1, miso2, miso3;
  vector<double >* mlist;
  vector<double >* neighborsurfarealist;
  for (int l = 1; l < numgrains; l++)
  {
    if (m_Grains[l].surfacegrain == 0)
    {
      microcount = 0;
      nlist = m_Grains[l].neighborlist;
      mlist = m_Grains[l].misorientationlist;
      neighborsurfarealist = m_Grains[l].neighborsurfarealist;
      size = int(nlist->size());
      for (int k = 0; k < size; k++)
      {
        neigh = nlist->at(k);
        miso1 = mlist->at(3*k);
        miso2 = mlist->at(3*k+1);
        miso3 = mlist->at(3*k+2);
        nsa = neighborsurfarealist->at(k);
		miso1bin = int(miso1*18.0/dim);
		miso2bin = int(miso2*18.0/dim);
		miso3bin = int(miso3*18.0/dim);
        if (miso1 < 15) microcount++;
        if (neigh > l || m_Grains[neigh].surfacegrain == 1)
        {
          misobin[(18*18*miso3bin)+(18*miso2bin)+miso1bin] = misobin[(18*18*miso3bin)+(18*miso2bin)+miso1bin] + (nsa / totalsurfacearea);
          misocount++;
        }
      }
      if (size != 0)
      {
        microcount = microcount / size;
      }
      else
      {
        microcount = 0;
      }
      int microcur = int(microcount / 0.1);
      if (microcur == 10) microcur = 9;
      microbin[microcur]++;
    }
  }
  h5io->writeMisorientationBinsData(misobin, 18*18*18);
  h5io->writeMicroTextureData(microbin, 10, actualgrains);
 // delete [] misobin;
}


void  ReconstructionFunc::find_colors()
{
  double red, green, blue;
  unsigned char rgb[3] = {0, 0, 0};
  double RefDirection[3] = {0.0, 0.0, 1.0};
  for (int i = 1; i < numgrains; i++)
  {
    double g1ea1 = m_Grains[i].euler1;
    double g1ea2 = m_Grains[i].euler2;
    double g1ea3 = m_Grains[i].euler3;
    double q1[4];

    // Create a Unit Quaterion based on the Euler Angles
    q1[0] = sin((g1ea2 / 2.0)) * cos(((g1ea1 - g1ea3) / 2.0));
    q1[1] = sin((g1ea2 / 2.0)) * sin(((g1ea1 - g1ea3) / 2.0));
    q1[2] = cos((g1ea2 / 2.0)) * sin(((g1ea1 + g1ea3) / 2.0));
    q1[3] = cos((g1ea2 / 2.0)) * cos(((g1ea1 + g1ea3) / 2.0));
    if (crystruct == AIM::Reconstruction::Cubic)
    {
      OIMColoring::GenerateIPFColor(g1ea1, g1ea2, g1ea3, RefDirection[0], RefDirection[1], RefDirection[2], rgb);

      m_Grains[i].red = static_cast<double>(rgb[0]/255.0);
      m_Grains[i].green = static_cast<double>(rgb[1]/255.0);;
      m_Grains[i].blue = static_cast<double>(rgb[2]/255.0);;
    }

    if (crystruct == AIM::Reconstruction::Hexagonal)
    {
      red = 1.0 / 3.0;
      green = 1.0 / 3.0;
      blue = 1.0 / 3.0;
      OIMColoring::CalculateHexIPFColor(q1, rgb);
      m_Grains[i].red = red/255.0;
      m_Grains[i].green = green/255.0;
      m_Grains[i].blue = blue/255.0;
    }
  }
}
void ReconstructionFunc::find_schmids()
{
  double schmid=0;
  double loadx,loady,loadz;
  double theta1,theta2,theta3,theta4;
  double lambda1,lambda2,lambda3,lambda4,lambda5,lambda6;
  double schmid1,schmid2,schmid3,schmid4,schmid5,schmid6,schmid7,schmid8,schmid9,schmid10,schmid11,schmid12;
  for(int i=1;i<numgrains;i++)
  {
	    double g1ea1 = m_Grains[i].euler1;
	    double g1ea2 = m_Grains[i].euler2;
	    double g1ea3 = m_Grains[i].euler3;
	    double q1[4];
	 //   double p[3];
		q1[0]=sin((g1ea2/2.0))*cos(((g1ea1-g1ea3)/2.0));
		q1[1]=sin((g1ea2/2.0))*sin(((g1ea1-g1ea3)/2.0));
		q1[2]=cos((g1ea2/2.0))*sin(((g1ea1+g1ea3)/2.0));
		q1[3]=cos((g1ea2/2.0))*cos(((g1ea1+g1ea3)/2.0));
	    loadx = (2*q1[0]*q1[2]+2*q1[1]*q1[3])*1;
		loady = (2*q1[1]*q1[2]+2*q1[0]*q1[3])*1;
		loadz = (1-2*q1[0]*q1[0]-2*q1[1]*q1[1])*1;
		double mag = loadx*loadx+loady*loady+loadz*loadz;
		mag = pow(mag,0.5);
		theta1 = (loadx+loady+loadz)/(mag*1.732);
		theta1 = fabs(theta1);
		theta2 = (loadx+loady-loadz)/(mag*1.732);
		theta2 = fabs(theta2);
		theta3 = (loadx-loady+loadz)/(mag*1.732);
		theta3 = fabs(theta3);
		theta4 = (-loadx+loady+loadz)/(mag*1.732);
		theta4 = fabs(theta4);
		lambda1 = (loadx+loady)/(mag*1.414);
		lambda1 = fabs(lambda1);
		lambda2 = (loadx+loadz)/(mag*1.414);
		lambda2 = fabs(lambda2);
		lambda3 = (loadx-loady)/(mag*1.414);
		lambda3 = fabs(lambda3);
		lambda4 = (loadx-loadz)/(mag*1.414);
		lambda4 = fabs(lambda4);
		lambda5 = (loady+loadz)/(mag*1.414);
		lambda5 = fabs(lambda5);
		lambda6 = (loady-loadz)/(mag*1.414);
		lambda6 = fabs(lambda6);
		schmid1 = theta1*lambda6;
		schmid2 = theta1*lambda4;
		schmid3 = theta1*lambda3;
		schmid4 = theta2*lambda3;
		schmid5 = theta2*lambda2;
		schmid6 = theta2*lambda5;
		schmid7 = theta3*lambda1;
		schmid8 = theta3*lambda5;
		schmid9 = theta3*lambda4;
		schmid10 = theta4*lambda1;
		schmid11 = theta4*lambda2;
		schmid12 = theta4*lambda6;
		schmid = schmid1;
		if(schmid2 > schmid) schmid = schmid2;
		if(schmid3 > schmid) schmid = schmid3;
		if(schmid4 > schmid) schmid = schmid4;
		if(schmid5 > schmid) schmid = schmid5;
		if(schmid6 > schmid) schmid = schmid6;
		if(schmid7 > schmid) schmid = schmid7;
		if(schmid8 > schmid) schmid = schmid8;
		if(schmid9 > schmid) schmid = schmid9;
		if(schmid10 > schmid) schmid = schmid10;
		if(schmid11 > schmid) schmid = schmid11;
		if(schmid12 > schmid) schmid = schmid12;
		m_Grains[i].schmidfactor = schmid;
  }
}

int ReconstructionFunc::volume_stats(H5ReconStatsWriter::Pointer h5io)
{
  int retErr = 0;
  double actualgrains = 0;
  double avgvol = 0;
  double avglnvol = 0;
  double avgbovera = 0;
  double avgcovera = 0;
  double avgcoverb = 0;
  double avgdiam = 0;
  double avglogdiam = 0;
  double avgdiam2 = 0;
  double avgschmid = 0;
  double avgomega3 = 0;
  double neighcount = 0;
  double maxvol = 0;
  double maxdiam = 0;
  double maxlogdiam = 0;
  double maxbovera = 0;
  double maxcovera = 0;
  double maxcoverb = 0;
  double maxschmid = 0;
  double maxomega3 = 0;
  vector<int > neighdistfunc;
  neighborhood.resize((maxdiameter-mindiameter)+1);
  neighborhoodfit.resize((maxdiameter-mindiameter)+1);
  svbovera.resize((maxdiameter-mindiameter)+1);
  svcovera.resize((maxdiameter-mindiameter)+1);
  svcoverb.resize((maxdiameter-mindiameter)+1);
  svschmid.resize((maxdiameter-mindiameter)+1);
  svomega3.resize((maxdiameter-mindiameter)+1);
  for (int temp = 0; temp < ((maxdiameter-mindiameter)+1); temp++)
  {
    neighborhood[temp].resize(7, 0);
    neighborhoodfit[temp].resize(4, 0);
    svbovera[temp].resize(5, 0);
    svcovera[temp].resize(5, 0);
    svcoverb[temp].resize(5, 0);
    svschmid[temp].resize(5, 0);
    svomega3[temp].resize(5, 0);
  }
  for (int i = 1; i < numgrains; i++)
  {
    int onedge = m_Grains[i].surfacegrain;
    if (onedge == 0)
    {
      actualgrains++;
      int vol = m_Grains[i].numvoxels;
      double voxvol = vol * resx * resy * resz;
      double logvol = log(voxvol);
      double diam = m_Grains[i].equivdiameter;
      double logdiam = log(diam);
      double I1 = m_Grains[i].radius1;
      double I2 = m_Grains[i].radius2;
      double I3 = m_Grains[i].radius3;
      I1 = (15 * I1) / (4 * m_pi);
      I2 = (15 * I2) / (4 * m_pi);
      I3 = (15 * I3) / (4 * m_pi);
      double A = (I1 + I2 - I3) / 2;
      double B = (I1 + I3 - I2) / 2;
      double C = (I2 + I3 - I1) / 2;
      double a = (A * A * A * A) / (B * C);
      a = pow(a, 0.1);
      double b = B / A;
      b = pow(b, 0.5) * a;
      double c = A / (a * a * a * b);
      double bovera = b / a;
      double covera = c / a;
      double coverb = c / b;
      double schmid = m_Grains[i].schmidfactor;
      double omega3 = m_Grains[i].omega3;
      neighdistfunc = m_Grains[i].neighbordistfunc;
      avgvol = avgvol + voxvol;
      avglnvol = avglnvol + logvol;
      avgbovera = avgbovera + bovera;
      avgcovera = avgcovera + covera;
      avgcoverb = avgcoverb + coverb;
      avgdiam = avgdiam + diam;
      avglogdiam = avglogdiam + logdiam;
      avgschmid = avgschmid + schmid;
      avgomega3 = avgomega3 + omega3;
      int diamint = int(diam)-mindiameter;
      neighborhood[diamint][0]++;
      svbovera[diamint][0]++;
      svcovera[diamint][0]++;
      svcoverb[diamint][0]++;
      svschmid[diamint][0]++;
      svomega3[diamint][0]++;
      svbovera[diamint][1] = svbovera[diamint][1] + bovera;
      svcovera[diamint][1] = svcovera[diamint][1] + covera;
      svcoverb[diamint][1] = svcoverb[diamint][1] + coverb;
      svschmid[diamint][1] = svschmid[diamint][1] + schmid;
      svomega3[diamint][1] = svomega3[diamint][1] + omega3;
      int size = 0;
      size = neighdistfunc.size();
      neighborhood[diamint][0]++;
      for (int k = 0; k < size; k++)
      {
        int nnum = neighdistfunc[k];
        neighborhood[diamint][((2 * k) + 1)] = neighborhood[diamint][((2 * k) + 1)] + nnum;
      }
      if (voxvol > maxvol) maxvol = voxvol;
      if (bovera > maxbovera) maxbovera = bovera;
      if (covera > maxcovera) maxcovera = covera;
      if (coverb > maxcoverb) maxcoverb = coverb;
      if (diam > maxdiam) maxdiam = diam;
      if (logdiam > maxlogdiam) maxlogdiam = logdiam;
      if (schmid > maxschmid) maxschmid = schmid;
      if (omega3 > maxomega3) maxomega3 = omega3;
    }
  }
  for (int temp3 = 0; temp3 < ((maxdiameter-mindiameter)+1); temp3++)
  {
    if (svbovera[temp3][0] > 1)
    {
      neighborhood[temp3][1] = neighborhood[temp3][1] / neighborhood[temp3][0];
      neighborhood[temp3][3] = neighborhood[temp3][3] / neighborhood[temp3][0];
      neighborhood[temp3][5] = neighborhood[temp3][5] / neighborhood[temp3][0];
      svbovera[temp3][1] = svbovera[temp3][1] / svbovera[temp3][0];
      svcovera[temp3][1] = svcovera[temp3][1] / svcovera[temp3][0];
      svcoverb[temp3][1] = svcoverb[temp3][1] / svcoverb[temp3][0];
      svschmid[temp3][1] = svschmid[temp3][1] / svschmid[temp3][0];
      svomega3[temp3][1] = svomega3[temp3][1] / svomega3[temp3][0];
      neighborhoodfit[temp3][0] = neighborhood[temp3][0];
      neighborhoodfit[temp3][1] = neighborhood[temp3][3] - neighborhood[temp3][1];
      neighborhoodfit[temp3][2] = neighborhood[temp3][1];
      neighborhoodfit[temp3][3] = log((neighborhood[temp3][5]-neighborhoodfit[temp3][2])/neighborhoodfit[temp3][1])/log(2.0);
    }
  }
  avgvol = avgvol / actualgrains;
  avglnvol = avglnvol / actualgrains;
  avgbovera = avgbovera / actualgrains;
  avgcovera = avgcovera / actualgrains;
  avgcoverb = avgcoverb / actualgrains;
  avgdiam = avgdiam / actualgrains;
  avglogdiam = avglogdiam / actualgrains;
  avgdiam2 = avgdiam2 / neighcount;
  avgschmid = avgschmid / actualgrains;
  avgomega3 = avgomega3 / actualgrains;
  maxvol = maxvol / avgvol;
  double sdvol = 0;
  double sdlnvol = 0;
  double sdbovera = 0;
  double sdcovera = 0;
  double sdcoverb = 0;
  double sddiam = 0;
  double sdlogdiam = 0;
  double sddiam2 = 0;
  double sdschmid = 0;
  double sdomega3 = 0;
  for (int j = 1; j < numgrains; j++)
  {
    int onedge = m_Grains[j].surfacegrain;
    if (onedge == 0)
    {
      int vol = m_Grains[j].numvoxels;
      double voxvol = vol * resx * resy * resz;
      double logvol = log(voxvol);
      double rad_3 = 0.75 * (1 / m_pi) * voxvol;
      double diam = 2 * pow(rad_3, 0.333333333);
      double logdiam = log(diam);
      double I1 = m_Grains[j].radius1;
      double I2 = m_Grains[j].radius2;
      double I3 = m_Grains[j].radius3;
      I1 = (15 * I1) / (4 * m_pi);
      I2 = (15 * I2) / (4 * m_pi);
      I3 = (15 * I3) / (4 * m_pi);
      double A = (I1 + I2 - I3) / 2;
      double B = (I1 + I3 - I2) / 2;
      double C = (I2 + I3 - I1) / 2;
      double a = (A * A * A * A) / (B * C);
      a = pow(a, 0.1);
      double b = B / A;
      b = pow(b, 0.5) * a;
      double c = A / (a * a * a * b);
      double bovera = b / a;
      double covera = c / a;
      double coverb = c / b;
      double schmid = m_Grains[j].schmidfactor;
      double omega3 = m_Grains[j].omega3;
      neighdistfunc = m_Grains[j].neighbordistfunc;
      sdvol = sdvol + ((voxvol - avgvol) * (voxvol - avgvol));
      sdlnvol = sdlnvol + ((logvol - avglnvol) * (logvol - avglnvol));
      sdbovera = sdbovera + ((bovera - avgbovera) * (bovera - avgbovera));
      sdcovera = sdcovera + ((covera - avgcovera) * (covera - avgcovera));
      sdcoverb = sdcoverb + ((coverb - avgcoverb) * (coverb - avgcoverb));
      sddiam = sddiam + ((diam - avgdiam) * (diam - avgdiam));
      sdlogdiam = sdlogdiam + ((logdiam - avglogdiam) * (logdiam - avglogdiam));
      sdschmid = sdschmid + ((schmid - avgschmid) * (schmid - avgschmid));
      sdomega3 = sdomega3 + ((omega3 - avgomega3) * (omega3 - avgomega3));
      int diamint = int(diam)-mindiameter;
      svbovera[diamint][2] = svbovera[diamint][2] + ((bovera - svbovera[diamint][1]) * (bovera - svbovera[diamint][1]));
      svcovera[diamint][2] = svcovera[diamint][2] + ((covera - svcovera[diamint][1]) * (covera - svcovera[diamint][1]));
      svcoverb[diamint][2] = svcoverb[diamint][2] + ((coverb - svcoverb[diamint][1]) * (coverb - svcoverb[diamint][1]));
      svschmid[diamint][2] = svschmid[diamint][2] + ((schmid - svschmid[diamint][1]) * (schmid - svschmid[diamint][1]));
      svomega3[diamint][2] = svomega3[diamint][2] + ((omega3 - svomega3[diamint][1]) * (omega3 - svomega3[diamint][1]));
      int size = 0;
      size = neighdistfunc.size();
      for (int k = 0; k < size; k++)
      {
        int nnum = neighdistfunc[k];
        neighborhood[diamint][((2 * k) + 2)] = neighborhood[diamint][((2 * k) + 2)] + ((neighborhood[diamint][((2 * k) + 1)] - nnum)
            * (neighborhood[diamint][((2 * k) + 1)] - nnum));
      }
    }
  }
  for (int temp4 = 0; temp4 < ((maxdiameter-mindiameter)+1); temp4++)
  {
    if (svbovera[temp4][0] > 1)
    {
      neighborhood[temp4][2] = neighborhood[temp4][2] / neighborhood[temp4][0];
      neighborhood[temp4][4] = neighborhood[temp4][4] / neighborhood[temp4][0];
      neighborhood[temp4][6] = neighborhood[temp4][6] / neighborhood[temp4][0];
      svbovera[temp4][2] = svbovera[temp4][2] / svbovera[temp4][0];
      svcovera[temp4][2] = svcovera[temp4][2] / svcovera[temp4][0];
      svcoverb[temp4][2] = svcoverb[temp4][2] / svcoverb[temp4][0];
      svschmid[temp4][2] = svschmid[temp4][2] / svschmid[temp4][0];
      svomega3[temp4][2] = svomega3[temp4][2] / svomega3[temp4][0];
      svbovera[temp4][3] = svbovera[temp4][1] * (((svbovera[temp4][1] * (1 - svbovera[temp4][1])) / svbovera[temp4][2]) - 1);
      svbovera[temp4][4] = (1 - svbovera[temp4][1]) * (((svbovera[temp4][1] * (1 - svbovera[temp4][1])) / svbovera[temp4][2]) - 1);
      svcovera[temp4][3] = svcovera[temp4][1] * (((svcovera[temp4][1] * (1 - svcovera[temp4][1])) / svcovera[temp4][2]) - 1);
      svcovera[temp4][4] = (1 - svcovera[temp4][1]) * (((svcovera[temp4][1] * (1 - svcovera[temp4][1])) / svcovera[temp4][2]) - 1);
      svcoverb[temp4][3] = svcoverb[temp4][1] * (((svcoverb[temp4][1] * (1 - svcoverb[temp4][1])) / svcoverb[temp4][2]) - 1);
      svcoverb[temp4][4] = (1 - svcoverb[temp4][1]) * (((svcoverb[temp4][1] * (1 - svcoverb[temp4][1])) / svcoverb[temp4][2]) - 1);
      svomega3[temp4][3] = svomega3[temp4][1] * (((svomega3[temp4][1] * (1 - svomega3[temp4][1])) / svomega3[temp4][2]) - 1);
      svomega3[temp4][4] = (1 - svomega3[temp4][1]) * (((svomega3[temp4][1] * (1 - svomega3[temp4][1])) / svomega3[temp4][2]) - 1);
      neighborhood[temp4][2] = pow(neighborhood[temp4][2], 0.5);
      neighborhood[temp4][4] = pow(neighborhood[temp4][4], 0.5);
      neighborhood[temp4][6] = pow(neighborhood[temp4][6], 0.5);
      svbovera[temp4][2] = pow(svbovera[temp4][2], 0.5);
      svcovera[temp4][2] = pow(svcovera[temp4][2], 0.5);
      svcoverb[temp4][2] = pow(svcoverb[temp4][2], 0.5);
      svschmid[temp4][2] = pow(svschmid[temp4][2], 0.5);
      svomega3[temp4][2] = pow(svomega3[temp4][2], 0.5);
    }
  }
  sdvol = sdvol / actualgrains;
  sdlnvol = sdlnvol / actualgrains;
  sdbovera = sdbovera / actualgrains;
  sdcovera = sdcovera / actualgrains;
  sdcoverb = sdcoverb / actualgrains;
  sddiam = sddiam / actualgrains;
  sdlogdiam = sdlogdiam / actualgrains;
  sddiam2 = sddiam2 / neighcount;
  sdschmid = sdschmid / actualgrains;
  sdomega3 = sdomega3 / actualgrains;
  //  double volvar = sdvol;
  //  double vollnvar = sdlnvol;
  double boveravar = sdbovera;
  double coveravar = sdcovera;
  double coverbvar = sdcoverb;
  //  double diamvar = sddiam;
  //  double logdiamvar = sdlogdiam;
  //  double diamvar2 = sddiam2;
  double schmidvar = sdschmid;
  double omega3var = sdomega3;
  //  double pbovera = avgbovera*(((avgbovera*(1-avgbovera))/boveravar)-1);
  //  double qbovera = (1-avgbovera)*(((avgbovera*(1-avgbovera))/boveravar)-1);
  //  double pcovera = avgcovera*(((avgcovera*(1-avgcovera))/coveravar)-1);
  //  double qcovera = (1-avgcovera)*(((avgcovera*(1-avgcovera))/coveravar)-1);
  //  double pcoverb = avgcoverb*(((avgcoverb*(1-avgcoverb))/coverbvar)-1);
  //  double qcoverb = (1-avgcoverb)*(((avgcoverb*(1-avgcoverb))/coverbvar)-1);
  sdvol = pow(sdvol, 0.5);
  sdlnvol = pow(sdlnvol, 0.5);
  sdbovera = pow(sdbovera, 0.5);
  sdcovera = pow(sdcovera, 0.5);
  sdcoverb = pow(sdcoverb, 0.5);
  sddiam = pow(sddiam, 0.5);
  sdlogdiam = pow(sdlogdiam, 0.5);
  sddiam2 = pow(sddiam2, 0.5);
  sdschmid = pow(sdschmid, 0.5);
  sdomega3 = pow(sdomega3, 0.5);
  double svboveracr = 0;
  double svcoveracr = 0;
  double svcoverbcr = 0;
  double svschmidcr = 0;
  double svomega3cr = 0;
  for (int temp5 = 0; temp5 < ((maxdiameter-mindiameter)+1); temp5++)
  {
    svboveracr = svboveracr + (svbovera[temp5][0] * ((svbovera[temp5][1] - avgbovera) * (svbovera[temp5][1] - avgbovera)));
    svcoveracr = svcoveracr + (svcovera[temp5][0] * ((svcovera[temp5][1] - avgcovera) * (svcovera[temp5][1] - avgcovera)));
    svcoverbcr = svcoverbcr + (svcoverb[temp5][0] * ((svcoverb[temp5][1] - avgcoverb) * (svcoverb[temp5][1] - avgcoverb)));
    svschmidcr = svschmidcr + (svschmid[temp5][0] * ((svschmid[temp5][1] - avgschmid) * (svschmid[temp5][1] - avgschmid)));
    svomega3cr = svomega3cr + (svomega3[temp5][0] * ((svomega3[temp5][1] - avgomega3) * (svomega3[temp5][1] - avgomega3)));
  }
  svboveracr = svboveracr / (actualgrains * boveravar);
  svcoveracr = svcoveracr / (actualgrains * coveravar);
  svcoverbcr = svcoverbcr / (actualgrains * coverbvar);
  svschmidcr = svschmidcr / (actualgrains * schmidvar);
  svomega3cr = svomega3cr / (actualgrains * omega3var);

  retErr = h5io->writeVolumeStats(maxdiameter, mindiameter, 1.0, avglogdiam, sdlogdiam,
                                  svbovera, svcovera, svcoverb, neighborhoodfit, svomega3);

  return retErr;
}

int ReconstructionFunc::volume_stats2D(H5ReconStatsWriter::Pointer h5io)
{
  int retErr = 0;
  double actualgrains = 0;
  double avgvol = 0;
  double avglnvol = 0;
  double avgbovera = 0;
//  double avgcovera = 0;
//  double avgcoverb = 0;
  double avgdiam = 0;
  double avglogdiam = 0;
  double avgdiam2 = 0;
  double avgschmid = 0;
//  double avgomega3 = 0;
  double neighcount = 0;
  double maxvol = 0;
  double maxdiam = 0;
  double maxlogdiam = 0;
  double maxbovera = 0;
//  double maxcovera = 0;
//  double maxcoverb = 0;
  double maxschmid = 0;
//  double maxomega3 = 0;
  vector<int> neighdistfunc;
  neighborhood.resize((maxdiameter-mindiameter)+1);
  neighborhoodfit.resize((maxdiameter-mindiameter)+1);
  svbovera.resize((maxdiameter-mindiameter)+1);
  svcovera.resize((maxdiameter-mindiameter)+1);
  svcoverb.resize((maxdiameter-mindiameter)+1);
  svschmid.resize((maxdiameter-mindiameter)+1);
  svomega3.resize((maxdiameter-mindiameter)+1);
  for(int temp = 0; temp < ((maxdiameter-mindiameter)+1); temp++)
  {
	neighborhood[temp].resize(7,0);
	neighborhoodfit[temp].resize(4,0);
    svbovera[temp].resize(5,0);
    svcovera[temp].resize(5,0);
    svcoverb[temp].resize(5,0);
    svschmid[temp].resize(5,0);
    svomega3[temp].resize(5,0);
  }
  for(int i = 1; i < numgrains; i++)
  {
    int onedge = m_Grains[i].surfacegrain;
    if(onedge == 0)
    {
      actualgrains++;
      int vol = m_Grains[i].numvoxels;
      double voxvol = vol*resx*resy;
      double logvol = log(voxvol);
	  double diam = m_Grains[i].equivdiameter;
      double logdiam = log(diam);
      double rad1 = m_Grains[i].radius1;
      double rad2 = m_Grains[i].radius2;
	  double bovera = rad2/rad1;
      double schmid = m_Grains[i].schmidfactor;
//	  double omega3 = m_Grains[i].omega3;
      neighdistfunc = m_Grains[i].neighbordistfunc;
      avgvol = avgvol+voxvol;
      avglnvol = avglnvol+logvol;
      avgbovera = avgbovera+bovera;
      avgdiam = avgdiam + diam;
      avglogdiam = avglogdiam+logdiam;
      avgschmid = avgschmid+schmid;
//      avgomega3 = avgomega3+omega3;
      int diamint = int(diam)-mindiameter;
      neighborhood[diamint][0]++;
      svbovera[diamint][0]++;
      svschmid[diamint][0]++;
      svomega3[diamint][0]++;
      svbovera[diamint][1] = svbovera[diamint][1] + bovera;
      svschmid[diamint][1] = svschmid[diamint][1] + schmid;
//      svomega3[diamint][1] = svomega3[diamint][1] + omega3;
      int size = 0;
      size = neighdistfunc.size();
	  neighborhood[diamint][0]++;
      for(int k=0;k<size;k++)
      {
        int nnum = neighdistfunc[k];
		neighborhood[diamint][((2*k)+1)] = neighborhood[diamint][((2*k)+1)] + nnum;
	  }
      if(voxvol > maxvol) maxvol = voxvol;
      if(bovera > maxbovera) maxbovera = bovera;
      if(diam > maxdiam) maxdiam = diam;
      if(logdiam > maxlogdiam) maxlogdiam = logdiam;
      if(schmid > maxschmid) maxschmid = schmid;
//      if(omega3 > maxomega3) maxomega3 = omega3;
    }
  }
  for(int temp3 = 0; temp3 < ((maxdiameter-mindiameter)+1); temp3++)
  {
    if(svbovera[temp3][0] != 0)
    {
      neighborhood[temp3][1] = neighborhood[temp3][1]/neighborhood[temp3][0];
      neighborhood[temp3][3] = neighborhood[temp3][3]/neighborhood[temp3][0];
      neighborhood[temp3][5] = neighborhood[temp3][5]/neighborhood[temp3][0];
      svbovera[temp3][1] = svbovera[temp3][1]/svbovera[temp3][0];
      svschmid[temp3][1] = svschmid[temp3][1]/svschmid[temp3][0];
//      svomega3[temp3][1] = svomega3[temp3][1]/svomega3[temp3][0];
      neighborhoodfit[temp3][0] = neighborhood[temp3][0];
      neighborhoodfit[temp3][1] = neighborhood[temp3][3] - neighborhood[temp3][1];
      neighborhoodfit[temp3][2] = neighborhood[temp3][1];
      neighborhoodfit[temp3][3] = log((neighborhood[temp3][5]-neighborhoodfit[temp3][2])/neighborhoodfit[temp3][1])/log(2.0);
    }
  }
  avgvol = avgvol/actualgrains;
  avglnvol = avglnvol/actualgrains;
  avgbovera = avgbovera/actualgrains;
  avgdiam = avgdiam/actualgrains;
  avglogdiam = avglogdiam/actualgrains;
  avgdiam2 = avgdiam2/neighcount;
  avgschmid = avgschmid/actualgrains;
//  avgomega3 = avgomega3/actualgrains;
  maxvol = maxvol/avgvol;
  double sdvol = 0;
  double sdlnvol = 0;
  double sdbovera = 0;
  double sddiam = 0;
  double sdlogdiam = 0;
  double sddiam2 = 0;
  double sdschmid = 0;
//  double sdomega3 = 0;
  for(int j = 1; j < numgrains; j++)
  {
    int onedge = m_Grains[j].surfacegrain;
    if(onedge == 0)
    {
      int vol = m_Grains[j].numvoxels;
      double voxvol = vol*resx*resy*resz;
      double logvol = log(voxvol);
	  double diam = m_Grains[j].equivdiameter;
      double logdiam = log(diam);
      double rad1 = m_Grains[j].radius1;
      double rad2 = m_Grains[j].radius2;
	  double bovera = rad2/rad1;
      double schmid = m_Grains[j].schmidfactor;
//	  double omega3 = m_Grains[j].omega3;
      neighdistfunc = m_Grains[j].neighbordistfunc;
      sdvol = sdvol + ((voxvol-avgvol)*(voxvol-avgvol));
      sdlnvol = sdlnvol + ((logvol-avglnvol)*(logvol-avglnvol));
      sdbovera = sdbovera + ((bovera-avgbovera)*(bovera-avgbovera));
      sddiam = sddiam + ((diam-avgdiam)*(diam-avgdiam));
      sdlogdiam = sdlogdiam + ((logdiam-avglogdiam)*(logdiam-avglogdiam));
      sdschmid = sdschmid + ((schmid-avgschmid)*(schmid-avgschmid));
//      sdomega3 = sdomega3 + ((omega3-avgomega3)*(omega3-avgomega3));
      int diamint = int(diam)-mindiameter;
      svbovera[diamint][2] = svbovera[diamint][2] + ((bovera-svbovera[diamint][1])*(bovera-svbovera[diamint][1]));
      svschmid[diamint][2] = svschmid[diamint][2] + ((schmid-svschmid[diamint][1])*(schmid-svschmid[diamint][1]));
//      svomega3[diamint][2] = svomega3[diamint][2] + ((omega3-svomega3[diamint][1])*(omega3-svomega3[diamint][1]));
      int size = 0;
      size = neighdistfunc.size();
      for(int k=0;k<size;k++)
      {
        int nnum = neighdistfunc[k];
		neighborhood[diamint][((2*k)+2)] = neighborhood[diamint][((2*k)+2)] + ((neighborhood[diamint][((2*k)+1)]-nnum)*(neighborhood[diamint][((2*k)+1)]-nnum));
	  }
    }
  }
  for(int temp4 = 0; temp4 < ((maxdiameter-mindiameter)+1); temp4++)
  {
    if(svbovera[temp4][0] != 0)
    {
      neighborhood[temp4][2] = neighborhood[temp4][2]/neighborhood[temp4][0];
      neighborhood[temp4][4] = neighborhood[temp4][4]/neighborhood[temp4][0];
      neighborhood[temp4][6] = neighborhood[temp4][6]/neighborhood[temp4][0];
      svbovera[temp4][2] = svbovera[temp4][2]/svbovera[temp4][0];
      svschmid[temp4][2] = svschmid[temp4][2]/svschmid[temp4][0];
//      svomega3[temp4][2] = svomega3[temp4][2]/svomega3[temp4][0];
      svbovera[temp4][3] = svbovera[temp4][1]*(((svbovera[temp4][1]*(1-svbovera[temp4][1]))/svbovera[temp4][2])-1);
      svbovera[temp4][4] = (1-svbovera[temp4][1])*(((svbovera[temp4][1]*(1-svbovera[temp4][1]))/svbovera[temp4][2])-1);
//      svomega3[temp4][3] = svomega3[temp4][1]*(((svomega3[temp4][1]*(1-svomega3[temp4][1]))/svomega3[temp4][2])-1);
//      svomega3[temp4][4] = (1-svomega3[temp4][1])*(((svomega3[temp4][1]*(1-svomega3[temp4][1]))/svomega3[temp4][2])-1);
      neighborhood[temp4][2] = pow(neighborhood[temp4][2],0.5);
      neighborhood[temp4][4] = pow(neighborhood[temp4][4],0.5);
      neighborhood[temp4][6] = pow(neighborhood[temp4][6],0.5);
      svbovera[temp4][2] = pow(svbovera[temp4][2],0.5);
      svschmid[temp4][2] = pow(svschmid[temp4][2],0.5);
//      svomega3[temp4][2] = pow(svomega3[temp4][2],0.5);
    }
  }
  sdvol = sdvol/actualgrains;
  sdlnvol = sdlnvol/actualgrains;
  sdbovera = sdbovera/actualgrains;
  sddiam = sddiam/actualgrains;
  sdlogdiam = sdlogdiam/actualgrains;
  sddiam2 = sddiam2/neighcount;
  sdschmid = sdschmid/actualgrains;
//  sdomega3 = sdomega3/actualgrains;
//  double volvar = sdvol;
//  double vollnvar = sdlnvol;
  double boveravar = sdbovera;
//  double diamvar = sddiam;
//  double logdiamvar = sdlogdiam;
//  double diamvar2 = sddiam2;
  double schmidvar = sdschmid;
//  double omega3var = sdomega3;
//  double pbovera = avgbovera*(((avgbovera*(1-avgbovera))/boveravar)-1);
//  double qbovera = (1-avgbovera)*(((avgbovera*(1-avgbovera))/boveravar)-1);
  sdvol = pow(sdvol,0.5);
  sdlnvol = pow(sdlnvol,0.5);
  sdbovera = pow(sdbovera,0.5);
  sddiam = pow(sddiam,0.5);
  sdlogdiam = pow(sdlogdiam,0.5);
  sddiam2 = pow(sddiam2,0.5);
  sdschmid = pow(sdschmid,0.5);
//  sdomega3 = pow(sdomega3,0.5);
  double svboveracr = 0;
  double svschmidcr = 0;
//  double svomega3cr = 0;
  for(int temp5 = 0; temp5 < ((maxdiameter-mindiameter)+1); temp5++)
  {
    svboveracr = svboveracr + (svbovera[temp5][0]*((svbovera[temp5][1]-avgbovera)*(svbovera[temp5][1]-avgbovera)));
    svschmidcr = svschmidcr + (svschmid[temp5][0]*((svschmid[temp5][1]-avgschmid)*(svschmid[temp5][1]-avgschmid)));
//    svomega3cr = svomega3cr + (svomega3[temp5][0]*((svomega3[temp5][1]-avgomega3)*(svomega3[temp5][1]-avgomega3)));
  }
  svboveracr = svboveracr/(actualgrains*boveravar);
  svschmidcr = svschmidcr/(actualgrains*schmidvar);
//  svomega3cr = svomega3cr/(actualgrains*omega3var);


  retErr = h5io->writeVolumeStats(maxdiameter, mindiameter, 1.0, avglogdiam, sdlogdiam,
                                  svbovera, svcovera, svcoverb, neighborhoodfit, svomega3);


  return retErr;
}




#define WRITE_VTK_GRAIN_HEADER()\
  fprintf(f, "# vtk DataFile Version 2.0\n");\
  fprintf(f, "data set from AIMReconstruction\n");\
  fprintf(f, "ASCII\n");\
  fprintf(f, "DATASET STRUCTURED_POINTS\n");\
  fprintf(f, "DIMENSIONS %d %d %d\n", xpoints, ypoints, zpoints);\
  fprintf(f, "ORIGIN 0.0 0.0 0.0\n");\
  fprintf(f, "SPACING %f %f %f\n", resx, resy, resz);\
  fprintf(f, "POINT_DATA %d\n\n", xpoints*ypoints*zpoints );\



#define WRITE_VTK_GRAIN_IDS()\
  fprintf(f, "SCALARS GrainID int  1\n");\
  fprintf(f, "LOOKUP_TABLE default\n");\
  for (size_t i = 0; i < total; i++) {\
    if(i%20 == 0 && i > 0) { fprintf(f, "\n"); }\
    fprintf(f, "%d ", voxels[i].grainname);\
  }\
  fprintf(f, "\n");\


#define WRITE_VTK_SCALARS_FROM_VOXEL(name, type, var)\
  fprintf(f, "SCALARS %s %s\n", #name, #type);\
  fprintf(f, "LOOKUP_TABLE default\n");\
  for (size_t i = 0; i < total; i++) {\
    if(i%20 == 0 && i > 0) { fprintf(f, "\n");}\
    fprintf(f, "%f ", voxels[i].var);\
  }\


#define WRITE_VTK_GRAIN_WITH_VOXEL_SCALAR_VALUE(name, var)\
int ReconstructionFunc::write##name##VizFile(const std::string &file)\
{\
  FILE* f = NULL;\
  f = fopen(file.c_str(), "w");\
  if (NULL == f) {return 1;}\
  WRITE_VTK_GRAIN_HEADER()\
  size_t total = xpoints*ypoints*zpoints;\
  WRITE_VTK_GRAIN_IDS()\
  WRITE_VTK_SCALARS_FROM_VOXEL(name, float, var)\
  fclose(f);\
  return 0;\
}


#define WRITE_VTK_GRAIN_WITH_GRAIN_SCALAR_VALUE(name, var)\
int ReconstructionFunc::write##name##VizFile(const std::string &file)\
{\
  FILE* f = NULL;\
  f = fopen(file.c_str(), "w");\
  if (NULL == f) {return 1;}\
  WRITE_VTK_GRAIN_HEADER()\
  size_t total = xpoints*ypoints*zpoints;\
  WRITE_VTK_GRAIN_IDS()\
  fprintf(f, "SCALARS SchmidFactor float\n");\
  fprintf(f, "LOOKUP_TABLE default\n");\
  for (size_t i = 0; i < total; i++) {\
    if(i%20 == 0 && i > 0) { fprintf(f, "\n");}\
    fprintf(f, "%f ", m_Grains[voxels[i].grainname].schmidfactor);\
  }\
  fclose(f);\
  return 0;\
}

WRITE_VTK_GRAIN_WITH_VOXEL_SCALAR_VALUE(Disorientation, kernelmisorientation);
WRITE_VTK_GRAIN_WITH_VOXEL_SCALAR_VALUE(ImageQuality, imagequality);
WRITE_VTK_GRAIN_WITH_GRAIN_SCALAR_VALUE(SchmidFactor, schmidfactor);

int ReconstructionFunc::writeVisualizationFile(const std::string &file)
{
  FILE* f = NULL;
  f = fopen(file.c_str(), "w");
  if (NULL == f) {return 1;}
  WRITE_VTK_GRAIN_HEADER()
  size_t total = xpoints*ypoints*zpoints;
  WRITE_VTK_GRAIN_IDS()

  WRITE_VTK_SCALARS_FROM_VOXEL(SurfaceVoxel, float, nearestneighbordistance)

  if (mergetwinsoption == 1)
  {
    fprintf(f, "SCALARS WasTwin int 1");
    fprintf(f, "LOOKUP_TABLE default\n");
    size_t grainname = 0;
    for (size_t i = 0; i < total; i++) {
      if(i%20 == 0 && i > 0) { fprintf(f, "\n");}
      grainname = voxels[i].grainname;
      fprintf(f, "%d ", m_Grains[grainname].gottwinmerged);
    }
  }

  fclose(f);
  return 0;
}

int ReconstructionFunc::writeIPFVizFile(const std::string &file)
{
  FILE* f = NULL;
  f = fopen(file.c_str(), "w");
  if (NULL == f) {return 1;}
  WRITE_VTK_GRAIN_HEADER()
  size_t total = xpoints*ypoints*zpoints;
  WRITE_VTK_GRAIN_IDS()

  fprintf(f, "COLOR_SCALARS colors 3\n");
  double red,green,blue;
  double q1[4];
  unsigned char rgb[3] = {0, 0, 0};
  double RefDirection[3] = {0.0, 0.0, 1.0};
  for (size_t i = 0; i < total; i++)
  {
    if(crystruct == AIM::Reconstruction::Cubic)
    {
      OIMColoring::GenerateIPFColor(voxels[i].euler1, voxels[i].euler2, voxels[i].euler3, RefDirection[0], RefDirection[1], RefDirection[2], rgb);
      red = static_cast<double>(double(rgb[0])/255.0);
      green = static_cast<double>(double(rgb[1])/255.0);
      blue = static_cast<double>(double(rgb[2])/255.0);
    }
    if(crystruct == AIM::Reconstruction::Hexagonal)
    {
      q1[0]=voxels[i].quat[1];
      q1[1]=voxels[i].quat[2];
      q1[2]=voxels[i].quat[3];
      q1[3]=voxels[i].quat[4];
      OIMColoring::CalculateHexIPFColor(q1, rgb);
      red = static_cast<double>(double(rgb[0])/255.0);
      green = static_cast<double>(double(rgb[1])/255.0);
      blue = static_cast<double>(double(rgb[2])/255.0);
    }
    fprintf(f, "%f %f %f\n",red, green, blue);
  }

  fclose(f);
  return 0;
}
int  ReconstructionFunc::writeDownSampledVizFile(const std::string &file )
{
  FILE* f = NULL;
  f = fopen(file.c_str(), "w");
  if (NULL == f) {return 1;}
  int counter = 0;
  double x, y, z;
  double dsresx, dsresy, dsresz;
  int col, row, plane;
  int index;
  int dsxpoints = int(sizex / (resx * downsamplefactor));
  int dsypoints = int(sizey / (resy * downsamplefactor));
  int dszpoints = int(sizez / (resz * downsamplefactor));
  dsresx = resx * downsamplefactor;
  dsresy = resy * downsamplefactor;
  dsresz = resz * downsamplefactor;
  fprintf(f, "# vtk DataFile Version 2.0\n");
  fprintf(f, "Down Sampled from AIMReconstruction\n");
  fprintf(f, "ASCII\n");
  fprintf(f, "DATASET STRUCTURED_POINTS\n");
  fprintf(f, "DIMENSIONS %d %d %d\n", dsxpoints, dsypoints, dszpoints);
  fprintf(f, "ORIGIN 0.0 0.0 0.0\n");
  fprintf(f, "SPACING %f %f %f\n", dsresx, dsresy, dsresz);
  fprintf(f, "POINT_DATA %d\n\n", dsxpoints*dsypoints*dszpoints );
  fprintf(f, "SCALARS GrainID int  1\n");
  fprintf(f, "LOOKUP_TABLE default\n");
  for (int i = 0; i < dszpoints; i++)
  {
    for (int j = 0; j < dsypoints; j++)
    {
      for (int k = 0; k < dsxpoints; k++)
      {
        x = (k * dsresx) + (dsresx / 2.0);
        y = (j * dsresy) + (dsresy / 2.0);
        z = (i * dsresz) + (dsresz / 2.0);
        col = int(x / resx);
        row = int(y / resy);
        plane = int(z / resz);
        index = (plane * xpoints * ypoints) + (row * xpoints) + col;
        if(counter%20 == 0 && counter > 0) { fprintf(f, "\n"); }
        fprintf(f,"%d ", voxels[index].grainname);
        counter++;
      }
    }
  }

  fclose(f);
  return 0;
}

void ReconstructionFunc::write_graindata(const std::string &graindataFile)
{
  vector<int>* nlist;
  ofstream outFile;
  outFile.open(graindataFile.c_str());
  outFile << numgrains << endl;
  outFile << "Grain ID	Euler1	Euler2	Euler3	Equiv. Diameter	Grain Avg. Disorientation	Surface Grain	No. Neighbors" << endl;
  for(int i = 1; i < numgrains; i++)
  {
	double diameter = m_Grains[i].equivdiameter;
	int onsurface = m_Grains[i].surfacegrain;
	double avgmiso = m_Grains[i].averagemisorientation;
	nlist = m_Grains[i].neighborlist;
	int nucleus = m_Grains[i].nucleus;
	outFile << i << "	" << voxels[nucleus].euler1 <<  "	" << voxels[nucleus].euler2 <<  "	" << voxels[nucleus].euler3 << "	" << diameter << "	" << avgmiso << "	" << onsurface << "	" << nlist->size() << "	";
	outFile << endl;
  }
  outFile.close();

}

void ReconstructionFunc::write_grains(const std::string &outputdir)
{
  std::stringstream ss;
  ss.setf(std::ios::fixed);
  ss.fill('0');

  std::ofstream outFile;

  vector<int >* vlist = NULL;
  vector<int > plist(((xpoints + 1) * (ypoints + 1) * (zpoints + 1)), 0);
  int pcount = 0;
  int ocol, orow, oplane;
  int col, row, plane;
  int vid, pid;
  for (int i = 1; i < numgrains; i++)
  {
    ss.str("");
    ss << outputdir << MXADir::Separator << "Grain_" << std::setw(5) << i << ".vtk";

    outFile.open(ss.str().c_str(), std::ios::trunc);
    outFile << "# vtk DataFile Version 2.0" << endl;
    outFile << "data set from FFT2dx_GB" << endl;
    outFile << "ASCII" << endl;
    outFile << "DATASET UNSTRUCTURED_GRID" << endl;
    if (NULL == m_Grains[i].voxellist)
    {
      m_Grains[i].voxellist = new std::vector<int>;
    }
    vlist = m_Grains[i].voxellist;
    pcount = 0;
    for (std::vector<int>::size_type j = 0; j < vlist->size(); j++)
    {
      vid = vlist->at(j);
      ocol = vid % xpoints;
      orow = (vid / xpoints) % ypoints;
      oplane = vid / (xpoints * ypoints);
      for (int k = 0; k < 8; k++)
      {
        if (k == 0) col = ocol, row = orow, plane = oplane;
        if (k == 1) col = ocol + 1, row = orow, plane = oplane;
        if (k == 2) col = ocol, row = orow + 1, plane = oplane;
        if (k == 3) col = ocol + 1, row = orow + 1, plane = oplane;
        if (k == 4) col = ocol, row = orow, plane = oplane + 1;
        if (k == 5) col = ocol + 1, row = orow, plane = oplane + 1;
        if (k == 6) col = ocol, row = orow + 1, plane = oplane + 1;
        if (k == 7) col = ocol + 1, row = orow + 1, plane = oplane + 1;
        pid = (plane * (xpoints + 1) * (ypoints + 1)) + (row * (xpoints + 1)) + col;
        if (plist[pid] == 0)
        {
          plist[pid] = pcount;
          pcount++;
        }
      }
    }
    outFile << "POINTS " << pcount << " float" << endl;
    pcount = 0;
    plist.clear();
    plist.resize(((xpoints + 1) * (ypoints + 1) * (zpoints + 1)), 0);
    for (std::vector<int>::size_type j = 0; j < vlist->size(); j++)
    {
      vid = vlist->at(j);
      ocol = vid % xpoints;
      orow = (vid / xpoints) % ypoints;
      oplane = vid / (xpoints * ypoints);
      for (int k = 0; k < 8; k++)
      {
        if (k == 0) col = ocol, row = orow, plane = oplane;
        if (k == 1) col = ocol + 1, row = orow, plane = oplane;
        if (k == 2) col = ocol, row = orow + 1, plane = oplane;
        if (k == 3) col = ocol + 1, row = orow + 1, plane = oplane;
        if (k == 4) col = ocol, row = orow, plane = oplane + 1;
        if (k == 5) col = ocol + 1, row = orow, plane = oplane + 1;
        if (k == 6) col = ocol, row = orow + 1, plane = oplane + 1;
        if (k == 7) col = ocol + 1, row = orow + 1, plane = oplane + 1;
        pid = (plane * (xpoints + 1) * (ypoints + 1)) + (row * (xpoints + 1)) + col;
        if (plist[pid] == 0)
        {
          plist[pid] = pcount;
          pcount++;
          outFile << (col * resx) << "	" << (row * resy) << "	" << (plane * resz) << endl;
        }
      }
    }
    outFile << endl;
    outFile << "CELLS " << vlist->size() << " " << vlist->size() * 9 << endl;
    for (std::vector<int>::size_type j = 0; j < vlist->size(); j++)
    {
      vid = vlist->at(j);
      ocol = vid % xpoints;
      orow = (vid / xpoints) % ypoints;
      oplane = vid / (xpoints * ypoints);
      outFile << "8	";
      for (int k = 0; k < 8; k++)
      {
        if (k == 0) col = ocol, row = orow, plane = oplane;
        if (k == 1) col = ocol + 1, row = orow, plane = oplane;
        if (k == 2) col = ocol, row = orow + 1, plane = oplane;
        if (k == 3) col = ocol + 1, row = orow + 1, plane = oplane;
        if (k == 4) col = ocol, row = orow, plane = oplane + 1;
        if (k == 5) col = ocol + 1, row = orow, plane = oplane + 1;
        if (k == 6) col = ocol, row = orow + 1, plane = oplane + 1;
        if (k == 7) col = ocol + 1, row = orow + 1, plane = oplane + 1;
        pid = (plane * (xpoints + 1) * (ypoints + 1)) + (row * (xpoints + 1)) + col;
        outFile << plist[pid] << "	";
      }
      outFile << endl;
    }
    outFile << endl;
    outFile << "CELL_TYPES " << vlist->size() << endl;
    for (std::vector<int>::size_type j = 0; j < vlist->size(); j++)
    {
      outFile << "11" << endl;
    }
    outFile << endl;
    outFile << "CELL_DATA " << vlist->size() << endl;
    outFile << "SCALARS GrainID int" << endl;
    outFile << "LOOKUP_TABLE default" << endl;
    for (std::vector<int>::size_type j = 0; j < vlist->size(); j++)
    {
      vid = vlist->at(j);
      outFile << voxels[vid].grainname << endl;
    }
    outFile << endl;
    outFile << "SCALARS KernelAvgDisorientation float" << endl;
    outFile << "LOOKUP_TABLE default" << endl;
    for (std::vector<int>::size_type j = 0; j < vlist->size(); j++)
    {
      vid = vlist->at(j);
      outFile << voxels[vid].kernelmisorientation << endl;
    }
    outFile << endl;
    outFile << "SCALARS GrainAvgDisorientation float" << endl;
    outFile << "LOOKUP_TABLE default" << endl;
    for (std::vector<int>::size_type j = 0; j < vlist->size(); j++)
    {
      vid = vlist->at(j);
      outFile << voxels[vid].misorientation << endl;
    }
    outFile << endl;
    outFile << "SCALARS ImageQuality float" << endl;
    outFile << "LOOKUP_TABLE default" << endl;
    for (std::vector<int>::size_type j = 0; j < vlist->size(); j++)
    {
      vid = vlist->at(j);
      outFile << voxels[vid].imagequality << endl;
    }
    outFile << endl;
    outFile << "SCALARS SchmidFactor float" << endl;
    outFile << "LOOKUP_TABLE default" << endl;
    for (std::vector<int>::size_type j = 0; j < vlist->size(); j++)
    {
      outFile << m_Grains[i].schmidfactor << endl;
    }
    outFile.close();
    plist.clear();
    plist.resize(((xpoints + 1) * (ypoints + 1) * (zpoints + 1)), 0);
  }
}

double ReconstructionFunc::gamma(double x)
{
    int i,k,m;
    double ga,gr,r,z;


    static double g[] = {
        1.0,
        0.5772156649015329,
       -0.6558780715202538,
       -0.420026350340952e-1,
        0.1665386113822915,
       -0.421977345555443e-1,
       -0.9621971527877e-2,
        0.7218943246663e-2,
       -0.11651675918591e-2,
       -0.2152416741149e-3,
        0.1280502823882e-3,
       -0.201348547807e-4,
       -0.12504934821e-5,
        0.1133027232e-5,
       -0.2056338417e-6,
        0.6116095e-8,
        0.50020075e-8,
       -0.11812746e-8,
        0.1043427e-9,
        0.77823e-11,
       -0.36968e-11,
        0.51e-12,
       -0.206e-13,
       -0.54e-14,
        0.14e-14};

    if (x > 171.0) return 1e308;    // This value is an overflow flag.
    if (x == (int)x) {
        if (x > 0.0) {
            ga = 1.0;               // use factorial
            for (i=2;i<x;i++) {
               ga *= i;
            }
         }
         else
            ga = 1e308;
     }
     else {
        if (fabs(x) > 1.0) {
            z = fabs(x);
            m = (int)z;
            r = 1.0;
            for (k=1;k<=m;k++) {
                r *= (z-k);
            }
            z -= m;
        }
        else
            z = x;
        gr = g[24];
        for (k=23;k>=0;k--) {
            gr = gr*z+g[k];
        }
        ga = 1.0/(gr*z);
        if (fabs(x) > 1.0) {
            ga *= r;
            if (x < 0.0) {
                ga = -1 * m_pi/(x*ga*sin(m_pi*x));
            }
        }
    }
    return ga;
}

<<<<<<< HEAD

=======
>>>>>>> 437cec47
int ReconstructionFunc::writeHDF5GrainsFile(const std::string &hdfFile )
{
  int err = -1;
  AIM_H5VtkDataWriter::Pointer h5writer = AIM_H5VtkDataWriter::New();
  h5writer->setFileName(hdfFile);
  err = h5writer->openFile(false); // Open a new file over writing any other file

  std::stringstream ss;
  std::string hdfPath;
  std::vector<std::string > hdfPaths;
  // std::cout << "Writing out " << numgrains << " to an HDF5 Grain File..." << std::endl;
  for (int i = 1; i < numgrains; i++)
  {
    //   std::cout << " Grain: " << i << " Gathering Data" << std::endl;
    vector<int >* vlist = m_Grains[i].voxellist;
    int vid = vlist->at(0);
    ss.str("");
    ss << "/" << i;
    hdfPath = ss.str();
    hdfPaths.push_back(hdfPath);

    vector<int > plist(((xpoints + 1) * (ypoints + 1) * (zpoints + 1)), 0);
    int pcount = 0;
    double q1[5];
    unsigned char rgb[3] =
    { 0, 0, 0 };
    double RefDirection[3] =
    { 0.0, 0.0, 1.0 };
    int ocol, orow, oplane;
    int col, row, plane;
    int pid;
    int err = 0;
    // outFile << "POINTS " << pcount << " float" << endl;
    std::vector<float > points;
    std::vector<int32_t > cells;
    std::vector<int32_t > cell_types(vlist->size(), VTK_CELLTYPE_VOXEL);

    std::vector<float > kernelAvgDisorientation(vlist->size());
    std::vector<float > grainAvgDisorientation(vlist->size());
    std::vector<float > imageQuality(vlist->size());
    std::vector<unsigned char > ipfColor(vlist->size() * 3);
    std::vector<float > schmidFactor(1);

    std::vector<int32_t > grainName(1);

    pcount = 0;
    plist.clear();
    plist.resize(((xpoints + 1) * (ypoints + 1) * (zpoints + 1)), 0);
    for (std::vector<int >::size_type j = 0; j < vlist->size(); j++)
    {
      vid = vlist->at(j);
      ocol = vid % xpoints;
      orow = (vid / xpoints) % ypoints;
      oplane = vid / (xpoints * ypoints);
      cells.push_back(8);
      for (int k = 0; k < 8; k++)
      {
        if (k == 0) col = ocol, row = orow, plane = oplane;
        if (k == 1) col = ocol + 1, row = orow, plane = oplane;
        if (k == 2) col = ocol, row = orow + 1, plane = oplane;
        if (k == 3) col = ocol + 1, row = orow + 1, plane = oplane;
        if (k == 4) col = ocol, row = orow, plane = oplane + 1;
        if (k == 5) col = ocol + 1, row = orow, plane = oplane + 1;
        if (k == 6) col = ocol, row = orow + 1, plane = oplane + 1;
        if (k == 7) col = ocol + 1, row = orow + 1, plane = oplane + 1;
        pid = (plane * (xpoints + 1) * (ypoints + 1)) + (row * (xpoints + 1)) + col;
        if (plist[pid] == 0)
        {
          plist[pid] = pcount;
          pcount++;
          //     outFile << (col * resx) << "  " << (row * resy) << "  " << (plane * resz) << endl;
          points.push_back((col * resx));
          points.push_back((row * resy));
          points.push_back((plane * resz));
        }
        // Add onto our cells vector
        cells.push_back(plist[pid]);
      }
      // Append a grainId to the grainIds vector
      kernelAvgDisorientation[j] = voxels[vid].kernelmisorientation;
      grainAvgDisorientation[j] = voxels[vid].misorientation;
      imageQuality[j] = voxels[vid].imagequality;
      if (crystruct == AIM::Reconstruction::Cubic)
      {
        OIMColoring::GenerateIPFColor(voxels[vid].euler1, voxels[vid].euler2, voxels[vid].euler3, RefDirection[0], RefDirection[1], RefDirection[2], rgb);
      }
      if (crystruct == AIM::Reconstruction::Hexagonal)
      {
        q1[0] = voxels[i].quat[1];
        q1[1] = voxels[i].quat[2];
        q1[2] = voxels[i].quat[3];
        q1[3] = voxels[i].quat[4];
        OIMColoring::CalculateHexIPFColor(q1, rgb);
      }
      ipfColor[j * 3] = rgb[0];
      ipfColor[j * 3 + 1] = rgb[1];
      ipfColor[j * 3 + 2] = rgb[2];
      grainName[0] = voxels[vid].grainname;
    }
    //   std::cout << " Grain: " << i << " Writing HDF5 File" << std::endl;
    err = h5writer->writeUnstructuredGrid(hdfPath, points, cells, cell_types);
    points.resize(0);
    cells.resize(0);
    cell_types.resize(0);

    //Write the Field Data
    err = h5writer->writeFieldData<int > (hdfPath, grainName, AIM::Representation::Grain_ID.c_str(), 1);

    schmidFactor[0] = m_Grains[i].schmidfactor;
    err = h5writer->writeFieldData<float > (hdfPath, schmidFactor, AIM::Representation::SchmidFactor.c_str(), 1);

    // Write the Neighbor list
    err = h5writer->writeFieldData<int > (hdfPath, *(m_Grains[i].neighborlist), AIM::Representation::Neighbor_Grain_ID_List.c_str(), 1);

    // Write CELL_DATA
    err = h5writer->writeCellData<float > (hdfPath, kernelAvgDisorientation, AIM::Representation::KernelAvgDisorientation.c_str(), 1);
    err = h5writer->writeCellData<float > (hdfPath, grainAvgDisorientation, AIM::Representation::GrainAvgDisorientation.c_str(), 1);
    err = h5writer->writeCellData<float > (hdfPath, imageQuality, AIM::Representation::ImageQuality.c_str(), 1);
    err = h5writer->writeCellData<unsigned char > (hdfPath, ipfColor, AIM::Representation::IPFColor.c_str(), 3);

  }

  err = h5writer->writeObjectIndex(hdfPaths);
  err = h5writer->closeFile();
  return err;
}
<|MERGE_RESOLUTION|>--- conflicted
+++ resolved
@@ -4649,10 +4649,6 @@
     return ga;
 }
 
-<<<<<<< HEAD
-
-=======
->>>>>>> 437cec47
 int ReconstructionFunc::writeHDF5GrainsFile(const std::string &hdfFile )
 {
   int err = -1;
