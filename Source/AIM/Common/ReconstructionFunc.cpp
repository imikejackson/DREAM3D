--- conflicted
+++ resolved
@@ -1182,12 +1182,7 @@
     int grainname = voxels[i].grainname;
     if (m_Grains[grainname]->numneighbors == 1)
     {
-<<<<<<< HEAD
-      int neighbor = m_Grains[grainname]->neighborlist->at(0);
-      voxels[i].grainname = neighbor;
-=======
-      voxels[i].grainname = m_Grains[grainname].neighborlist->at(0);
->>>>>>> fef08fd7
+      voxels[i].grainname = m_Grains[grainname]->neighborlist->at(0);
       voxels[i].unassigned = 1;
     }
   }
@@ -1237,32 +1232,19 @@
   for (int i = 0; i < (xpoints * ypoints * zpoints); i++)
   {
     voxels[i].alreadychecked = 0;
-<<<<<<< HEAD
-	gnum = voxels[i].grainname;
-	m_Grains[gnum]->nucleus = i;
-	if(voxels[i].grainname == -2)
-=======
-	if(voxels[i].unassigned == 0)
->>>>>>> fef08fd7
-	{
-		gnum = voxels[i].grainname;
-		m_Grains[gnum].nucleus = i;
-	}
+  	if(voxels[i].unassigned == 0)
+  	{
+  		gnum = voxels[i].grainname;
+  		m_Grains[gnum]->nucleus = i;
+  	}
   }
   for (int i = 1; i < numgrains; i++)
   {
       size = 0;
-<<<<<<< HEAD
       int nucleus = m_Grains[i]->nucleus;
 	  if(m_Grains[currentgrain]->voxellist == NULL) m_Grains[currentgrain]->voxellist = new std::vector<int>(initialVoxelsListSize,-1);
 	  else m_Grains[currentgrain]->voxellist->resize(initialVoxelsListSize,-1);
 	  m_Grains[currentgrain]->voxellist->at(size) = nucleus;
-=======
-      int nucleus = m_Grains[i].nucleus;
-	  if(m_Grains[currentgrain].voxellist != NULL) { delete m_Grains[currentgrain].voxellist; }
-	  m_Grains[currentgrain].voxellist = new std::vector<int>(initialVoxelsListSize,-1);
-	  m_Grains[currentgrain].voxellist->at(size) = nucleus;
->>>>>>> fef08fd7
       voxels[nucleus].alreadychecked = 1;
       voxels[nucleus].grainname = currentgrain;
       size++;
@@ -1315,10 +1297,8 @@
           }
         }
       }
-<<<<<<< HEAD
+
       m_Grains[currentgrain]->voxellist->erase(std::remove(m_Grains[currentgrain]->voxellist->begin(), m_Grains[currentgrain]->voxellist->end(), -1), m_Grains[currentgrain]->voxellist->end());
-	  if(m_Grains[currentgrain]->voxellist->size() >= minallowedgrainsize)
-	  {
 		  m_Grains[currentgrain]->active = 1;
 		  m_Grains[currentgrain]->nucleus = nucleus;
 		  q1avg = m_Grains[currentgrain]->avg_quat[1]/m_Grains[currentgrain]->avg_quat[0];
@@ -1337,7 +1317,6 @@
 		  m_Grains[currentgrain]->euler2 = ea2good;
 		  m_Grains[currentgrain]->euler3 = ea3good;
 		  currentgrain++;
-	  }
   }
   if (currentgrain <= m_Grains.size())
   {  m_Grains.resize(currentgrain);}
@@ -1350,31 +1329,7 @@
       m_Grains[g] = Grain::New();
     }
   }
-  numgrains = m_Grains.size();
-=======
-      m_Grains[currentgrain].voxellist->erase(std::remove(m_Grains[currentgrain].voxellist->begin(), m_Grains[currentgrain].voxellist->end(), -1), m_Grains[currentgrain].voxellist->end());
-	  m_Grains[currentgrain].active = 1;
-	  m_Grains[currentgrain].nucleus = nucleus;
-	  q1avg = m_Grains[currentgrain].avg_quat[1]/m_Grains[currentgrain].avg_quat[0];
-	  q2avg = m_Grains[currentgrain].avg_quat[2]/m_Grains[currentgrain].avg_quat[0];
-	  q3avg = m_Grains[currentgrain].avg_quat[3]/m_Grains[currentgrain].avg_quat[0];
-	  q4avg = m_Grains[currentgrain].avg_quat[4]/m_Grains[currentgrain].avg_quat[0];
-	  diff=atan2(q2avg,q1avg);
-	  sum=atan2(q3avg,q4avg);
-	  ea1good=(diff+sum);
-	  ea3good=(sum-diff);
-	  tmp=(q3avg*q3avg)+(q4avg*q4avg);
-	  tmp = pow(tmp,0.5);
-	  if(tmp > 1.0) tmp=1.0;
-	  ea2good=2*acos(tmp);
-	  m_Grains[currentgrain].euler1 = ea1good;
-	  m_Grains[currentgrain].euler2 = ea2good;
-	  m_Grains[currentgrain].euler3 = ea3good;
-	  currentgrain++;
-  }
   numgrains = currentgrain;
-  m_Grains.resize(numgrains);
->>>>>>> fef08fd7
   find_neighbors();
   return numgrains;
 }
@@ -2172,46 +2127,21 @@
   int nListSize = 100;
   // Copy all the grain names into a densly packed array
   int* gnames = new int[totalpoints];
-<<<<<<< HEAD
-  int* gcounts = new int[numgrains];
-  for (int i = 0; i < numgrains; i++)
-  {
-    gcounts[i] = 0;
-  }
   for (int i = 0; i < totalpoints; ++i)
   {
     gnames[i] = voxels[i].grainname;
-    gcounts[gnames[i]]++;
     if (voxels[i].neighborlist == NULL) voxels[i].neighborlist = new std::vector<int>(6, -1);
     else voxels[i].neighborlist->resize(6, -1);
-=======
-  for (int i = 0; i < totalpoints; ++i)
-  {
-    gnames[i] = voxels[i].grainname;
-	if(voxels[i].neighborlist != NULL) { delete voxels[i].neighborlist; }
-	voxels[i].neighborlist = new std::vector<int >(6,-1);
->>>>>>> fef08fd7
   }
   for (int i = 0; i < numgrains; i++)
   {
     m_Grains[i]->numneighbors = 0;
-//    if (m_Grains[i]->neighborlist != NULL) { delete m_Grains[i]->neighborlist; }
-//    m_Grains[i]->neighborlist = new std::vector<int>(nListSize,-1);
     m_Grains[i]->neighborlist->assign(nListSize, -1);
-
-//    if (m_Grains[i]->neighborsurfarealist != NULL) { delete m_Grains[i]->neighborsurfarealist; }
-//    m_Grains[i]->neighborsurfarealist = new std::vector<double>(nListSize,-1);
     m_Grains[i]->neighborsurfarealist->assign(nListSize, -1.0);
     for(int j=0;j<3;j++)
-<<<<<<< HEAD
 	  {
 		    m_Grains[i]->neighbordistfunc[j] = 0;
 	  }
-=======
-	{
-	    m_Grains[i].neighbordistfunc[j] = 0;
-	}
->>>>>>> fef08fd7
   }
   for (int j = 0; j < (xpoints * ypoints * zpoints); j++)
   {
@@ -2240,7 +2170,6 @@
         if (grain >= m_Grains.size() ) good = 0; // We may be stepping past our array size 
         if (good == 1 && gnames[neighbor] != grain && gnames[neighbor] > 0)
         {
-<<<<<<< HEAD
 		      voxels[j].neighborlist->at(onsurf) = gnames[neighbor];
           nnum = m_Grains[grain]->numneighbors;
           if (nnum >= (m_Grains[grain]->neighborlist->size()))
@@ -2252,19 +2181,6 @@
 		      nnum++;
           m_Grains[grain]->numneighbors = nnum;
           onsurf++;
-=======
-	       voxels[j].neighborlist->at(onsurf) = gnames[neighbor];
-		   nnum = m_Grains[grain].numneighbors;
-	       if (nnum >= (m_Grains[grain].neighborlist->size()))
-	       {
-		      m_Grains[grain].neighborlist->resize(nnum + nListSize);
-		      m_Grains[grain].neighborsurfarealist->resize(nnum + nListSize);
-		   }
-           m_Grains[grain].neighborlist->at(nnum) = gnames[neighbor];
-	       nnum++;
-           m_Grains[grain].numneighbors = nnum;
-           onsurf++;
->>>>>>> fef08fd7
         }
       }
     }
@@ -3973,13 +3889,8 @@
       sfmm = sf / sf2;
 	  if(sfmm < 0.5 || sfmm > 2)
 	  {
-<<<<<<< HEAD
-		int stop = 0;
-	  }
-=======
 		outFile << "Gname " << gname << "	Gname2 " << gname2 << "	SF " << sf << "	SF2 " << sf2 << endl;
 	  }	
->>>>>>> fef08fd7
       avgkm = avgkm + km;
       avggam = avggam + gam;
       avgiq = avgiq + iq;
