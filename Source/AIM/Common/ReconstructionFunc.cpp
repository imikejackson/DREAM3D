///////////////////////////////////////////////////////////////////////////////
//
//  Copyright (c) 2009, Michael A. Jackson. BlueQuartz Software
//  Copyright (c) 2009, Michael Groeber, US Air Force Research Laboratory
//  All rights reserved.
//  BSD License: http://www.opensource.org/licenses/bsd-license.html
//
// This code was partly written under US Air Force Contract FA8650-07-D-5800
//
///////////////////////////////////////////////////////////////////////////////

#include "ReconstructionFunc.h"

#include <stdio.h>

#include <iomanip>
#include <iostream>
#include <string>
#include <sstream>

#include "MXA/Utilities/MXADir.h"
#include "AIM/ANG/AngReader.h"
#include "AIM/Common/Constants.h"
#include "AIM/Common/OIMColoring.hpp"
#include "AIM/Common/Quaternions.h"
#include "AIM/Common/MisorientationCalculations.h"

#if 0
// -i C:\Users\GroebeMA\Desktop\NewFolder --outputDir C:\Users\GroebeMA\Desktop\NewFolder -f Slice_ --angMaxSlice 400 -s 1 -e 30 -z 0.25 -t -g 10 -c 0.1 -o 5.0 -x 2
#endif


const static double m_pi = 3.1415926535897;
const static double m_OnePointThree = 1.33333333333;



// -----------------------------------------------------------------------------
//
// -----------------------------------------------------------------------------

using namespace std;

ReconstructionFunc::ReconstructionFunc() :
  voxels(NULL),
  m_Grains(NULL),
  eulerodf(NULL),
  axisodf(NULL)
{

}

ReconstructionFunc::~ReconstructionFunc()
{

  delete [] voxels;
  m_Grains.clear();
  delete [] graincenters;
  delete [] grainmoments;
  delete [] eulerodf;
  delete [] axisodf;

}

// -----------------------------------------------------------------------------
//
// -----------------------------------------------------------------------------
void ReconstructionFunc::initialize(int nX, int nY, int nZ,
                                    double xRes, double yRes, double zRes,
                                    bool v_mergetwinsoption, bool v_mergecoloniesoption,
                                    int v_minallowedgrainsize, double v_minseedconfidence,
                                    double v_downsamplefactor, double v_minseedimagequality,
                                    double v_misorientationtolerance,
                                    AIM::Reconstruction::CrystalStructure v_crystruct,
                                    int v_alignmeth, bool v_alreadyformed)
{

  mergetwinsoption = (v_mergetwinsoption == true) ? 1 : 0;
  mergecoloniesoption = (v_mergecoloniesoption == true) ? 1 : 0;
  minallowedgrainsize = v_minallowedgrainsize;
  minseedconfidence = v_minseedconfidence;
  downsamplefactor = v_downsamplefactor;
  minseedimagequality = v_minseedimagequality;
  misorientationtolerance = v_misorientationtolerance;
  crystruct = v_crystruct;
  alignmeth = v_alignmeth;
  alreadyformed = (v_alreadyformed == true) ? 1 : 0;

  totalpoints = -1;
  xpoints = nX;
  ypoints = nY;
  zpoints = nZ;
  resx = xRes;
  resy = yRes;
  resz = zRes;

  sizex = (xpoints - 1 ) * resx;
  sizey = (ypoints - 1 ) * resy;
  sizez = (zpoints - 1 ) * resz;

  totalpoints = xpoints * ypoints * zpoints;

  m_Grains.resize(100, Grain());
  voxels = new Voxel[totalpoints];
  if(crystruct == AIM::Reconstruction::Hexagonal) eulerodf = new Bin[36*36*12];
  if(crystruct == AIM::Reconstruction::Cubic) eulerodf = new Bin[18*18*18];
  axisodf = new Bin[18*18*18];
}

// -----------------------------------------------------------------------------
//
// -----------------------------------------------------------------------------
//void ReconstructionFunc::loadSlices(AbstractAngDataLoader::Pointer dataLoader)
//{
//	for(int i=0;i<zpoints;i++)
//	{
//	  dataLoader->loadData(voxels, xpoints, ypoints, zpoints, i);
//	}
//}

// -----------------------------------------------------------------------------
//
// -----------------------------------------------------------------------------
void ReconstructionFunc::cleanup_data()
{
	double bestneighborconfidence;
	int bestneighbor;
	double confidence;
	int x, y, z;
	int neighpoint;
	int good = 0;
	int count = 1;
	int neighbors[6];
	neighbors[0] = -(xpoints*ypoints);
	neighbors[1] = -xpoints;
	neighbors[2] = -1;
	neighbors[3] = 1;
	neighbors[4] = xpoints;
	neighbors[5] = (xpoints*ypoints);
	while(count != 0)
	{
	    count = 0;
	    for(int i = 0; i < (xpoints*ypoints*zpoints); i++)
	    {
		  if(voxels[i].grainname == -1 && voxels[i].confidence < minseedconfidence)
	      {
		    x = i%xpoints;
			y = (i/xpoints)%ypoints;
		    z = i/(xpoints*ypoints);
			bestneighborconfidence = minseedconfidence;
			for(int j=0;j<6;j++)
			{
				good = 1;
				neighpoint = i+neighbors[j];
			    if(j == 0 && z == 0) good = 0;
			    if(j == 5 && z == (zpoints-1)) good = 0;
			    if(j == 1 && y == 0) good = 0;
			    if(j == 4 && y == (ypoints-1)) good = 0;
			    if(j == 2 && x == 0) good = 0;
			    if(j == 3 && x == (xpoints-1)) good = 0;
				if(good == 1)
		        {
					confidence = voxels[neighpoint].confidence;
					if(confidence > bestneighborconfidence)
					{
						count++;
						bestneighborconfidence = confidence;
						bestneighbor = neighpoint;
					}
				}
		     }
	         if(bestneighborconfidence > minseedconfidence)
	         {
	           voxels[i].neighbor = bestneighbor;
	         }
	      }
	    }
	    for(int j = 0; j < (xpoints*ypoints*zpoints); j++)
	    {
			bestneighbor = voxels[j].neighbor;
			if(bestneighbor >= 0 && voxels[j].confidence < minseedconfidence)
	        {
				voxels[j].euler1 = voxels[bestneighbor].euler1;
				voxels[j].euler2 = voxels[bestneighbor].euler2;
				voxels[j].euler3 = voxels[bestneighbor].euler3;
				voxels[j].confidence = voxels[bestneighbor].confidence;
				voxels[j].imagequality = voxels[bestneighbor].imagequality;
				voxels[j].quat[0] = voxels[bestneighbor].quat[0];
				voxels[j].quat[1] = voxels[bestneighbor].quat[1];
				voxels[j].quat[2] = voxels[bestneighbor].quat[2];
				voxels[j].quat[3] = voxels[bestneighbor].quat[3];
				voxels[j].quat[4] = voxels[bestneighbor].quat[4];
				voxels[j].neighbor = -1;
	        }
	    }
	}
}
void ReconstructionFunc::find_border()
{
  int neighbors[6];
  neighbors[0] = -(xpoints * ypoints);
  neighbors[1] = -xpoints;
  neighbors[2] = -1;
  neighbors[3] = 1;
  neighbors[4] = xpoints;
  neighbors[5] = (xpoints * ypoints);
  double w, n1, n2, n3;
  double q1[5];
  double q2[5];
  int seed = 0;
  int size = 0;
  int good = 0;
  int count = 0, goodcount = 0;
  int currentpoint = 0;
  int neighbor = 0;
  int keepgoing = 1;
  int col, row, plane;
  int initialVoxelsListSize = 10000;
  std::vector<int> voxelslist(initialVoxelsListSize, -1);
  if(alignmeth == 3)
  {
	  for(int iter=0;iter<(xpoints*ypoints*zpoints);iter++)
	  {
		voxels[iter].grainname = 0;
	  }
  }
  for(int j = 0; j < (xpoints*ypoints*zpoints); j++)
  {
    if (voxels[j].imagequality > minseedimagequality )
	{
	    count = 0;
	    goodcount = 0;
		col = j%xpoints;
		row = (j/xpoints)%ypoints;
		plane = j/(xpoints*ypoints);
		for(int i = 0; i < 6; i++)
		{
			good = 1;
			neighbor = j+neighbors[i];
			if (i == 0 && plane == 0) good = 0;
			if (i == 5 && plane == (zpoints - 1)) good = 0;
			if (i == 1 && row == 0) good = 0;
			if (i == 4 && row == (ypoints - 1)) good = 0;
			if (i == 2 && col == 0) good = 0;
			if (i == 3 && col == (xpoints - 1)) good = 0;
			if(good == 1)
			{
				count++;
				if (voxels[neighbor].imagequality > minseedimagequality) goodcount++;
			}
		}
    }
	if(goodcount == count && goodcount > 0)
	{
      voxels[j].grainname = -1;
      voxelslist[size] = j;
      size++;
      if (size >= voxelslist.size()) voxelslist.resize(size + initialVoxelsListSize, -1);
	}
  }
  for(int j = 0; j < size; j++)
  {
	currentpoint = voxelslist[j];
	col = currentpoint%xpoints;
	row = (currentpoint/xpoints)%ypoints;
	plane = currentpoint/(xpoints*ypoints);
    q1[0] = 0;
    q1[1] = voxels[currentpoint].quat[1];
    q1[2] = voxels[currentpoint].quat[2];
    q1[3] = voxels[currentpoint].quat[3];
    q1[4] = voxels[currentpoint].quat[4];
    for(int i = 1; i < 6; i++)
    {
	  good = 1;
	  neighbor = currentpoint+neighbors[i];
      if (i == 0 && plane == 0) good = 0;
      if (i == 5 && plane == (zpoints - 1)) good = 0;
      if (i == 1 && row == 0) good = 0;
      if (i == 4 && row == (ypoints - 1)) good = 0;
      if (i == 2 && col == 0) good = 0;
      if (i == 3 && col == (xpoints - 1)) good = 0;
	  if(good == 1 && voxels[neighbor].grainname == 0)
      {
         q2[0] = 0;
         q2[1] = voxels[neighbor].quat[1];
         q2[2] = voxels[neighbor].quat[2];
         q2[3] = voxels[neighbor].quat[3];
         q2[4] = voxels[neighbor].quat[4];

	   if(crystruct == AIM::Reconstruction::Hexagonal){
	     w = MisorientationCalculations::getMisoQuatHexagonal(q1,q2,n1,n2,n3);
	   }
	   if(crystruct == AIM::Reconstruction::Cubic) {
	     w = MisorientationCalculations::getMisoQuatCubic(q1,q2,n1,n2,n3);
	   }
         if (w < misorientationtolerance)
         {
             voxels[neighbor].grainname = -2;
//             voxelslist[size] = neighbor;
//             size++;
//             if (size >= voxelslist.size()) voxelslist.resize(size + initialVoxelsListSize, -1);
         }
      }
    }
  }
  voxelslist.clear();
}

void ReconstructionFunc::align_sections(const std::string &filename)
{

  ofstream outFile;
  outFile.open(filename.c_str());
  double disorientation = 0;
  double mindisorientation = 100000000;
  double **mutualinfo12;
  double *mutualinfo1;
  double *mutualinfo2;
  int graincount1, graincount2;
  int xshift = 0;
  int yshift = 0;
  int tempxshift = 0;
  int tempyshift = 0;
  int count = 0;
  int step = 0;
  int slice = 0;
  int nsteps = 0;
  int xspot,yspot;
  double w;
  double n1,n2,n3;
  double q1[5];
  double q2[5];
  double refci,curci,refiq,curiq;
  double refxcentroid, refycentroid;
  double curxcentroid, curycentroid;
  int refgnum, curgnum;
  int refposition=0;
  int curposition=0;
//  int curposition1=0;
//  int curposition2=0;
//  int alternatetempposition;
//  int halfshift=0;
  int position;
  int tempposition;


  shifts = new int *[zpoints];
  for(int a=0;a<zpoints;a++)
  {
	shifts[a] = new int [2];
	for(int b=0;b<2;b++)
	{
		shifts[a][b] = 0;
	}
  }
  if(alignmeth == 1)
  {
    refxcentroid = 0;
    refycentroid = 0;
	count = 0;
	slice = (zpoints-1);
	for(int l=0;l<ypoints;l++)
	{
		for(int m=0;m<xpoints;m++)
		{
			refposition = ((slice)*xpoints*ypoints)+(l*xpoints)+m;
			refxcentroid = refxcentroid + (((resx*m)+(resx/2.0))*voxels[refposition].grainname);
			refycentroid = refycentroid + (((resy*l)+(resy/2.0))*voxels[refposition].grainname);
			count = count + voxels[refposition].grainname;
		}
	}
	refxcentroid = refxcentroid/double(count);
	refycentroid = refycentroid/double(count);
  }
  for(int iter=1;iter<zpoints;iter++)
  {
	  outFile << endl;
	  outFile << endl;
	  mindisorientation = 100000000;
	  slice = (zpoints-1)-iter;
	  if(alignmeth == 3)
	  {
		  graincount1 = graincounts[slice];
		  graincount2 = graincounts[slice+1];
		  mutualinfo12 = new double *[graincount1];
		  mutualinfo1 = new double [graincount1];
		  mutualinfo2 = new double [graincount2];
		  for(int a=0;a<graincount1;a++)
		  {
			mutualinfo1[a] = 0;
			mutualinfo12[a] = new double [graincount2];
			for(int b=0;b<graincount2;b++)
			{
				mutualinfo12[a][b] = 0;
				mutualinfo2[b] = 0;
			}
		  }
	  }
	  tempxshift = 0;
	  tempyshift = 0;
	  if(alignmeth == 1)
	  {
		curxcentroid = 0;
		curycentroid = 0;
		count = 0;
		slice = (zpoints-1)-iter;
		for(int l=0;l<ypoints;l++)
		{
			for(int m=0;m<xpoints;m++)
			{
				curposition = ((slice)*xpoints*ypoints)+(l*xpoints)+m;
				curxcentroid = curxcentroid + (((resx*m)+(resx/2.0))*voxels[curposition].grainname);
				curycentroid = curycentroid + (((resy*l)+(resy/2.0))*voxels[curposition].grainname);
				count = count + voxels[curposition].grainname;
			}
		}
		curxcentroid = curxcentroid/double(count);
		curycentroid = curycentroid/double(count);
	  }
	  if(alignmeth >= 2)
	  {
		  for(int a=0;a<2;a++)
		  {
			  if(a == 0) step = 3, nsteps = 3;
			  if(a == 1) step = 1, nsteps = 3;
			  for(int j=-nsteps;j<(nsteps+1);j++)
			  {
				outFile << endl;
				for(int k=-nsteps;k<(nsteps+1);k++)
				{
					disorientation = 0;
					count = 0;
					for(int l=0;l<ypoints;l++)
					{
						for(int m=0;m<xpoints;m++)
						{
							count++;
							if((l+(j*step)+tempyshift) >= 0 && (l+(j*step)+tempyshift) < ypoints && (m+(k*step)+tempxshift) >= 0 && (m+(k*step)+tempxshift) < xpoints)
							{
								refposition = ((slice+1)*xpoints*ypoints)+(l*xpoints)+m;
								curposition = (slice*xpoints*ypoints)+((l+(j*step)+tempyshift)*xpoints)+(m+(k*step)+tempxshift);
								refci = voxels[refposition].confidence;
								curci = voxels[curposition].confidence;
								refiq = voxels[refposition].imagequality;
								curiq = voxels[curposition].imagequality;
								refgnum = voxels[refposition].grainname;
								curgnum = voxels[curposition].grainname;
								if(alignmeth == 3)
								{
									if(curgnum >= 0 && refgnum >= 0)
									{
										mutualinfo12[curgnum][refgnum]++;
										mutualinfo1[curgnum]++;
										mutualinfo2[refgnum]++;
									}
								}
								if(alignmeth == 2)
								{
									if(refiq > minseedimagequality && curiq > minseedimagequality)
									{
										q1[1] = voxels[refposition].quat[1];
										q1[2] = voxels[refposition].quat[2];
										q1[3] = voxels[refposition].quat[3];
										q1[4] = voxels[refposition].quat[4];
										q2[1] = voxels[curposition].quat[1];
										q2[2] = voxels[curposition].quat[2];
										q2[3] = voxels[curposition].quat[3];
										q2[4] = voxels[curposition].quat[4];
								     if(crystruct == AIM::Reconstruction::Hexagonal){
								       w = MisorientationCalculations::getMisoQuatHexagonal(q1,q2,n1,n2,n3);
								     }
								     if(crystruct == AIM::Reconstruction::Cubic) {
								       w = MisorientationCalculations::getMisoQuatCubic(q1,q2,n1,n2,n3);
								     }
								     if(w > misorientationtolerance) disorientation++;
									}
									if(refiq < minseedimagequality && curiq > minseedimagequality) disorientation++;
									if(refiq > minseedimagequality && curiq < minseedimagequality) disorientation++;
								}
							}
							else
							{
								if(alignmeth == 3)
								{
									mutualinfo12[0][0]++;
									mutualinfo1[0]++;
									mutualinfo2[0]++;
								}
								if(alignmeth == 2) disorientation = disorientation;
							}
						}
					}
					if(alignmeth == 3)
					{
						double ha = 0;
						double hb = 0;
						double hab = 0;
						for(int b=0;b<graincount1;b++)
						{
							mutualinfo1[b] = mutualinfo1[b]/double(count);
							if(mutualinfo1[b] != 0) ha = ha + mutualinfo1[b]*log(mutualinfo1[b]);
						}
						for(int c=0;c<graincount2;c++)
						{
							mutualinfo2[c] = mutualinfo2[c]/double(count);
							if(mutualinfo2[c] != 0) hb = hb + mutualinfo2[c]*log(mutualinfo2[c]);
						}
						for(int b=0;b<graincount1;b++)
						{
							for(int c=0;c<graincount2;c++)
							{
								mutualinfo12[b][c] = mutualinfo12[b][c]/double(count);
								if(mutualinfo12[b][c] != 0) hab = hab + mutualinfo12[b][c]*log(mutualinfo12[b][c]);
								double value = 0;
								if(mutualinfo1[b] > 0 && mutualinfo2[c] > 0) value = (mutualinfo12[b][c]/(mutualinfo1[b]*mutualinfo2[c]));
								if(value != 0) disorientation = disorientation + (mutualinfo12[b][c]*log(value));
							}
						}
						for(int b=0;b<graincount1;b++)
						{
							for(int c=0;c<graincount2;c++)
							{
								mutualinfo12[b][c]=0;
								mutualinfo1[b]=0;
								mutualinfo2[c]=0;
							}
						}
				//		double disorientation2 = ha + hb - hab;
						disorientation = 1.0/disorientation;
					}
					outFile << disorientation << "	";
					if(disorientation < mindisorientation)
					{
						xshift = (k*step)+tempxshift;
						yshift = (j*step)+tempyshift;
						mindisorientation = disorientation;
					}
				}
			 }
			 tempxshift = xshift;
			 tempyshift = yshift;
		  }
		  shifts[iter][0] = shifts[iter-1][0] + xshift;
		  shifts[iter][1] = shifts[iter-1][1] + yshift;
	  }
	  if(alignmeth == 1)
	  {
		xshift = int(((curxcentroid-refxcentroid)/resx)+0.5);
		yshift = int(((curycentroid-refycentroid)/resy)+0.5);
	    shifts[iter][0] = xshift;
	    shifts[iter][1] = yshift;
	  }
  }
  for(int iter=1;iter<zpoints;iter++)
  {
	  slice = (zpoints-1)-iter;
	  for(int l=0;l<ypoints;l++)
	  {
		for(int m=0;m<xpoints;m++)
		{
			if(shifts[iter][1] >= 0) yspot = l;
			if(shifts[iter][0] >= 0) xspot = m;
			if(shifts[iter][1] < 0) yspot = ypoints-1-l;
			if(shifts[iter][0] < 0) xspot = xpoints-1-m;
			position = (slice*xpoints*ypoints)+(yspot*xpoints)+xspot;
			tempposition = (slice*xpoints*ypoints)+((yspot+shifts[iter][1])*xpoints)+(xspot+shifts[iter][0]);
			if((yspot+shifts[iter][1]) >= 0 && (yspot+shifts[iter][1]) <= ypoints-1 && (xspot+shifts[iter][0]) >= 0 && (xspot+shifts[iter][0]) <= xpoints-1)
			{
				voxels[position].euler1 = voxels[tempposition].euler1;
				voxels[position].euler2 = voxels[tempposition].euler2;
				voxels[position].euler3 = voxels[tempposition].euler3;
				voxels[position].quat[0] = voxels[tempposition].quat[0];
				voxels[position].quat[1] = voxels[tempposition].quat[1];
				voxels[position].quat[2] = voxels[tempposition].quat[2];
				voxels[position].quat[3] = voxels[tempposition].quat[3];
				voxels[position].quat[4] = voxels[tempposition].quat[4];
				voxels[position].confidence = voxels[tempposition].confidence;
				voxels[position].imagequality = voxels[tempposition].imagequality;
				voxels[position].grainname = voxels[tempposition].grainname;
			}
			if((yspot+shifts[iter][1]) < 0 || (yspot+shifts[iter][1]) > ypoints-1 || (xspot+shifts[iter][0]) < 0 || (xspot+shifts[iter][0]) > xpoints-1)
			{
				voxels[position].euler1 = 0.0;
				voxels[position].euler2 = 0.0;
				voxels[position].euler3 = 0.0;
				voxels[position].quat[0] = 0.0;
				voxels[position].quat[1] = 0.0;
				voxels[position].quat[2] = 0.0;
				voxels[position].quat[3] = 0.0;
				voxels[position].quat[4] = 1.0;
				voxels[position].confidence = 0.0;
				voxels[position].imagequality = 0.0;
				voxels[position].grainname = 0;
			}
		}
	  }
  }
  outFile.close();
}
void  ReconstructionFunc::form_grains_sections()
{
  int point = 0;
  int noseeds = 0;
  int graincount = 1;
  graincounts = new int[zpoints];
  int neighbor;
  // int currentpoint;
  double q1[5];
  double q2[5];
  double qs[5];
  double w, w2;
  double n1;
  double n2;
  double n3;
  int seed = -1;
  int randx = 0;
  int randy = 0;
  int good = 0;
  int x, y, z;
  int col, row;
  size_t size = 0;
  size_t initialVoxelsListSize = 1000;
  std::vector<int> voxelslist(initialVoxelsListSize, -1);
  int neighbors[8];
  neighbors[0] = -xpoints-1;
  neighbors[1] = -xpoints;
  neighbors[2] = -xpoints+1;
  neighbors[3] = -1;
  neighbors[4] = 1;
  neighbors[5] = xpoints-1;
  neighbors[6] = xpoints;
  neighbors[7] = xpoints+1;
  rg.RandomInit((static_cast<unsigned int>(time(NULL))));
  for(int slice=0;slice<zpoints;slice++)
  {
	  graincount = 1;
	  noseeds = 0;
	  while(noseeds == 0)
	  {
		seed = -1;
		randx = int(double(rg.Random())*double(xpoints));
		randy = int(double(rg.Random())*double(ypoints));
		for(int j = 0; j < ypoints; ++j)
		{
			for(int i = 0; i < xpoints; ++i)
			{
			  x = randx+i;
			  y = randy+j;
			  z = slice;
			  if(x > xpoints-1) x = x-xpoints;
			  if(y > ypoints-1) y = y-ypoints;
			  point = (z*xpoints*ypoints)+(y*xpoints)+x;
			  double confidence = voxels[point].confidence;
			  double imagequality = voxels[point].imagequality;
			//  int grainname = voxels[point].grainname;
			  if(confidence > minseedconfidence && imagequality > minseedimagequality && voxels[point].grainname == -1)
			  {
				seed = point;
			  }
			  if(seed > -1) {break;}
			}
			if(seed > -1) {break;}
		}
		if(seed == -1) { noseeds = 1; }
		if(seed >= 0)
		{
		  size = 0;
		  voxels[seed].grainname = graincount;
		  voxelslist[size] = seed;
		  size++;
		  qs[0] = 0;
		  qs[1] = voxels[seed].quat[1];
		  qs[2] = voxels[seed].quat[2];
		  qs[3] = voxels[seed].quat[3];
		  qs[4] = voxels[seed].quat[4];
		  for(size_t j = 0; j < size; ++j)
		  {
			int currentpoint = voxelslist[j];
			col = currentpoint%xpoints;
			row = (currentpoint/xpoints)%ypoints;
			q1[0] = 0;
			q1[1] = voxels[currentpoint].quat[1];
			q1[2] = voxels[currentpoint].quat[2];
			q1[3] = voxels[currentpoint].quat[3];
			q1[4] = voxels[currentpoint].quat[4];
			for(int i = 0; i < 8; i++)
			{
			  good = 1;
			  neighbor = currentpoint+neighbors[i];
			  if((i == 0 || i == 1 || i == 2) && row == 0) good = 0;
			  if((i == 5 || i == 6 || i == 7) && row == (ypoints-1)) good = 0;
			  if((i == 0 || i == 3 || i == 5) && col == 0) good = 0;
			  if((i == 2 || i == 4 || i == 7) && col == (xpoints-1)) good = 0;
			  if(good == 1 && voxels[neighbor].grainname <= 0)
			  {
				q2[0] = 0;
				q2[1] = voxels[neighbor].quat[1];
				q2[2] = voxels[neighbor].quat[2];
				q2[3] = voxels[neighbor].quat[3];
				q2[4] = voxels[neighbor].quat[4];
		     if(crystruct == AIM::Reconstruction::Hexagonal){
		       w = MisorientationCalculations::getMisoQuatHexagonal(q1,q2,n1,n2,n3);
		     }
		     if(crystruct == AIM::Reconstruction::Cubic) {
		       w = MisorientationCalculations::getMisoQuatCubic(q1,q2,n1,n2,n3);
		     }

		     if(crystruct == AIM::Reconstruction::Hexagonal){
		       w2 = MisorientationCalculations::getMisoQuatHexagonal(qs,q2,n1,n2,n3);
		     }
		     if(crystruct == AIM::Reconstruction::Cubic) {
		       w2 = MisorientationCalculations::getMisoQuatCubic(qs,q2,n1,n2,n3);
		     }

		     if(w < misorientationtolerance)
				{
				  voxels[neighbor].grainname = graincount;
				  voxelslist[size] = neighbor;
				  size++;
				  if (size >= voxelslist.size()) voxelslist.resize(size+initialVoxelsListSize,-1);
				}
			  }
			}
		  }
		  voxelslist.erase(std::remove(voxelslist.begin(),voxelslist.end(),-1),voxelslist.end());
		  graincount++;
		  voxelslist.clear();
		  voxelslist.resize(initialVoxelsListSize,-1);
		}
	  }
	  graincounts[slice] = graincount;
  }
}

int  ReconstructionFunc::form_grains()
{
  int point = 0;
  int totalsize = 0;
  int toosmallsize = 0;
  int noseeds = 0;
  //  int checked = 1;
  size_t graincount = 1;
  // int currentpoint;
  int neighbor;
  double q1[5];
  double q2[5];
  double w;
  //double w2;
  double n1;
  double n2;
  double n3;
  int seed = -1;
  int randx = 0;
  int randy = 0;
  int randz = 0;
  int good = 0;
  int x, y, z;
  int col, row, plane;
  size_t size = 0;
  size_t initialVoxelsListSize = 1000;
  std::vector<int > voxelslist(initialVoxelsListSize, -1);
  int neighbors[6];
  neighbors[0] = -(xpoints * ypoints);
  neighbors[1] = -xpoints;
  neighbors[2] = -1;
  neighbors[3] = 1;
  neighbors[4] = xpoints;
  neighbors[5] = (xpoints * ypoints);
  rg.RandomInit((static_cast<unsigned int > (time(NULL))));
  while (noseeds == 0)
  {
    seed = -1;
    randx = int(double(rg.Random()) * double(xpoints));
    randy = int(double(rg.Random()) * double(ypoints));
    randz = int(double(rg.Random()) * double(zpoints));
    for (int k = 0; k < zpoints; ++k)
    {
      for (int j = 0; j < ypoints; ++j)
      {
        for (int i = 0; i < xpoints; ++i)
        {
          x = randx + i;
          y = randy + j;
          z = randz + k;
          if (x > xpoints - 1) x = x - xpoints;
          if (y > ypoints - 1) y = y - ypoints;
          if (z > zpoints - 1) z = z - zpoints;
          point = (z * xpoints * ypoints) + (y * xpoints) + x;
          if (voxels[point].confidence > minseedconfidence && voxels[point].imagequality > minseedimagequality && voxels[point].grainname == -1)
          {
            seed = point;
          }
          if (seed > -1) break;
        }
        if (seed > -1) break;
      }
      if (seed > -1) break;
    }
    if (seed == -1)
    {
      noseeds = 1;
    }
    if (seed >= 0)
    {
      size = 0;
      voxels[seed].grainname = graincount;
      voxelslist[size] = seed;
      size++;
      for (size_t j = 0; j < size; ++j)
      {
        int currentpoint = voxelslist[j];
        col = currentpoint % xpoints;
        row = (currentpoint / xpoints) % ypoints;
        plane = currentpoint / (xpoints * ypoints);
        q1[0] = 0;
        q1[1] = voxels[currentpoint].quat[1];
        q1[2] = voxels[currentpoint].quat[2];
        q1[3] = voxels[currentpoint].quat[3];
        q1[4] = voxels[currentpoint].quat[4];
        for (int i = 0; i < 6; i++)
        {
          good = 1;
          neighbor = currentpoint + neighbors[i];
          if (i == 0 && plane == 0) good = 0;
          if (i == 5 && plane == (zpoints - 1)) good = 0;
          if (i == 1 && row == 0) good = 0;
          if (i == 4 && row == (ypoints - 1)) good = 0;
          if (i == 2 && col == 0) good = 0;
          if (i == 3 && col == (xpoints - 1)) good = 0;
          if (good == 1 && voxels[neighbor].grainname == -1)
          {
            q2[0] = 0;
            q2[1] = voxels[neighbor].quat[1];
            q2[2] = voxels[neighbor].quat[2];
            q2[3] = voxels[neighbor].quat[3];
            q2[4] = voxels[neighbor].quat[4];

            if(crystruct == AIM::Reconstruction::Hexagonal){
              w = MisorientationCalculations::getMisoQuatHexagonal(q1,q2,n1,n2,n3);
            }
            if(crystruct == AIM::Reconstruction::Cubic) {
              w = MisorientationCalculations::getMisoQuatCubic(q1,q2,n1,n2,n3);
            }
            if (w < misorientationtolerance)
            {
              voxels[neighbor].grainname = graincount;
              voxelslist[size] = neighbor;
              size++;
              if (size >= voxelslist.size()) voxelslist.resize(size + initialVoxelsListSize, -1);
            }
          }
        }
      }
      voxelslist.erase(std::remove(voxelslist.begin(), voxelslist.end(), -1), voxelslist.end());
      size = voxelslist.size();
      if (size >= minallowedgrainsize)
      {
        graincount++;
        voxelslist.clear();
        voxelslist.resize(initialVoxelsListSize, -1);
      }
      if (size < minallowedgrainsize)
      {
        for (int b = 0; b < size; b++)
        {
          int index = voxelslist[b];
          voxels[index].grainname = -2;
        }
        voxelslist.clear();
        voxelslist.resize(initialVoxelsListSize, -1);
      }
    }
  }
  m_Grains.resize(graincount);
  return graincount;
}

void  ReconstructionFunc::assign_badpoints()
{
  vector<int> neighs;
  vector<int> remove;
//  int checked = 1;
  int count = 1;
//  int size = 0;
  int good = 1;
  double x, y, z;
//  int point;
  int neighpoint;
//  int col, row, plane;
  int neighbors[6];
  std::vector<int> n(numgrains+1);
//  vector<int>* vlist;
  neighbors[0] = -xpoints*ypoints;
  neighbors[1] = -xpoints;
  neighbors[2] = -1;
  neighbors[3] = 1;
  neighbors[4] = xpoints;
  neighbors[5] = xpoints*ypoints;
  while(count != 0)
  {
    count = 0;
    for(int i = 0; i < (xpoints*ypoints*zpoints); i++)
    {
      int grainname = voxels[i].grainname;
      if(grainname <= -1)
      {
		count++;
		voxels[i].unassigned = 1;
        for(int c = 1; c < numgrains; c++)
        {
          n[c] = 0;
        }
	    x = i%xpoints;
		y = (i/xpoints)%ypoints;
	    z = i/(xpoints*ypoints);
		for(int j=0;j<6;j++)
		{
			good = 1;
			neighpoint = i+neighbors[j];
		    if(j == 0 && z == 0) good = 0;
		    if(j == 5 && z == (zpoints-1)) good = 0;
		    if(j == 1 && y == 0) good = 0;
		    if(j == 4 && y == (ypoints-1)) good = 0;
		    if(j == 2 && x == 0) good = 0;
		    if(j == 3 && x == (xpoints-1)) good = 0;
			if(good == 1)
	        {
				int grain = voxels[neighpoint].grainname;
				if(grain >= 0)
				{
					neighs.push_back(grain);
				}
			}
        }
        int current = 0;
        int most = 0;
        int curgrain = 0;
        int size = int(neighs.size());
        for(int k=0;k<size;k++)
        {
          int neighbor = neighs[k];
          n[neighbor]++;
          current = n[neighbor];
          if(current > most)
          {
            most = current;
            curgrain = neighbor;
          }
        }
        if(size > 0)
        {
          voxels[i].neighbor = curgrain;
          neighs.clear();
        }
      }
    }
    for(int j = 0; j < (xpoints*ypoints*zpoints); j++)
    {
      int grainname = voxels[j].grainname;
      int neighbor = voxels[j].neighbor;
      if(grainname <= -1 && neighbor >= 0)
      {
        voxels[j].grainname = neighbor;
      }
    }
  }
}
void  ReconstructionFunc::merge_containedgrains()
{
  int containedmerged = 1;
  vector<int> nlistgood;
  for(int i = 0; i < (xpoints*ypoints*zpoints); i++)
  {
    int grainname = voxels[i].grainname;
    int numneighbors = m_Grains[grainname].numneighbors;
    if(numneighbors == 1)
    {
      vector<int>* neighborlist = m_Grains[grainname].neighborlist;
      int neighbor = neighborlist->at(0);
      voxels[i].grainname = neighbor;
	  voxels[i].unassigned = 1;
      m_Grains[grainname].gotcontainedmerged = containedmerged;
    }
  }
  for(int j = 1; j < numgrains; j++)
  {
    if(m_Grains[j].gotcontainedmerged != 1)
    {
      vector<int>* neighborlist = m_Grains[j].neighborlist;
      int size = 0;
      if (NULL != neighborlist ) { size = neighborlist->size(); }
      for(int k=0;k<size;k++)
      {
        int firstneighbor = neighborlist->at(k);
        int gotcontainedmerged = m_Grains[firstneighbor].gotcontainedmerged;
        if(gotcontainedmerged != 1) nlistgood.push_back(firstneighbor);
      }
      int neighcount = int(nlistgood.size());
      m_Grains[j].numneighbors = neighcount;
      if (m_Grains[j].neighborlist == NULL) { m_Grains[j].neighborlist = new std::vector<int>(nlistgood.size() ); }
      m_Grains[j].neighborlist->swap(nlistgood);
      nlistgood.clear();
    }
  }
}

int  ReconstructionFunc::renumber_grains()
{
  int graincount = 1;
  for (int i = 1; i < numgrains; i++)
  {
    int gotcontainedmerged = m_Grains[i].gotcontainedmerged;
    if (gotcontainedmerged != 1)
    {
      m_Grains[i].newgrainname = graincount;
      int onedge = m_Grains[i].surfacegrain;
      m_Grains[graincount].surfacegrain = onedge;
      graincount++;
    }
  }
  for (int j = 0; j < (xpoints * ypoints * zpoints); j++)
  {
    int grainname = voxels[j].grainname;
    if (grainname >= 1)
    {
      int newgrainname = m_Grains[grainname].newgrainname;
      voxels[j].grainname = newgrainname;
    }
  }
  return graincount;
}

int ReconstructionFunc::define_subgrains()
{
  size_t initialVoxelsListSize = 1000;
  std::vector<int > voxelslist;
  voxelslist.resize(initialVoxelsListSize, -1);
  vector<int >* vlist;
  size_t size = 0;
  int neighbors[6];
  neighbors[0] = -(xpoints * ypoints);
  neighbors[1] = -xpoints;
  neighbors[2] = -1;
  neighbors[3] = 1;
  neighbors[4] = xpoints;
  neighbors[5] = (xpoints * ypoints);
  int good = 0, keepgoing = 1;
  int index, neighbor, nucleus, name;
  int col, row, plane;
  int newnumgrains = numgrains;
  double minw = 10000.0;
  double q1[5], q2[5];
  double w, n1, n2, n3;
  for (int j = 0; j < (xpoints * ypoints * zpoints); j++)
  {
	  voxels[j].alreadychecked = 0;
  }
  for (int i = 1; i < numgrains; i++)
  {
    if (NULL == m_Grains[i].voxellist)
    {
      m_Grains[i].voxellist = new std::vector<int>;
    }
    vlist = m_Grains[i].voxellist;
    nucleus = m_Grains[i].nucleus;
    size = 0;
    voxelslist[size] = nucleus;
    voxels[nucleus].grainname = i;
    voxels[nucleus].alreadychecked = 1;
    size++;
    for (size_t j = 0; j < size; j++)
    {
      index = voxelslist[j];
      col = index % xpoints;
      row = (index / xpoints) % ypoints;
      plane = index / (xpoints * ypoints);
      for (int k = 0; k < 6; k++)
      {
        good = 1;
        neighbor = index + neighbors[k];
        if (k == 0 && plane == 0) good = 0;
        if (k == 5 && plane == (zpoints - 1)) good = 0;
        if (k == 1 && row == 0) good = 0;
        if (k == 4 && row == (ypoints - 1)) good = 0;
        if (k == 2 && col == 0) good = 0;
        if (k == 3 && col == (xpoints - 1)) good = 0;
        if (good == 1 && voxels[neighbor].alreadychecked == 0 && voxels[neighbor].grainname == i)
        {
          if (voxels[neighbor].kernelmisorientation <= (misorientationtolerance/2.0))
          {
            voxels[neighbor].grainname = i;
            voxelslist[size] = neighbor;
            voxels[neighbor].alreadychecked = 1;
            size++;
            if (size >= voxelslist.size())
            {
              voxelslist.resize(size + initialVoxelsListSize, -1);
            }
          }
        }
      }
    }
    voxelslist.clear();
    voxelslist.resize(initialVoxelsListSize, -1);
    keepgoing = 1;
    while (keepgoing > 0)
    {
      keepgoing = 0;
      for (size_t j = 0; j < vlist->size(); j++)
      {
        index = vlist->at(j);
        if (voxels[index].kernelmisorientation <= (misorientationtolerance/2.0) && voxels[index].alreadychecked == 0)
        {
          keepgoing++;
          size = 0;
          voxelslist[size] = index;
          voxels[index].grainname = newnumgrains;
          voxels[index].alreadychecked = 1;
          size++;
          for (size_t k = 0; k < size; k++)
          {
            index = voxelslist[k];
            col = index % xpoints;
            row = (index / xpoints) % ypoints;
            plane = index / (xpoints * ypoints);
            for (int l = 0; l < 6; l++)
            {
              good = 1;
              neighbor = index + neighbors[l];
              if (l == 0 && plane == 0) good = 0;
              if (l == 5 && plane == (zpoints - 1)) good = 0;
              if (l == 1 && row == 0) good = 0;
              if (l == 4 && row == (ypoints - 1)) good = 0;
              if (l == 2 && col == 0) good = 0;
              if (l == 3 && col == (xpoints - 1)) good = 0;
              if (good == 1 && voxels[neighbor].alreadychecked == 0 && voxels[neighbor].grainname == i)
              {
                if (voxels[neighbor].kernelmisorientation <= (misorientationtolerance/2.0))
                {
                  voxelslist[size] = neighbor;
                  voxels[neighbor].grainname = newnumgrains;
                  voxels[neighbor].alreadychecked = 1;
                  size++;
                  if (size >= voxelslist.size())
                  {
                    voxelslist.resize(size + initialVoxelsListSize, -1);
                  }
                }
              }
            }
          }
          voxelslist.clear();
          voxelslist.resize(initialVoxelsListSize, -1);
          newnumgrains++;
        }
      }
    }
  }
  keepgoing = 1;
  while (keepgoing > 0)
  {
    keepgoing = 0;
    for (int j = 0; j < (xpoints * ypoints * zpoints); j++)
    {
      minw = 100000.0;
      if (voxels[j].grainname == 0) voxels[j].alreadychecked = 1;
      if (voxels[j].alreadychecked == 0 && voxels[j].grainname >= 0)
      {
        col = j % xpoints;
        row = (j / xpoints) % ypoints;
        plane = j / (xpoints * ypoints);
        q1[0] = 0;
        q1[1] = voxels[j].quat[1];
        q1[2] = voxels[j].quat[2];
        q1[3] = voxels[j].quat[3];
        q1[4] = voxels[j].quat[4];
        for (int k = 0; k < 6; k++)
        {
          good = 1;
          neighbor = j + neighbors[k];
          if (k == 0 && plane == 0) good = 0;
          if (k == 5 && plane == (zpoints - 1)) good = 0;
          if (k == 1 && row == 0) good = 0;
          if (k == 4 && row == (ypoints - 1)) good = 0;
          if (k == 2 && col == 0) good = 0;
          if (k == 3 && col == (xpoints - 1)) good = 0;
          if (good == 1 && voxels[neighbor].alreadychecked == 1 && voxels[neighbor].grainname >= 0)
          {
            q2[0] = 0;
            q2[1] = voxels[neighbor].quat[1];
            q2[2] = voxels[neighbor].quat[2];
            q2[3] = voxels[neighbor].quat[3];
            q2[4] = voxels[neighbor].quat[4];
            if(crystruct == AIM::Reconstruction::Hexagonal){
              w = MisorientationCalculations::getMisoQuatHexagonal(q1,q2,n1,n2,n3);
            }
            if(crystruct == AIM::Reconstruction::Cubic) {
              w = MisorientationCalculations::getMisoQuatCubic(q1,q2,n1,n2,n3);
            }
            if (w < minw) name = voxels[neighbor].grainname, minw = w;
          }
          if (minw < misorientationtolerance)
          {
            voxels[j].grainname = name;
            voxels[j].alreadychecked = 1;
            keepgoing++;
          }
        }
      }
    }
  }
  m_Grains.clear();
  m_Grains.resize(newnumgrains);
  return newnumgrains;
}
int ReconstructionFunc::reburn_grains()
{
    size_t initialVoxelsListSize = 1000;
    std::vector<int> voxelslist;
	voxelslist.resize(initialVoxelsListSize, -1);
	size_t size = 0;
	int graincount = 1;
	int neighbors[26];
	int good = 0;
	//int currentpoint = 0;
	int neighbor = 0;
	int col, row, plane;
	int newvoxelcount=0;
	int mincol, maxcol, minrow, maxrow, minplane, maxplane;
	int gnum;
	int point;
	mincol = xpoints;
	minrow = ypoints;
	minplane = zpoints;
	maxcol = 0;
	maxrow = 0;
	maxplane = 0;
/*	for(int k = 0; k < zpoints; ++k)
	{
		for(int j = 0; j < ypoints; ++j)
		{
			for(int i = 0; i < xpoints; ++i)
			{
				point = (k*xpoints*ypoints)+(j*xpoints)+i;
				if(voxels[point].grainname > 0)
				{
					col = i;
					row = j;
					plane = k;
					if(col < mincol) mincol = col;
					if(col > maxcol) maxcol = col;
					if(row < minrow) minrow = row;
					if(row > maxrow) maxrow = row;
					if(plane < minplane) minplane = plane;
					if(plane > maxplane) maxplane = plane;
				}
			}
		 }
	}
	newvoxelcount = 0;
	int newxpoints = (maxcol-mincol)+1;
	int newypoints = (maxrow-minrow)+1;
	int newzpoints = (maxplane-minplane)+1;
	sizex = (maxcol-mincol)*resx;
	sizey = (maxrow-minrow)*resy;
	sizez = (maxplane-minplane)*resz;
	if(newxpoints != xpoints || newypoints != ypoints || newzpoints != zpoints)
	{
		voxelstemp = new Voxel[(newxpoints*newypoints*newzpoints)];
		for(int k = minplane; k < maxplane+1; ++k)
		{
			for(int j = minrow; j < maxrow+1; ++j)
			{
				for(int i = mincol; i < maxcol+1; ++i)
				{
					point = (k*xpoints*ypoints)+(j*xpoints)+i;
					if(voxels[point].grainname == 0)
					{
//						voxels[point].grainname = -1;
						voxels[point].neighbor = -1;
						voxels[point].unassigned = 1;
					}
					voxelstemp[newvoxelcount] = voxels[point];
					newvoxelcount++;
				}
			}
		}
		delete [] voxels;
		xpoints = newxpoints;
		ypoints = newypoints;
		zpoints = newzpoints;
		totalpoints = (xpoints*ypoints*zpoints);
		voxels = new Voxel[totalpoints];
		for(int i=0;i<totalpoints;i++)
		{
			voxels[i] = voxelstemp[i];
		}
		delete [] voxelstemp;
	}
	assign_badpoints();
*/	neighbors[0] = -(xpoints*ypoints)-xpoints-1;
	neighbors[1] = -(xpoints*ypoints)-xpoints;
	neighbors[2] = -(xpoints*ypoints)-xpoints+1;
	neighbors[3] = -(xpoints*ypoints)-1;
	neighbors[4] = -(xpoints*ypoints);
	neighbors[5] = -(xpoints*ypoints)+1;
	neighbors[6] = -(xpoints*ypoints)+xpoints-1;
	neighbors[7] = -(xpoints*ypoints)+xpoints;
	neighbors[8] = -(xpoints*ypoints)+xpoints+1;
	neighbors[9] = -xpoints-1;
	neighbors[10] = -xpoints;
	neighbors[11] = -xpoints+1;
	neighbors[12] = -1;
	neighbors[13] = 1;
	neighbors[14] = xpoints-1;
	neighbors[15] = xpoints;
	neighbors[16] = xpoints+1;
	neighbors[17] = (xpoints*ypoints)-xpoints-1;
	neighbors[18] = (xpoints*ypoints)-xpoints;
	neighbors[19] = (xpoints*ypoints)-xpoints+1;
	neighbors[20] = (xpoints*ypoints)-1;
	neighbors[21] = (xpoints*ypoints);
	neighbors[22] = (xpoints*ypoints)+1;
	neighbors[23] = (xpoints*ypoints)+xpoints-1;
	neighbors[24] = (xpoints*ypoints)+xpoints;
	neighbors[25] = (xpoints*ypoints)+xpoints+1;
	for(int i=0;i<(xpoints*ypoints*zpoints);i++)
	{
		voxels[i].alreadychecked = 0;
		gnum = voxels[i].grainname;
		if(gnum > 0 && m_Grains[gnum].kernelmisorientation > voxels[i].kernelmisorientation)
		{
			m_Grains[gnum].active = 1;
			m_Grains[gnum].nucleus = i;
			m_Grains[gnum].kernelmisorientation = voxels[i].kernelmisorientation;
		}
	}
	for(int i=1;i<numgrains;i++)
	{
		size = 0;
		int nucleus = m_Grains[i].nucleus;
		voxelslist[size] = nucleus;
		voxels[nucleus].alreadychecked = 1;
		voxels[nucleus].grainname = graincount;
		size++;
		for(size_t j=0;j<size;j++)
		{
			int currentpoint = voxelslist[j];
			col = currentpoint%xpoints;
			row = (currentpoint/xpoints)%ypoints;
			plane = currentpoint/(xpoints*ypoints);
			for(int k=0;k<26;k++)
			{
			   good = 1;
			   neighbor = currentpoint+neighbors[k];
			   if(k < 9 && plane == 0) good = 0;
			   if(k > 16 && plane == (zpoints-1)) good = 0;
			   if((k == 0 || k == 1 || k == 2 || k == 9 || k == 10 || k == 11 || k == 17 || k == 18 || k == 19) && row == 0) good = 0;
			   if((k == 6 || k == 7 || k == 8 || k == 14 || k == 15 || k == 16 || k == 23 || k == 24 || k == 25) && row == (ypoints-1)) good = 0;
			   if((k == 0 || k == 3 || k == 6 || k == 9 || k == 12 || k == 14 || k == 17 || k == 20 || k == 23) && col == 0) good = 0;
			   if((k == 2 || k == 5 || k == 8 || k == 11 || k == 13 || k == 16 || k == 19 || k == 22 || k == 25) && col == (xpoints-1)) good = 0;
			   if(good == 1 && voxels[neighbor].alreadychecked == 0)
			   {
					int grainname = voxels[neighbor].grainname;
					if(grainname == i)
					{
						voxelslist[size] = neighbor;
						voxels[neighbor].alreadychecked = 1;
						voxels[neighbor].grainname = graincount;
						size++;
						if (size >= voxelslist.size())
						{
							voxelslist.resize(size+initialVoxelsListSize,-1);
						}
					}
			   }
			}
		}
		voxelslist.erase(std::remove(voxelslist.begin(),voxelslist.end(),-1),voxelslist.end());
		if(m_Grains[graincount].voxellist == NULL)
		{
			m_Grains[graincount].voxellist = new std::vector<int>(voxelslist.size());
		}
		m_Grains[graincount].nucleus = m_Grains[i].nucleus;
		m_Grains[graincount].numvoxels = voxelslist.size();
		m_Grains[graincount].voxellist->swap(voxelslist);
		voxelslist.clear();
		voxelslist.resize(initialVoxelsListSize,-1);
		graincount++;
	}
	return graincount;
}
void  ReconstructionFunc::find_kernels()
{
  double q1[5];
  double q2[5];
  int numVoxel;                 // number of voxels in the grain...
//  int index;
  int gnum;
  int good = 0;
  int neighbor;
  int col, row, plane;
  double w, totalmisorientation;
  double n1,n2,n3;
  m_Grains[0].averagemisorientation = 0.0;
  int steps = 1;
  for(int i=0;i<(xpoints*ypoints*zpoints);i++)
  {
	  if(voxels[i].grainname > 0 && voxels[i].unassigned != 1)
	  {
		totalmisorientation = 0.0;
		numVoxel = 0;
	    q1[1] = voxels[i].quat[1];
	    q1[2] = voxels[i].quat[2];
	    q1[3] = voxels[i].quat[3];
	    q1[4] = voxels[i].quat[4];
		col = i%xpoints;
		row = (i/xpoints)%ypoints;
		plane = i/(xpoints*ypoints);
		for(int j=-steps;j<steps+1;j++)
	    {
		    for(int k=-steps;k<steps+1;k++)
			{
			    for(int l=-steps;l<steps+1;l++)
			    {
				  good = 1;
				  neighbor = i+(j*xpoints*ypoints)+(k*xpoints)+(l);
			      if(plane+j < 0) good = 0;
			      if(plane+j > zpoints-1) good = 0;
			      if(row+k < 0) good = 0;
			      if(row+k > ypoints-1) good = 0;
			      if(col+l < 0) good = 0;
			      if(col+l > xpoints-1) good = 0;
				  if(good == 1 && voxels[i].grainname == voxels[neighbor].grainname && voxels[neighbor].unassigned != 1)
				  {
					  numVoxel++;
				      q2[1] = voxels[neighbor].quat[1];
					  q2[2] = voxels[neighbor].quat[2];
					  q2[3] = voxels[neighbor].quat[3];
					  q2[4] = voxels[neighbor].quat[4];
		         if(crystruct == AIM::Reconstruction::Hexagonal){
		           w = MisorientationCalculations::getMisoQuatHexagonal(q1,q2,n1,n2,n3);
		         }
		         if(crystruct == AIM::Reconstruction::Cubic) {
		           w = MisorientationCalculations::getMisoQuatCubic(q1,q2,n1,n2,n3);
		         }
					  totalmisorientation = totalmisorientation + w;
				  }
				}
			}
		}
		voxels[i].kernelmisorientation = totalmisorientation/(float)numVoxel;
	  }
	  if(voxels[i].grainname == 0 || voxels[i].unassigned == 1)
	  {
		  voxels[i].kernelmisorientation = 0;
	  }
  }
}
void  ReconstructionFunc::homogenize_grains()
{
  int i, j, ii, jj, kk, p, pp;
//  int sign1, sign2, sign3, sign4; // If the value is 1, it's positive; -1, negative; 0, 0.000...
  float qT[5]; // Temporary quaternions...
  float qN[5]; // Member quaternions inside a grain...
  float qC[5]; // Center quaternions inside that grain...
  float qSum[5]; // Sum of quaternions inside a cloud...
  double q1[5];
  double q2[5];
  int numsymm=0;
  int numVoxel;                 // number of voxels in the grain...
  int nucleus; //, nucl_site, nucl_spin;
//  int index;
//  int nid, nspin;
//  int atSurf;
//  int coin;
  int size_threshold;
  double maxdisorientation = 0;
  size_threshold = 100;          // Gonna pick inside pixel as a nucleus...
  float q4Temp;
  float max, min;
  int maxid, minid, sign;
  float dist2; // square distance between quaternions...
  double diff, sum, tmp, wmin;
//  double g1ea1good, g1ea2good, g1ea3good, g2ea1good, g2ea2good, g2ea3good;
//  double q1tot=0, q2tot=0, q3tot=0, q4tot=0;
  double n1,n2,n3;
  m_Grains[0].euler1 = 12.566;
  m_Grains[0].euler2 = 12.566;
  m_Grains[0].euler3 = 12.566;
  m_Grains[0].averagemisorientation = 0.0;
  if(crystruct == AIM::Reconstruction::Hexagonal)
  {
	numsymm = 12;
	quat_symm = new double *[numsymm];
	for(i=0;i<numsymm;i++)
	{
		quat_symm[i] = new double [5];
		for(j=0;j<5;j++)
		{
			quat_symm[i][j] = AIM::Quaternions::quat_symmhex[i][j];
		}
	}
  }
  if(crystruct == AIM::Reconstruction::Cubic)
  {
	numsymm = 24;
	quat_symm = new double *[numsymm];
	for(i=0;i<numsymm;i++)
	{
		quat_symm[i] = new double [5];
		for(j=0;j<5;j++)
		{
			quat_symm[i][j] = AIM::Quaternions::quat_symmcubic[i][j];
		}
	}
  }
  for(int i = 1; i < numgrains; i++)
  {
	numVoxel = 0;
    qSum[0] = 0.0;
    qSum[1] = 0.0;
    qSum[2] = 0.0;
    qSum[3] = 0.0;
    qSum[4] = 0.0;
	nucleus = m_Grains[i].nucleus;
    qC[1] = voxels[nucleus].quat[1];
    qC[2] = voxels[nucleus].quat[2];
    qC[3] = voxels[nucleus].quat[3];
    qC[4] = voxels[nucleus].quat[4];
    // Selecting quaternions with largest absolute valued (4th component)...
    max = 0.0;
    maxid = -1;
    for(ii=0; ii<numsymm; ii++)
	{
      qT[4] = quat_symm[ii][4]*qC[4] - quat_symm[ii][1]*qC[1] - quat_symm[ii][2]*qC[2] - quat_symm[ii][3]*qC[3];
      q4Temp = (float)fabs((double)qT[4]);
      if(q4Temp>max)
	  {
		  max = q4Temp;
		  maxid = ii;
      }
	  else
	  {
		max = max;
		maxid = maxid;
      }
    }
    qT[1] = quat_symm[maxid][1]*qC[4] + quat_symm[maxid][4]*qC[1] - quat_symm[maxid][2]*qC[3] + quat_symm[maxid][3]*qC[2];
    qT[2] = quat_symm[maxid][2]*qC[4] + quat_symm[maxid][4]*qC[2] - quat_symm[maxid][3]*qC[1] + quat_symm[maxid][1]*qC[3];
    qT[3] = quat_symm[maxid][3]*qC[4] + quat_symm[maxid][4]*qC[3] - quat_symm[maxid][1]*qC[2] + quat_symm[maxid][2]*qC[1];
    qT[4] = quat_symm[maxid][4]*qC[4] - quat_symm[maxid][1]*qC[1] - quat_symm[maxid][2]*qC[2] - quat_symm[maxid][3]*qC[3];
    if(qT[4]<0.0)
	{         // Change the sign so that 4th component is positive...
      qT[1] = (-1.0)*qT[1];
      qT[2] = (-1.0)*qT[2];
      qT[3] = (-1.0)*qT[3];
      qT[4] = (-1.0)*qT[4];
    }
    // Now begins to calculate the avg. orientation...
    if (NULL == m_Grains[i].voxellist)
    {
      m_Grains[i].voxellist = new std::vector<int>;
    }
	vector<int>* voxellist = m_Grains[i].voxellist;
	int size = voxellist->size();
	for(jj=0; jj<size; jj++)
	{
		int index = voxellist->at(jj);
		if(voxels[index].unassigned >= 0)
		{
		  numVoxel++;
		  for(pp=1; pp<5; pp++)
		  {
			qC[pp] = voxels[index].quat[pp];
		  }
		  min = 10.0;
		  minid = -1;
		  sign = 1;
		  for(kk=0; kk<numsymm; kk++)
		  {
			 qN[1] = quat_symm[kk][1]*qC[4] + quat_symm[kk][4]*qC[1] - quat_symm[kk][2]*qC[3] + quat_symm[kk][3]*qC[2];
			 qN[2] = quat_symm[kk][2]*qC[4] + quat_symm[kk][4]*qC[2] - quat_symm[kk][3]*qC[1] + quat_symm[kk][1]*qC[3];
			 qN[3] = quat_symm[kk][3]*qC[4] + quat_symm[kk][4]*qC[3] - quat_symm[kk][1]*qC[2] + quat_symm[kk][2]*qC[1];
			 qN[4] = quat_symm[kk][4]*qC[4] - quat_symm[kk][1]*qC[1] - quat_symm[kk][2]*qC[2] - quat_symm[kk][3]*qC[3];
			 dist2 = 2.0 * ( 1 -( qT[4]*qN[4] + qT[1]*qN[1] + qT[2]*qN[2] + qT[3]*qN[3] ) );
			 if(dist2<0.0)
			 {
			   dist2 = 0.0;
			 }
			 if(dist2<min)
			 {
			   min = dist2;
			   minid = kk;
			   sign = 1;
			 }
			 else
			 {
			   min = min;
			   minid = minid;
			   sign = sign;
			 }
			 dist2 = 2.0 * ( 1 + ( qT[4]*qN[4] + qT[1]*qN[1] + qT[2]*qN[2] + qT[3]*qN[3] ) );
			 if(dist2<0.0)
			 {
			   dist2 = 0.0;
			 }
			 if(dist2<min)
			 {
			   min = dist2;
			   minid = kk;
			   sign = -1;
			 }
			 else
			 {
			   min = min;
			   minid = minid;
			   sign = sign;
			 }
		   }
		   qN[1] = quat_symm[minid][1]*qC[4] + quat_symm[minid][4]*qC[1] - quat_symm[minid][2]*qC[3] + quat_symm[minid][3]*qC[2];
		   qN[2] = quat_symm[minid][2]*qC[4] + quat_symm[minid][4]*qC[2] - quat_symm[minid][3]*qC[1] + quat_symm[minid][1]*qC[3];
		   qN[3] = quat_symm[minid][3]*qC[4] + quat_symm[minid][4]*qC[3] - quat_symm[minid][1]*qC[2] + quat_symm[minid][2]*qC[1];
		   qN[4] = quat_symm[minid][4]*qC[4] - quat_symm[minid][1]*qC[1] - quat_symm[minid][2]*qC[2] - quat_symm[minid][3]*qC[3];
		   if(sign==-1)
		   {
			 qN[1] = (-1.0)*qN[1];
			 qN[2] = (-1.0)*qN[2];
			 qN[3] = (-1.0)*qN[3];
			 qN[4] = (-1.0)*qN[4];
		   }
		   for(p=0; p<5; p++)
		   {
		     voxels[index].quat[p] = qN[p];
			 qSum[p] = qSum[p] + qN[p];
		   }
		}
    }
	for(int s=1; s<5; s++)
	{
		m_Grains[i].avg_quat[s] = qSum[s]/(float)numVoxel;
    }
	double q1tot = m_Grains[i].avg_quat[1];
	double q2tot = m_Grains[i].avg_quat[2];
	double q3tot = m_Grains[i].avg_quat[3];
	double q4tot = m_Grains[i].avg_quat[4];
	double normalizer = (q1tot*q1tot)+(q2tot*q2tot)+(q3tot*q3tot)+(q4tot*q4tot);
	normalizer = pow(normalizer,0.5);
	q1tot = q1tot/normalizer;
	q2tot = q2tot/normalizer;
	q3tot = q3tot/normalizer;
	q4tot = q4tot/normalizer;
	m_Grains[i].avg_quat[1] = q1tot;
	m_Grains[i].avg_quat[2] = q2tot;
	m_Grains[i].avg_quat[3] = q3tot;
	m_Grains[i].avg_quat[4] = q4tot;
	diff=atan2(q2tot,q1tot);
	sum=atan2(q3tot,q4tot);
	double ea1good=(diff+sum);
	double ea3good=(sum-diff);
	tmp=(q3tot*q3tot)+(q4tot*q4tot);
	tmp = pow(tmp,0.5);
	if(tmp > 1.0) tmp=1.0;
	double ea2good=2*acos(tmp);
    m_Grains[i].euler1 = ea1good;
    m_Grains[i].euler2 = ea2good;
    m_Grains[i].euler3 = ea3good;
    double avgmiso = 0;
	double averageiq;
    double avgmisoorig = 0;
    double totalcount = 0;
    q1[1] = voxels[nucleus].quat[1];
    q1[2] = voxels[nucleus].quat[2];
    q1[3] = voxels[nucleus].quat[3];
    q1[4] = voxels[nucleus].quat[4];
	for(jj=0; jj<size; jj++)
	{
		int index = voxellist->at(jj);
		if(voxels[index].unassigned == 0)
		{
		   avgmisoorig = avgmisoorig+voxels[index].misorientation;
		   averageiq = averageiq+voxels[index].imagequality;
//		   double angcur = 1000000;
		   q2[1] = voxels[index].quat[1];
		   q2[2] = voxels[index].quat[2];
		   q2[3] = voxels[index].quat[3];
		   q2[4] = voxels[index].quat[4];
       if(crystruct == AIM::Reconstruction::Hexagonal){
         wmin = MisorientationCalculations::getMisoQuatHexagonal(q1,q2,n1,n2,n3);
       }
       if(crystruct == AIM::Reconstruction::Cubic) {
         wmin = MisorientationCalculations::getMisoQuatCubic(q1,q2,n1,n2,n3);
       }
	       voxels[index].misorientation = wmin;
		   avgmiso = avgmiso + wmin;
		   totalcount++;
		   if(wmin > maxdisorientation) maxdisorientation = wmin;
        }
		if(voxels[index].unassigned == 1)
		{
			voxels[index].misorientation = 0;
		}
    }
    avgmiso = avgmiso/totalcount;
    averageiq = averageiq/totalcount;
    avgmisoorig = avgmisoorig/totalcount;
	m_Grains[i].averagemisorientation = avgmiso;
	m_Grains[i].averageimagequality = averageiq;
  }

}

// -----------------------------------------------------------------------------
//
// -----------------------------------------------------------------------------
int  ReconstructionFunc::load_data(string readname)
{
  ifstream inputFile;
  inputFile.open(readname.c_str());
  double s, c, s1, c1, s2, c2;
  double q1, q2, q3, q4;
  int gnum, phase;
  double ea1, ea2, ea3;
  int x, y, z;
  double stress, strain, weight;
  string dummy;
  numgrains = 0;
  int active = 1;
  size_t vnum;
  int vListSize = 1000;
  for(int i = 0; i < 1; i++)
  {
	inputFile >> xpoints >> ypoints >> zpoints;
	inputFile >> resx >> resy >> resz;
  }
  delete [] voxels;
  voxels = new Voxel[(xpoints*ypoints*zpoints)];
  for(int i = 0; i < (xpoints*ypoints*zpoints); i++)
  {
    inputFile >> ea1 >> ea2 >> ea3 >> weight >> strain >> stress >> x >> y >> z >> gnum >> phase;
	ea1 = ea1*3.1415926535897/180.0;
	ea2 = ea2*3.1415926535897/180.0;
	ea3 = ea3*3.1415926535897/180.0;
    voxels[i].grainname = gnum;
	voxels[i].euler1 = ea1;
	voxels[i].euler2 = ea2;
	voxels[i].euler3 = ea3;
    s=sin(0.5*ea2);
    c=cos(0.5*ea2);
    s1=sin(0.5*(ea1-ea3));
	c1=cos(0.5*(ea1-ea3));
	s2=sin(0.5*(ea1+ea3));
    c2=cos(0.5*(ea1+ea3));
	q1 = s*c1;
	q2 = s*s1;
	q3 = c*s2;
	q4 = c*c2;
	voxels[i].quat[0] = 0;
	voxels[i].quat[1] = q1;
	voxels[i].quat[2] = q2;
	voxels[i].quat[3] = q3;
	voxels[i].quat[4] = q4;
	if(gnum > numgrains)
	{
		numgrains = gnum;
		m_Grains.resize(numgrains+1);
	}
 	vnum = m_Grains[gnum].numvoxels;
  if (m_Grains[gnum].voxellist == NULL)
  {
    m_Grains[gnum].voxellist = new std::vector<int>(vListSize,-1);
  }
	if(vnum >= m_Grains[gnum].voxellist->size())
	{
		m_Grains[gnum].voxellist->resize(m_Grains[gnum].voxellist->size()+vListSize,-1);
	}
	m_Grains[gnum].voxellist->at(vnum) = i;
	vnum++;
	m_Grains[gnum].numvoxels = vnum;
  }
  numgrains = numgrains+1;
  for(int i=1;i<numgrains;i++)
  {
	if(m_Grains[i].numvoxels > 0)
	{
		m_Grains[i].voxellist->erase(std::remove(m_Grains[i].voxellist->begin(),m_Grains[i].voxellist->end(),-1),m_Grains[i].voxellist->end());
		int numvoxels = int(m_Grains[i].voxellist->size());
		m_Grains[i].numvoxels = numvoxels;
		m_Grains[i].nucleus = m_Grains[i].voxellist->at(0);
		m_Grains[i].active = active;
	}
  }
  inputFile.close();
return numgrains;
}
void  ReconstructionFunc::merge_twins ()
{
  int twinmerged = 1;
  double angcur = 180;
  vector<int > twinlist;
  double w;
  double n1, n2, n3;
  double q1[5];
  double q2[5];
  for (int i = 1; i < numgrains; i++)
  {
    if (m_Grains[i].twinnewnumber == -1)
    {
      twinlist.push_back(i);
      int tsize = int(twinlist.size());
      for (int m = 0; m < tsize; m++)
      {
        tsize = int(twinlist.size());
        int firstgrain = twinlist[m];
        vector<int >* nlist = m_Grains[firstgrain].neighborlist;
        int size = int(nlist->size());
        for (int l = 0; l < size; l++)
        {
          angcur = 180;
          int twin = 0;
          int neigh = nlist->at(l);
          if (neigh != i && m_Grains[neigh].twinnewnumber == -1)
          {
            q1[1] = m_Grains[firstgrain].avg_quat[1];
            q1[2] = m_Grains[firstgrain].avg_quat[2];
            q1[3] = m_Grains[firstgrain].avg_quat[3];
            q1[4] = m_Grains[firstgrain].avg_quat[4];
            q2[1] = m_Grains[neigh].avg_quat[1];
            q2[2] = m_Grains[neigh].avg_quat[2];
            q2[3] = m_Grains[neigh].avg_quat[3];
            q2[4] = m_Grains[neigh].avg_quat[4];
            double s = sin(0.5 * 1.86141);
            double c = cos(0.5 * 1.86141);
            double s1 = sin(0.5 * (2.39796 - 1.23277));
            double c1 = cos(0.5 * (2.39796 - 1.23277));
            double s2 = sin(0.5 * (2.39796 + 1.23277));
            double c2 = cos(0.5 * (2.39796 + 1.23277));
            q1[1] = s * c1;
            q1[2] = s * s1;
            q1[3] = c * s2;
            q1[4] = c * c2;
            s = sin(0.5 * 0.78007);
            c = cos(0.5 * 0.78007);
            s1 = sin(0.5 * (1.76807 - 1.4174));
            c1 = cos(0.5 * (1.76807 - 1.4174));
            s2 = sin(0.5 * (1.76807 + 1.4174));
            c2 = cos(0.5 * (1.76807 + 1.4174));
            q2[1] = s * c1;
            q2[2] = s * s1;
            q2[3] = c * s2;
            q2[4] = c * c2;
            if (crystruct == AIM::Reconstruction::Hexagonal)
            {
              w = MisorientationCalculations::getMisoQuatHexagonal(q1, q2, n1, n2, n3);
            }
            if (crystruct == AIM::Reconstruction::Cubic)
            {
              w = MisorientationCalculations::getMisoQuatCubic(q1, q2, n1, n2, n3);
            }

            w = w * (m_pi / 180.0);
            double tanhalfang = tan(w / 2.0);
            double rodvect1 = tanhalfang * n1;
            double rodvect2 = tanhalfang * n2;
            double rodvect3 = tanhalfang * n3;
            double vecttol = 0.03;
            double rodvectdiff11 = fabs(fabs(rodvect1) - (1.0 / 3.0));
            double rodvectdiff12 = fabs(fabs(rodvect2) - (1.0 / 3.0));
            double rodvectdiff13 = fabs(fabs(rodvect3) - (1.0 / 3.0));
            double rodvectdiff21 = fabs(fabs(rodvect1) - 0.2);
            double rodvectdiff22 = fabs(fabs(rodvect2) - 0.2);
            double rodvectdiff23 = fabs(fabs(rodvect3) - 0.2);
            double rodvectdiff31 = fabs(fabs(rodvect1) - 0.25);
            double rodvectdiff32 = fabs(fabs(rodvect2) - 0.25);
            double rodvectdiff33 = fabs(fabs(rodvect3) - 0.25);
            if (rodvectdiff11 < vecttol && rodvectdiff12 < vecttol && rodvectdiff13 < vecttol) twin = 1;
            if (rodvectdiff11 < vecttol && fabs(rodvect2) < vecttol && fabs(rodvect3) < vecttol) twin = 1;
            if (rodvectdiff12 < vecttol && fabs(rodvect1) < vecttol && fabs(rodvect3) < vecttol) twin = 1;
            if (rodvectdiff13 < vecttol && fabs(rodvect1) < vecttol && fabs(rodvect2) < vecttol) twin = 1;
            if (rodvectdiff11 < vecttol && rodvectdiff12 < vecttol && fabs(rodvect3) < vecttol) twin = 1;
            if (rodvectdiff11 < vecttol && rodvectdiff13 < vecttol && fabs(rodvect2) < vecttol) twin = 1;
            if (rodvectdiff12 < vecttol && rodvectdiff13 < vecttol && fabs(rodvect1) < vecttol) twin = 1;
            if (rodvectdiff21 < vecttol && rodvectdiff22 < vecttol && rodvectdiff23 < vecttol) twin = 1;
            if (rodvectdiff31 < vecttol && rodvectdiff32 < vecttol && fabs(rodvect3) < vecttol) twin = 1;
            if (rodvectdiff31 < vecttol && rodvectdiff33 < vecttol && fabs(rodvect2) < vecttol) twin = 1;
            if (rodvectdiff32 < vecttol && rodvectdiff33 < vecttol && fabs(rodvect1) < vecttol) twin = 1;
            if (w < angcur)
            {
              angcur = w;
            }
            if (twin == 1)
            {
              m_Grains[neigh].gottwinmerged = twinmerged;
              m_Grains[neigh].twinnewnumber = i;
              twinlist.push_back(neigh);
            }
          }
        }
      }
    }
    twinlist.clear();
  }
  for (int k = 0; k < (xpoints * ypoints * zpoints); k++)
  {
    int grainname = voxels[k].grainname;
    int gottwinmerged = m_Grains[grainname].gottwinmerged;
    if (gottwinmerged == 1)
    {
      int twinnewnumber = m_Grains[grainname].twinnewnumber;
      voxels[k].grainname = twinnewnumber;
    }
  }
}

void  ReconstructionFunc::merge_colonies ()
{
  int colonymerged = 1;
  double angcur = 180;
  vector<int > colonylist;
  double w;
  double n1, n2, n3;
  double q1[5];
  double q2[5];
  for (int i = 1; i < numgrains; i++)
  {
    if (m_Grains[i].colonynewnumber != -1)
    {
      colonylist.push_back(i);
      int csize = int(colonylist.size());
      for (int m = 0; m < csize; m++)
      {
        csize = int(colonylist.size());
        int firstgrain = colonylist[m];
        vector<int >* nlist = m_Grains[firstgrain].neighborlist;
        int size = int(nlist->size());
        for (int l = 0; l < size; l++)
        {
          angcur = 180;
          int colony = 0;
          int neigh = nlist->at(l);
          if (neigh != i && m_Grains[neigh].colonynewnumber != -1)
          {
            q1[1] = m_Grains[firstgrain].avg_quat[1];
            q1[2] = m_Grains[firstgrain].avg_quat[2];
            q1[3] = m_Grains[firstgrain].avg_quat[3];
            q1[4] = m_Grains[firstgrain].avg_quat[4];
            q2[1] = m_Grains[neigh].avg_quat[1];
            q2[2] = m_Grains[neigh].avg_quat[2];
            q2[3] = m_Grains[neigh].avg_quat[3];
            q2[4] = m_Grains[neigh].avg_quat[4];
            if (crystruct == AIM::Reconstruction::Hexagonal)
            {
              w = MisorientationCalculations::getMisoQuatHexagonal(q1, q2, n1, n2, n3);
            }
            if (crystruct == AIM::Reconstruction::Cubic)
            {
              w = MisorientationCalculations::getMisoQuatCubic(q1, q2, n1, n2, n3);
            }
            double tanhalfang = tan((w * m_pi / 180.0) / 2.0);
            double rodvect1 = tanhalfang * n1;
            double rodvect2 = tanhalfang * n2;
            double rodvect3 = tanhalfang * n3;
            double vecttol = 0.03;
            if (fabs(rodvect1) < vecttol && fabs(rodvect2) < vecttol && fabs(fabs(rodvect3) - 0.0919) < vecttol) colony = 1;
            if (fabs(fabs(rodvect1) - 0.289) < vecttol && fabs(fabs(rodvect2) - 0.5) < vecttol && fabs(rodvect3) < vecttol) colony = 1;
            if (fabs(fabs(rodvect1) - 0.57735) < vecttol && fabs(rodvect2) < vecttol && fabs(rodvect3) < vecttol) colony = 1;
            if (fabs(fabs(rodvect1) - 0.33) < vecttol && fabs(fabs(rodvect2) - 0.473) < vecttol && fabs(fabs(rodvect3) - 0.093) < vecttol) colony = 1;
            if (fabs(fabs(rodvect1) - 0.577) < vecttol && fabs(fabs(rodvect2) - 0.053) < vecttol && fabs(fabs(rodvect3) - 0.093) < vecttol) colony = 1;
            if (fabs(fabs(rodvect1) - 0.293) < vecttol && fabs(fabs(rodvect2) - 0.508) < vecttol && fabs(fabs(rodvect3) - 0.188) < vecttol) colony = 1;
            if (fabs(fabs(rodvect1) - 0.5866) < vecttol && fabs(rodvect2) < vecttol && fabs(fabs(rodvect3) - 0.188) < vecttol) colony = 1;
            if (fabs(fabs(rodvect1) - 0.5769) < vecttol && fabs(fabs(rodvect2) - 0.8168) < vecttol && fabs(rodvect3) < vecttol) colony = 1;
            if (fabs(fabs(rodvect1) - 0.9958) < vecttol && fabs(fabs(rodvect2) - 0.0912) < vecttol && fabs(rodvect3) < vecttol) colony = 1;
            if (w < angcur)
            {
              angcur = w;
            }
            if (colony == 1)
            {
              m_Grains[neigh].gotcolonymerged = colonymerged;
              m_Grains[neigh].colonynewnumber = i;
              colonylist.push_back(neigh);
            }
          }
        }
      }
    }
    colonylist.clear();
  }
  for (int k = 0; k < (xpoints * ypoints * zpoints); k++)
  {
    int grainname = voxels[k].grainname;
    int gotcolonymerged = m_Grains[grainname].gotcolonymerged;
    if (gotcolonymerged == 1)
    {
      int colonynewnumber = m_Grains[grainname].colonynewnumber;
      voxels[k].grainname = colonynewnumber;
    }
  }
}

void  ReconstructionFunc::characterize_twins()
{
  for(int i=0;i<numgrains;i++)
  {

  }
}

void  ReconstructionFunc::characterize_colonies()
{
  for(int i=0;i<numgrains;i++)
  {

  }
}

int  ReconstructionFunc::renumber_grains3()
{
  int graincount = 1;
  std::vector<int> newnames(numgrains);
  for(int i = 1; i < numgrains; i++)
  {
    int gottwinmerged = m_Grains[i].gottwinmerged;
    if(gottwinmerged != 1)
    {
	  newnames[i] = graincount;
      double ea1good = m_Grains[i].euler1;
      double ea2good = m_Grains[i].euler2;
      double ea3good = m_Grains[i].euler3;
      int size = m_Grains[i].numvoxels;
      int numneighbors = m_Grains[i].numneighbors;
      vector<int>* nlist = m_Grains[i].neighborlist;
      m_Grains[graincount].numvoxels = size;
      m_Grains[graincount].numneighbors = numneighbors;
      if (m_Grains[graincount].neighborlist == NULL)
      {
        m_Grains[graincount].neighborlist = new std::vector<int>(numneighbors);
      }
      if (NULL != nlist)
	  {
        m_Grains[graincount].neighborlist->swap(*nlist);
      }
      m_Grains[graincount].euler1 = ea1good;
      m_Grains[graincount].euler2 = ea2good;
      m_Grains[graincount].euler3 = ea3good;
      graincount++;
    }
  }
  for(int j = 0; j < (xpoints*ypoints*zpoints); j++)
  {
    int grainname = voxels[j].grainname;
    if(grainname >= 1)
	{
		int newgrainname = newnames[grainname];
		voxels[j].grainname = newgrainname;
	}
  }
  return graincount;
}
void  ReconstructionFunc::find_neighbors()
{
  int neighbors[6];
  neighbors[0] = -(xpoints*ypoints);
  neighbors[1] = -xpoints;
  neighbors[2] = -1;
  neighbors[3] = 1;
  neighbors[4] = xpoints;
  neighbors[5] = (xpoints*ypoints);
  double column, row, plane;
  double x, y, z;
  double xn, yn, zn;
  double xdist, ydist, zdist;
  int grain;
  int nnum;
  int onsurf = 0;
  double dist, vol, rad;
//  double totdist;
  int good = 0;
  int neighbor = 0;
  totalsurfacearea=0;
  int surfacegrain = 1;
  int nListSize = 1000;
  std::vector<int> nlist(nListSize, -1);
  std::vector<double> nsalist(nListSize, -1);
  for(int i=0;i<numgrains;i++)
  {
    int numneighs = int(nlist.size());
	m_Grains[i].numneighbors = 0;
    m_Grains[i].neighborlist = new std::vector<int>(numneighs);
    m_Grains[i].neighborlist->swap(nlist);
    m_Grains[i].neighborsurfarealist = new std::vector<double>(numneighs);
    m_Grains[i].neighborsurfarealist->swap(nsalist);
	m_Grains[i].neighbordistfunc.resize(4,0);
  }
  for(int j = 0; j < (xpoints*ypoints*zpoints); j++)
  {
    onsurf = 0;
    grain = voxels[j].grainname;
	if(grain > 0)
	{
		column = j%xpoints;
		row = (j/xpoints)%ypoints;
		plane = j/(xpoints*ypoints);
		if((column == 0 || column == (xpoints-1) || row == 0 || row == (ypoints-1) || plane == 0 || plane == (zpoints-1)) && zpoints != 1) m_Grains[grain].surfacegrain = surfacegrain;
		if((column == 0 || column == (xpoints-1) || row == 0 || row == (ypoints-1)) && zpoints == 1) m_Grains[grain].surfacegrain = surfacegrain;
        for(int k=0;k<6;k++)
        {
		  good = 1;
		  neighbor = j+neighbors[k];
          if(k == 0 && plane == 0) good = 0;
          if(k == 5 && plane == (zpoints-1)) good = 0;
          if(k == 1 && row == 0) good = 0;
          if(k == 4 && row == (ypoints-1)) good = 0;
          if(k == 2 && column == 0) good = 0;
          if(k == 3 && column == (xpoints-1)) good = 0;
		  if(good == 1 && voxels[neighbor].grainname != grain && voxels[neighbor].grainname >= 0)
          {
			  onsurf++;
			  nnum = m_Grains[grain].numneighbors;
			  vector<int>* nlist = m_Grains[grain].neighborlist;
			  if (nnum >= (0.9*nlist->size()))
			  {
				 nlist->resize(nnum + nListSize);
			  }
			  nlist->at(nnum) = voxels[neighbor].grainname;
			  nnum++;
			  m_Grains[grain].numneighbors = nnum;
			  voxels[j].nearestneighbor = voxels[neighbor].grainname;
		  }
		}
	}
	voxels[j].surfacevoxel = onsurf;
	if(onsurf > 0) voxels[j].nearestneighbordistance = 0, voxels[j].neighbor = j;
	if(onsurf == 0) voxels[j].nearestneighbordistance = -1, voxels[j].nearestneighbor = -1;
  }
  vector<int>* nlistcopy;
  for(int i=1;i<numgrains;i++)
  {
	vector<int>* nlist = m_Grains[i].neighborlist;
	vector<double>* nsalist = m_Grains[i].neighborsurfarealist;
	vector<int>::iterator newend;
	sort(nlist->begin(),nlist->end());
	nlistcopy = nlist;
    newend = unique(nlist->begin(),nlist->end());
    nlist->erase(newend,nlist->end());
	nlist->erase(std::remove(nlist->begin(),nlist->end(),-1),nlist->end());
//	nlist->erase(std::remove(nlist->begin(),nlist->end(),0),nlist->end());
	int numneighs = int(nlist->size());
	for(int j=0;j<numneighs;j++)
	{
		int neigh = nlist->at(j);
		int number = std::count(nlistcopy->begin(),nlistcopy->end(),neigh);
		double area = number*resx*resx;
		nsalist->at(j) = area;
		if(m_Grains[i].surfacegrain == 0 && (neigh > i || m_Grains[neigh].surfacegrain == 1))
		{
			totalsurfacearea = totalsurfacearea + area;
		}
	}
    m_Grains[i].numneighbors = numneighs;
    m_Grains[i].neighborlist = new std::vector<int>(numneighs);
    m_Grains[i].neighborlist = nlist;
    m_Grains[i].neighborsurfarealist = new std::vector<double>(numneighs);
    m_Grains[i].neighborsurfarealist = nsalist;
  }
  if(m_Grains[1].equivdiameter != 0)
  {
	  for(int i=1;i<numgrains;i++)
	  {
		x = m_Grains[i].centroidx;
		y = m_Grains[i].centroidy;
		z = m_Grains[i].centroidz;
		rad = m_Grains[i].equivdiameter/2.0;
		for(int j=1;j<numgrains;j++)
		{
			xn = m_Grains[j].centroidx;
			yn = m_Grains[j].centroidy;
			zn = m_Grains[j].centroidz;
			xdist = fabs(x-xn);
			ydist = fabs(y-yn);
			zdist = fabs(z-zn);
			dist = (xdist*xdist)+(ydist*ydist)+(zdist*zdist);
			dist = pow(dist,0.5);
			dist = int(dist/rad);
			if(dist < 4)
			{
				m_Grains[i].neighbordistfunc[dist]++;
			}
		}
	  }
  }
}
void  ReconstructionFunc::find_centroids()
{
//  int count = 0;
  int onedge = 0;
  maxdiameter=0;
  mindiameter=100000;
  double x, y, z;
  double radcubed;
  double diameter;
  graincenters = new double *[numgrains];
  for(int i = 0; i < numgrains; i++)
  {
    graincenters[i] = new double [5];
	for(int j=0;j<5;j++)
	{
		graincenters[i][j]=0;
	}
  }
  for(int j = 0; j < (xpoints*ypoints*zpoints); j++)
  {
	    onedge = 0;
        int gnum = voxels[j].grainname;
        graincenters[gnum][0]++;
        x = find_xcoord(j);
        y = find_ycoord(j);
        z = find_zcoord(j);
	    int col = j%xpoints;
	    int row = (j/xpoints)%ypoints;
		int plane = j/(xpoints*ypoints);
        if(col <= 0) onedge = 1;
        if(col >= xpoints-1) onedge = 1;
        if(row <= 0) onedge = 1;
        if(row >= ypoints-1) onedge = 1;
		if(plane <= 0) onedge = 1;
		if(plane >= zpoints-1) onedge = 1;
        graincenters[gnum][1] = graincenters[gnum][1] + x;
        graincenters[gnum][2] = graincenters[gnum][2] + y;
        graincenters[gnum][3] = graincenters[gnum][3] + z;
		if(onedge == 1) graincenters[gnum][4] = 1;
  }
  for(int i=1;i<numgrains;i++)
  {
    graincenters[i][1] = graincenters[i][1]/graincenters[i][0];
    graincenters[i][2] = graincenters[i][2]/graincenters[i][0];
    graincenters[i][3] = graincenters[i][3]/graincenters[i][0];
    m_Grains[i].centroidx = graincenters[i][1];
    m_Grains[i].centroidy = graincenters[i][2];
    m_Grains[i].centroidz = graincenters[i][3];
    m_Grains[i].numvoxels = graincenters[i][0];
	m_Grains[i].volume = (graincenters[i][0]*resx*resy*resz);
    m_Grains[i].surfacegrain = graincenters[i][4];
	radcubed = (0.75*m_Grains[i].volume)/m_pi;
	diameter = (2*pow(radcubed,0.3333333333));
	m_Grains[i].equivdiameter = diameter;
	if(int(diameter) > maxdiameter)
	{
		maxdiameter = int(diameter);
	}
	if(diameter < mindiameter) mindiameter = diameter;
  }
}
void  ReconstructionFunc::find_centroids2D()
{
//  int count = 0;
  int onedge = 0;
  maxdiameter=0;
  mindiameter=100000;
  double x, y;
  double radsquared;
  double diameter;
  graincenters = new double *[numgrains];
  for(int i = 0; i < numgrains; i++)
  {
    graincenters[i] = new double [5];
	for(int j=0;j<4;j++)
	{
		graincenters[i][j]=0;
	}
  }
  for(int j = 0; j < (xpoints*ypoints*zpoints); j++)
  {
	    onedge = 0;
        int gnum = voxels[j].grainname;
        graincenters[gnum][0]++;
        x = find_xcoord(j);
        y = find_ycoord(j);
	    int col = j%xpoints;
	    int row = (j/xpoints)%ypoints;
        if(col <= 0) onedge = 1;
        if(col >= xpoints-1) onedge = 1;
        if(row <= 0) onedge = 1;
        if(row >= ypoints-1) onedge = 1;
        graincenters[gnum][1] = graincenters[gnum][1] + x;
        graincenters[gnum][2] = graincenters[gnum][2] + y;
		if(onedge == 1) graincenters[gnum][3] = 1;
  }
  for(int i=1;i<numgrains;i++)
  {
    graincenters[i][1] = graincenters[i][1]/graincenters[i][0];
    graincenters[i][2] = graincenters[i][2]/graincenters[i][0];
    m_Grains[i].centroidx = graincenters[i][1];
    m_Grains[i].centroidy = graincenters[i][2];
    m_Grains[i].numvoxels = graincenters[i][0];
	m_Grains[i].volume = (graincenters[i][0]*resx*resy);
    m_Grains[i].surfacegrain = graincenters[i][3];
	radsquared = m_Grains[i].volume/m_pi;
	diameter = (2*pow(radsquared,0.5));
	m_Grains[i].equivdiameter = diameter;
	if(int(diameter) > maxdiameter)
	{
		maxdiameter = int(diameter);
	}
	if(diameter < mindiameter) mindiameter = diameter;
  }
}
void  ReconstructionFunc::find_euclidean_map()
{
  int nearestneighbordistance = 0;
//  int checked = 1;
  int count = 1;
  int good = 1;
  double x, y, z;
  int neighpoint;
  int neighbors[6];
  neighbors[0] = -xpoints*ypoints;
  neighbors[1] = -xpoints;
  neighbors[2] = -1;
  neighbors[3] = 1;
  neighbors[4] = xpoints;
  neighbors[5] = xpoints*ypoints;
  for(int a=0;a<(xpoints*ypoints*zpoints);a++)
  {
	  if(voxels[a].surfacevoxel == 0)
	  {
		voxels[a].neighbor = -1;
		voxels[a].nearestneighbor = -1;
		voxels[a].nearestneighbordistance = -1;
	  }
  }
  while(count != 0)
  {
    count = 0;
	nearestneighbordistance++;
	for(int i = 0; i < (xpoints*ypoints*zpoints); i++)
	{
	  int nearestneighbor = voxels[i].nearestneighbor;
      if(nearestneighbor == -1)
      {
	    x = i%xpoints;
		y = (i/xpoints)%ypoints;
	    z = i/(xpoints*ypoints);
		for(int j=0;j<6;j++)
		{
			good = 1;
			neighpoint = i+neighbors[j];
		    if(j == 0 && z == 0) good = 0;
		    if(j == 5 && z == (zpoints-1)) good = 0;
		    if(j == 1 && y == 0) good = 0;
		    if(j == 4 && y == (ypoints-1)) good = 0;
		    if(j == 2 && x == 0) good = 0;
		    if(j == 3 && x == (xpoints-1)) good = 0;
			if(good == 1)
	        {
		        count++;
			    int nearestneighbor = voxels[neighpoint].nearestneighbor;
			    int nearestneighbordistance = voxels[neighpoint].nearestneighbordistance;
			    if(nearestneighbordistance != -1)
				{
					voxels[i].nearestneighbor = nearestneighbor;
					voxels[i].neighbor = voxels[neighpoint].neighbor;
				}
			}
		}
	  }
	}
    for(int j = 0; j < (xpoints*ypoints*zpoints); j++)
    {
      if(voxels[j].neighbor != -1)
      {
		  voxels[j].nearestneighbordistance = nearestneighbordistance;
      }
    }
  }
  double x1,x2,y1,y2,z1,z2;
  double dist;
  for(int j = 0; j < (xpoints*ypoints*zpoints); j++)
  {
	  int nearestneighbor = voxels[j].neighbor;
	  x1 = find_xcoord(j);
	  y1 = find_ycoord(j);
	  z1 = find_zcoord(j);
	  x2 = find_xcoord(nearestneighbor);
	  y2 = find_ycoord(nearestneighbor);
	  z2 = find_zcoord(nearestneighbor);
	  dist = ((x1-x2)*(x1-x2))+((y1-y2)*(y1-y2))+((z1-z2)*(z1-z2));
	  dist = pow(dist,0.5);
	  if(dist > 30)
	  {
	//	int stop = 0;
	  }
	  voxels[j].nearestneighbordistance = dist;
  }
}
void  ReconstructionFunc::find_moments ()
{
//  int count = 0;
  double u200=0;
  double u020=0;
  double u002=0;
  double u110=0;
  double u011=0;
  double u101=0;
  grainmoments = new double *[numgrains];
  for(int i = 0; i < numgrains; i++)
  {
	grainmoments[i] = new double [6];
	for(int j=0;j<6;j++)
	{
		grainmoments[i][j] = 0;
	}
  }
  for(int j = 0; j < (xpoints*ypoints*zpoints); j++)
  {
	  u200=0;
	  u020=0;
	  u002=0;
	  u110=0;
	  u011=0;
	  u101=0;
      int gnum = voxels[j].grainname;
      double x = find_xcoord(j);
      double y = find_ycoord(j);
      double z = find_zcoord(j);
      double x1 = x+(resx/2);
      double x2 = x-(resx/2);
      double y1 = y+(resy/2);
      double y2 = y-(resy/2);
      double z1 = z+(resz/2);
      double z2 = z-(resz/2);
      double xdist1 = (x1-graincenters[gnum][1]);
      double ydist1 = (y1-graincenters[gnum][2]);
      double zdist1 = (z1-graincenters[gnum][3]);
      double xdist2 = (x1-graincenters[gnum][1]);
      double ydist2 = (y1-graincenters[gnum][2]);
      double zdist2 = (z2-graincenters[gnum][3]);
      double xdist3 = (x1-graincenters[gnum][1]);
      double ydist3 = (y2-graincenters[gnum][2]);
      double zdist3 = (z1-graincenters[gnum][3]);
      double xdist4 = (x1-graincenters[gnum][1]);
      double ydist4 = (y2-graincenters[gnum][2]);
      double zdist4 = (z2-graincenters[gnum][3]);
      double xdist5 = (x2-graincenters[gnum][1]);
      double ydist5 = (y1-graincenters[gnum][2]);
      double zdist5 = (z1-graincenters[gnum][3]);
      double xdist6 = (x2-graincenters[gnum][1]);
      double ydist6 = (y1-graincenters[gnum][2]);
      double zdist6 = (z2-graincenters[gnum][3]);
      double xdist7 = (x2-graincenters[gnum][1]);
      double ydist7 = (y2-graincenters[gnum][2]);
      double zdist7 = (z1-graincenters[gnum][3]);
      double xdist8 = (x2-graincenters[gnum][1]);
      double ydist8 = (y2-graincenters[gnum][2]);
      double zdist8 = (z2-graincenters[gnum][3]);
      u200 = u200 + ((ydist1)*(ydist1))+((zdist1)*(zdist1)) + ((ydist2)*(ydist2))+((zdist2)*(zdist2)) + ((ydist3)*(ydist3))+((zdist3)*(zdist3)) + ((ydist4)*(ydist4))+((zdist4)*(zdist4)) + ((ydist5)*(ydist5))+((zdist5)*(zdist5)) + ((ydist6)*(ydist6))+((zdist6)*(zdist6)) + ((ydist7)*(ydist7))+((zdist7)*(zdist7)) + ((ydist8)*(ydist8))+((zdist8)*(zdist8));
      u020 = u020 + ((xdist1)*(xdist1))+((zdist1)*(zdist1)) + ((xdist2)*(xdist2))+((zdist2)*(zdist2)) + ((xdist3)*(xdist3))+((zdist3)*(zdist3)) + ((xdist4)*(xdist4))+((zdist4)*(zdist4)) + ((xdist5)*(xdist5))+((zdist5)*(zdist5)) + ((xdist6)*(xdist6))+((zdist6)*(zdist6)) + ((xdist7)*(xdist7))+((zdist7)*(zdist7)) + ((xdist8)*(xdist8))+((zdist8)*(zdist8));
      u002 = u002 + ((xdist1)*(xdist1))+((ydist1)*(ydist1)) + ((xdist2)*(xdist2))+((ydist2)*(ydist2)) + ((xdist3)*(xdist3))+((ydist3)*(ydist3)) + ((xdist4)*(xdist4))+((ydist4)*(ydist4)) + ((xdist5)*(xdist5))+((ydist5)*(ydist5)) + ((xdist6)*(xdist6))+((ydist6)*(ydist6)) + ((xdist7)*(xdist7))+((ydist7)*(ydist7)) + ((xdist8)*(xdist8))+((ydist8)*(ydist8));
      u110 = u110 + ((xdist1)*(ydist1)) + ((xdist2)*(ydist2)) + ((xdist3)*(ydist3)) + ((xdist4)*(ydist4)) + ((xdist5)*(ydist5)) + ((xdist6)*(ydist6)) + ((xdist7)*(ydist7)) + ((xdist8)*(ydist8));
      u011 = u011 + ((ydist1)*(zdist1)) + ((ydist2)*(zdist2)) + ((ydist3)*(zdist3)) + ((ydist4)*(zdist4)) + ((ydist5)*(zdist5)) + ((ydist6)*(zdist6)) + ((ydist7)*(zdist7)) + ((ydist8)*(zdist8));
      u101 = u101 + ((xdist1)*(zdist1)) + ((xdist2)*(zdist2)) + ((xdist3)*(zdist3)) + ((xdist4)*(zdist4)) + ((xdist5)*(zdist5)) + ((xdist6)*(zdist6)) + ((xdist7)*(zdist7)) + ((xdist8)*(zdist8));
	  grainmoments[gnum][0] = grainmoments[gnum][0] + u200;
	  grainmoments[gnum][1] = grainmoments[gnum][1] + u020;
	  grainmoments[gnum][2] = grainmoments[gnum][2] + u002;
	  grainmoments[gnum][3] = grainmoments[gnum][3] + u110;
	  grainmoments[gnum][4] = grainmoments[gnum][4] + u011;
	  grainmoments[gnum][5] = grainmoments[gnum][5] + u101;
  }
  for(int i=1;i<numgrains;i++)
  {
	grainmoments[i][0] = grainmoments[i][0]*(resx/2.0)*(resy/2.0)*(resz/2.0);
	grainmoments[i][1] = grainmoments[i][1]*(resx/2.0)*(resy/2.0)*(resz/2.0);
	grainmoments[i][2] = grainmoments[i][2]*(resx/2.0)*(resy/2.0)*(resz/2.0);
	grainmoments[i][3] = grainmoments[i][3]*(resx/2.0)*(resy/2.0)*(resz/2.0);
	grainmoments[i][4] = grainmoments[i][4]*(resx/2.0)*(resy/2.0)*(resz/2.0);
	grainmoments[i][5] = grainmoments[i][5]*(resx/2.0)*(resy/2.0)*(resz/2.0);
	double o3 = (grainmoments[i][0]*grainmoments[i][1]*grainmoments[i][2])+(2.0*grainmoments[i][3]*grainmoments[i][5]*grainmoments[i][4])-(grainmoments[i][0]*grainmoments[i][4]*grainmoments[i][4])-(grainmoments[i][1]*grainmoments[i][5]*grainmoments[i][5])-(grainmoments[i][2]*grainmoments[i][3]*grainmoments[i][3]);
	double vol5 = m_Grains[i].volume;
	vol5 = pow(vol5,5);
	double omega3 = vol5/o3;
	m_Grains[i].Ixx = grainmoments[i][0];
	m_Grains[i].Iyy = grainmoments[i][1];
	m_Grains[i].Izz = grainmoments[i][2];
	m_Grains[i].Ixy = -grainmoments[i][3];
	m_Grains[i].Iyz = -grainmoments[i][4];
	m_Grains[i].Ixz = -grainmoments[i][5];
	m_Grains[i].omega3 = omega3;
  }
}
void  ReconstructionFunc::find_axes ()
{
  for (int i = 1; i < numgrains; i++)
  {
    double Ixx = m_Grains[i].Ixx;
    double Iyy = m_Grains[i].Iyy;
    double Izz = m_Grains[i].Izz;
    double Ixy = m_Grains[i].Ixy;
    double Iyz = m_Grains[i].Iyz;
    double Ixz = m_Grains[i].Ixz;
    double a = 1;
    double b = -Ixx-Iyy-Izz;
    double c = ((Ixx*Izz)+(Ixx*Iyy)+(Iyy*Izz)-(Ixz*Ixz)-(Ixy*Ixy)-(Iyz*Iyz));
    double d = ((Ixz*Iyy*Ixz)+(Ixy*Izz*Ixy)+(Iyz*Ixx*Iyz)-(Ixx*Iyy*Izz)-(Ixy*Iyz*Ixz)-(Ixy*Iyz*Ixz));
    double f = ((3*c/a)-((b/a)*(b/a)))/3;
    double g = ((2*(b/a)*(b/a)*(b/a))-(9*b*c/(a*a))+(27*(d/a)))/27;
    double h = (g*g/4)+(f*f*f/27);
    double rsquare = (g*g/4)-h;
    double r = pow(rsquare,0.5);
    double theta = 0;
    if(r == 0)
    {
      theta = 0;
    }
    if(r != 0)
    {
      theta = acos(-g/(2*r));
    }
    double r1 = 2*pow(r,0.33333333333)*cos(theta/3)-(b/(3*a));
    double r2 = -pow(r,0.33333333333)*(cos(theta/3)-(1.7320508*sin(theta/3)))-(b/(3*a));
    double r3 = -pow(r,0.33333333333)*(cos(theta/3)+(1.7320508*sin(theta/3)))-(b/(3*a));
	m_Grains[i].radius1 = r1;
	m_Grains[i].radius2 = r2;
	m_Grains[i].radius3 = r3;
  }
}
void  ReconstructionFunc::find_vectors ()
{
  for(int i = 1; i < numgrains; i++)
  {
 //   int size = grains[i].numvoxels;
    double Ixx = m_Grains[i].Ixx;
    double Iyy = m_Grains[i].Iyy;
    double Izz = m_Grains[i].Izz;
    double Ixy = m_Grains[i].Ixy;
    double Iyz = m_Grains[i].Iyz;
    double Ixz = m_Grains[i].Ixz;
	double radius1 = m_Grains[i].radius1;
	double radius2 = m_Grains[i].radius2;
	double radius3 = m_Grains[i].radius3;
    double m[3][3];
    double e[3][1];
    double uber[3][3];
    double bmat[3][1];
    double vect[3][3];
    m[0][0] = Ixx;
    m[0][1] = Ixy;
    m[0][2] = Ixz;
    m[1][0] = Ixy;
    m[1][1] = Iyy;
    m[1][2] = Iyz;
    m[2][0] = Ixz;
    m[2][1] = Iyz;
    m[2][2] = Izz;
    e[0][0] = radius1;
    e[1][0] = radius2;
    e[2][0] = radius3;
    bmat[0][0] = 0.0000001;
    bmat[1][0] = 0.0000001;
    bmat[2][0] = 0.0000001;
    for(int j = 0; j < 3; j++)
    {
        uber[0][0] = Ixx-e[j][0];
        uber[0][1] = Ixy;
        uber[0][2] = Ixz;
        uber[1][0] = Ixy;
        uber[1][1] = Iyy-e[j][0];
        uber[1][2] = Iyz;
        uber[2][0] = Ixz;
        uber[2][1] = Iyz;
        uber[2][2] = Izz-e[j][0];
        double **uberelim;
        double **uberbelim;
        uberelim = new double *[3];
        uberbelim = new double *[3];
        for(int d = 0; d < 3; d++)
        {
          uberelim[d] = new double [3];
          uberbelim[d] = new double [1];
        }
        int elimcount = 0;
        int elimcount1 = 0;
        double q = 0;
        double sum = 0;
        double c = 0;
        for(int a = 0; a < 3; a++)
        {
          elimcount1 = 0;
          for(int b = 0; b < 3; b++)
          {
            uberelim[elimcount][elimcount1] = uber[a][b];
            elimcount1++;
          }
          uberbelim[elimcount][0] = bmat[a][0];
          elimcount++;
        }
        for(int k = 0; k < elimcount-1; k++)
        {
          for(int l = k+1; l < elimcount; l++)
          {
            c = uberelim[l][k]/uberelim[k][k];
            for(int m = k+1; m < elimcount; m++)
            {
              uberelim[l][m] = uberelim[l][m] - c*uberelim[k][m];
            }
            uberbelim[l][0] = uberbelim[l][0] - c*uberbelim[k][0];
          }
        }
        uberbelim[elimcount-1][0] = uberbelim[elimcount-1][0]/uberelim[elimcount-1][elimcount-1];
        for(int l = 1; l < elimcount; l++)
        {
          int m = (elimcount-1)-l;
          sum = 0;
          for(int n = m+1; n < elimcount; n++)
          {
            sum = sum + (uberelim[m][n]*uberbelim[n][0]);
          }
          uberbelim[m][0] = (uberbelim[m][0]-sum)/uberelim[m][m];
        }
        for(int p = 0; p < elimcount; p++)
        {
          q = uberbelim[p][0];
          vect[j][p] = q;
        }
    }
    double n1x = vect[0][0];
    double n1y = vect[0][1];
    double n1z = vect[0][2];
    double n2x = vect[1][0];
    double n2y = vect[1][1];
    double n2z = vect[1][2];
    double n3x = vect[2][0];
    double n3y = vect[2][1];
    double n3z = vect[2][2];
	double norm1 = pow(((n1x*n1x)+(n1y*n1y)+(n1z*n1z)),0.5);
	double norm2 = pow(((n2x*n2x)+(n2y*n2y)+(n2z*n2z)),0.5);
	double norm3 = pow(((n3x*n3x)+(n3y*n3y)+(n3z*n3z)),0.5);
	if(m_Grains[i].surfacegrain == 0)
	{
		n1x = n1x/norm1;
		n1y = n1y/norm1;
		n1z = n1z/norm1;
		n2x = n2x/norm2;
		n2y = n2y/norm2;
		n2z = n2z/norm2;
		n3x = n3x/norm3;
		n3y = n3y/norm3;
		n3z = n3z/norm3;
		for(int k = 0; k < 4; k++)
		{
			double o[3][3];
			double ga[3][3];
			double m1[3][3];
			if (k == 0)
			{
			  o[0][0] = 1.0; o[0][1] = 0.0; o[0][2] = 0.0;
			  o[1][0] = 0.0; o[1][1] = 1.0; o[1][2] = 0.0;
			  o[2][0] = 0.0; o[2][1] = 0.0; o[2][2] = 1.0;
			}
			else if (k == 1)
			{
			  o[0][0] = -1.0; o[0][1] = 0.0; o[0][2] = 0.0;
			  o[1][0] = 0.0; o[1][1] = 1.0; o[1][2] = 0.0;
			  o[2][0] = 0.0; o[2][1] = 0.0; o[2][2] = -1.0;
			}
			else if (k == 2)
			{
			  o[0][0] = 1.0; o[0][1] = 0.0; o[0][2] = 0.0;
			  o[1][0] = 0.0; o[1][1] = -1.0; o[1][2] = 0.0;
			  o[2][0] = 0.0; o[2][1] = 0.0; o[2][2] = -1.0;
			}
			else if (k == 3)
			{
			  o[0][0] = -1.0; o[0][1] = 0.0; o[0][2] = 0.0;
			  o[1][0] = 0.0; o[1][1] = -1.0; o[1][2] = 0.0;
			  o[2][0] = 0.0; o[2][1] = 0.0; o[2][2] = 1.0;
			}
			ga[0][0] = n1x;
			ga[0][1] = n2x;
			ga[0][2] = n3x;
			ga[1][0] = n1y;
			ga[1][1] = n2y;
			ga[1][2] = n3y;
			ga[2][0] = n1z;
			ga[2][1] = n2z;
			ga[2][2] = n3z;
			m1[0][0] = o[0][0]*ga[0][0] + o[0][1]*ga[1][0] + o[0][2]*ga[2][0];
			m1[0][1] = o[0][0]*ga[0][1] + o[0][1]*ga[1][1] + o[0][2]*ga[2][1];
			m1[0][2] = o[0][0]*ga[0][2] + o[0][1]*ga[1][2] + o[0][2]*ga[2][2];
			m1[1][0] = o[1][0]*ga[0][0] + o[1][1]*ga[1][0] + o[1][2]*ga[2][0];
			m1[1][1] = o[1][0]*ga[0][1] + o[1][1]*ga[1][1] + o[1][2]*ga[2][1];
			m1[1][2] = o[1][0]*ga[0][2] + o[1][1]*ga[1][2] + o[1][2]*ga[2][2];
			m1[2][0] = o[2][0]*ga[0][0] + o[2][1]*ga[1][0] + o[2][2]*ga[2][0];
			m1[2][1] = o[2][0]*ga[0][1] + o[2][1]*ga[1][1] + o[2][2]*ga[2][1];
			m1[2][2] = o[2][0]*ga[0][2] + o[2][1]*ga[1][2] + o[2][2]*ga[2][2];
			double ea2 = acos(m1[2][2]);
			double cosine3 = (m1[1][2]/sin(ea2));
			double sine3 = (m1[0][2]/sin(ea2));
			double cosine1 = (-m1[2][1]/sin(ea2));
			double sine1 = (m1[2][0]/sin(ea2));
			double ea3 = acos(cosine3);
			double ea1 = acos(cosine1);
			if(sine3 < 0) ea3 = (2*m_pi)-ea3;
			if(sine1 < 0) ea1 = (2*m_pi)-ea1;
			int ea1bin = int(ea1/(m_pi/18));
			int ea2bin = int(ea2/(m_pi/18));
			int ea3bin = int(ea3/(m_pi/18));
			int bin=0;
			if(ea1 >= 0.0 && ea2 >= 0.0 && ea3 >= 0.0 && ea1 <= (m_pi) && ea2 <= (m_pi) && ea3 <= (m_pi))
			{
				m_Grains[i].axiseuler1 = ea1;
				m_Grains[i].axiseuler2 = ea2;
				m_Grains[i].axiseuler3 = ea3;
				bin = (ea3bin*18*18)+(ea2bin*18)+(ea1bin);
				axisodf[bin].density = axisodf[bin].density+1;
				totalaxes = totalaxes+1;
			}
		}
    }
  }
}
void  ReconstructionFunc::find_moments2D()
{
//  int count = 0;
  double u200=0;
  double u020=0;
  double u110=0;
  grainmoments = new double *[numgrains];
  for(int i = 0; i < numgrains; i++)
  {
	grainmoments[i] = new double [3];
	for(int j=0;j<3;j++)
	{
		grainmoments[i][j] = 0;
	}
  }
  for(int j = 0; j < (xpoints*ypoints*zpoints); j++)
  {
	  u200=0;
	  u020=0;
	  u110=0;
      int gnum = voxels[j].grainname;
      double x = find_xcoord(j);
      double y = find_ycoord(j);
      double x1 = x+(resx/2);
      double x2 = x-(resx/2);
      double y1 = y+(resy/2);
      double y2 = y-(resy/2);
      double xdist1 = (x1-graincenters[gnum][1]);
      double ydist1 = (y1-graincenters[gnum][2]);
      double xdist2 = (x1-graincenters[gnum][1]);
      double ydist2 = (y2-graincenters[gnum][2]);
      double xdist3 = (x2-graincenters[gnum][1]);
      double ydist3 = (y1-graincenters[gnum][2]);
      double xdist4 = (x2-graincenters[gnum][1]);
      double ydist4 = (y2-graincenters[gnum][2]);
      u200 = u200 + ((ydist1)*(ydist1)) + ((ydist2)*(ydist2)) + ((ydist3)*(ydist3)) + ((ydist4)*(ydist4));
      u020 = u020 + ((xdist1)*(xdist1)) + ((xdist2)*(xdist2)) + ((xdist3)*(xdist3)) + ((xdist4)*(xdist4));
      u110 = u110 + ((xdist1)*(ydist1)) + ((xdist2)*(ydist2)) + ((xdist3)*(ydist3)) + ((xdist4)*(ydist4));
	  grainmoments[gnum][0] = grainmoments[gnum][0] + u200;
	  grainmoments[gnum][1] = grainmoments[gnum][1] + u020;
	  grainmoments[gnum][2] = grainmoments[gnum][2] + u110;
  }
  for(int i=1;i<numgrains;i++)
  {
	grainmoments[i][0] = grainmoments[i][0]*(resx/2.0)*(resy/2.0);
	grainmoments[i][1] = grainmoments[i][1]*(resx/2.0)*(resy/2.0);
	grainmoments[i][2] = grainmoments[i][2]*(resx/2.0)*(resy/2.0);
//	double o3 = (grainmoments[i][0]*grainmoments[i][1]*grainmoments[i][2])+(2.0*grainmoments[i][3]*grainmoments[i][5]*grainmoments[i][4])-(grainmoments[i][0]*grainmoments[i][4]*grainmoments[i][4])-(grainmoments[i][1]*grainmoments[i][5]*grainmoments[i][5])-(grainmoments[i][2]*grainmoments[i][3]*grainmoments[i][3]);
//	double vol5 = m_Grains[i].volume;
//	vol5 = pow(vol5,5);
//	double omega3 = vol5/o3;
	m_Grains[i].Ixx = grainmoments[i][0];
	m_Grains[i].Iyy = grainmoments[i][1];
	m_Grains[i].Ixy = -grainmoments[i][2];
//	m_Grains[i].omega3 = omega3;
  }
}
void  ReconstructionFunc::find_axes2D()
{
  for (int i = 1; i < numgrains; i++)
  {
    double Ixx = m_Grains[i].Ixx;
    double Iyy = m_Grains[i].Iyy;
    double Ixy = m_Grains[i].Ixy;
    double r1 = (Ixx+Iyy)/2.0 + sqrt(((Ixx+Iyy)*(Ixx+Iyy))/4.0+(Ixy*Ixy-Ixx*Iyy));
    double r2 = (Ixx+Iyy)/2.0 - sqrt(((Ixx+Iyy)*(Ixx+Iyy))/4.0+(Ixy*Ixy-Ixx*Iyy));
	double preterm = 4/3.1415926535897;
	preterm = pow(preterm,0.25);
	double postterm1 = r1*r1*r1/r2;
	double postterm2 = r2*r2*r2/r1;
	postterm1 = pow(postterm1,0.125);
	postterm2 = pow(postterm2,0.125);
	r1 = preterm*postterm1;
	r2 = preterm*postterm2;
	m_Grains[i].radius1 = r1;
	m_Grains[i].radius2 = r2;
  }
}
void  ReconstructionFunc::find_vectors2D()
{
  for(int i = 1; i < numgrains; i++)
  {
 //   int size = grains[i].numvoxels;
    double Ixx = m_Grains[i].Ixx;
    double Iyy = m_Grains[i].Iyy;
    double Ixy = m_Grains[i].Ixy;
    double I1 = (Ixx+Iyy)/2.0 + sqrt(((Ixx+Iyy)*(Ixx+Iyy))/4.0+(Ixy*Ixy-Ixx*Iyy));
    double I2 = (Ixx+Iyy)/2.0 - sqrt(((Ixx+Iyy)*(Ixx+Iyy))/4.0+(Ixy*Ixy-Ixx*Iyy));
	double n1x = (Ixx-I1)/Ixy;
	double n1y = 1;
	double n2x = (Ixx-I2)/Ixy;
	double n2y = 1;
	double norm1 = pow((n1x*n1x+n1y*n1y),0.5);
	double norm2 = pow((n2x*n2x+n2y*n2y),0.5);
	n1x = n1x/norm1;
	n1y = n1y/norm1;
	n2x = n2x/norm2;
	n2y = n2y/norm2;
	double cosine1 = n1x;
	double ea1 = acos(cosine1);
	if(ea1 > m_pi) ea1 = ea1-m_pi;
	int ea1bin = int(ea1/(m_pi/18));
	int bin=0;
	if(ea1 >= 0.0 && ea1 < (m_pi))
	{
		m_Grains[i].axiseuler1 = ea1;
		bin = ea1bin;
		axisodf[bin].density = axisodf[bin].density+1;
		totalaxes = totalaxes+1;
	}
  }
}
void  ReconstructionFunc::find_eulerodf ()
{
	totalvol = 0;
	double a = sqrt(3.0)/2.0;
	double Oc[3][3];
	double Os[3][3];
	double ga[3][3];
	double m1[3][3];
	double m2[3][3];
	for(int i=1;i<numgrains;i++)
	{
		if(m_Grains[i].surfacegrain == 0)
		{
			double vol = m_Grains[i].volume;
			double ea1good = m_Grains[i].euler1;
			double ea2good = m_Grains[i].euler2;
			double ea3good = m_Grains[i].euler3;
			if(crystruct == AIM::Reconstruction::Hexagonal)
			{
				for(int k = 0; k < 12; k++)
				{
					if (k == 0)
					{
						Oc[0][0] = 1.0; Oc[0][1] = 0.0; Oc[0][2] = 0.0;
						Oc[1][0] = 0.0; Oc[1][1] = 1.0; Oc[1][2] = 0.0;
						Oc[2][0] = 0.0; Oc[2][1] = 0.0; Oc[2][2] = 1.0;
					}
					else if (k == 1)
					{
						Oc[0][0] = -0.5; Oc[0][1] = a; Oc[0][2] =  0.0;
						Oc[1][0] = -a; Oc[1][1] = -0.5; Oc[1][2] = 0.0;
						Oc[2][0] = 0.0; Oc[2][1] = 0.0; Oc[2][2] = 1.0;
					}
					else if (k == 2)
					{
						Oc[0][0] = -0.5; Oc[0][1] =  -a; Oc[0][2] =  0.0;
						Oc[1][0] = a; Oc[1][1] = -0.5; Oc[1][2] =  0.0;
						Oc[2][0] = 0.0; Oc[2][1] =  0.0; Oc[2][2] = 1.0;
					}
					else if (k == 3)
					{
						Oc[0][0] = 0.5; Oc[0][1] =  a; Oc[0][2] = 0.0;
						Oc[1][0] = -a; Oc[1][1] =  0.5; Oc[1][2] = 0.0;
						Oc[2][0] = 0.0; Oc[2][1] = 0.0; Oc[2][2] = 1.0;
					}
					else if (k == 4)
					{
						Oc[0][0] = -1.0; Oc[0][1] = 0.0; Oc[0][2] = 0.0;
						Oc[1][0] = 0.0; Oc[1][1] = -1.0; Oc[1][2] =  0.0;
						Oc[2][0] = 0.0; Oc[2][1] = 0.0; Oc[2][2] =  1.0;
					}
					else if (k == 5)
					{
						Oc[0][0] =  0.5; Oc[0][1] = -a; Oc[0][2] = 0.0;
						Oc[1][0] =  a; Oc[1][1] = 0.5; Oc[1][2] = 0.0;
						Oc[2][0] = 0.0; Oc[2][1] = 0.0; Oc[2][2] = 1.0;
					}
					else if (k == 6)
					{
						Oc[0][0] = -0.5; Oc[0][1] = -a; Oc[0][2] =  0.0;
						Oc[1][0] =  -a; Oc[1][1] = 0.5; Oc[1][2] =  0.0;
						Oc[2][0] =  0.0; Oc[2][1] = 0.0; Oc[2][2] = -1.0;
					}
					else if (k == 7)
					{
						Oc[0][0] = 1.0; Oc[0][1] =  0.0; Oc[0][2] = 0.0;
						Oc[1][0] =  0.0; Oc[1][1] = -1.0; Oc[1][2] = 0.0;
						Oc[2][0] =  0.0; Oc[2][1] =  0.0; Oc[2][2] = -1.0;
					}
					else if (k == 8)
					{
						Oc[0][0] =  -0.5; Oc[0][1] = a; Oc[0][2] = 0.0;
						Oc[1][0] = a; Oc[1][1] = 0.5; Oc[1][2] = 0.0;
						Oc[2][0] =  0.0; Oc[2][1] = 0.0; Oc[2][2] = -1.0;
					}
					else if (k == 9)
					{
						Oc[0][0] = 0.5; Oc[0][1] = a; Oc[0][2] = 0.0;
						Oc[1][0] = a; Oc[1][1] =  -0.5; Oc[1][2] = 0.0;
						Oc[2][0] = 0.0; Oc[2][1] =  0.0; Oc[2][2] = -1.0;
					}
					else if (k == 10)
					{
						Oc[0][0] =  -1.0; Oc[0][1] = 0.0; Oc[0][2] = 0.0;
						Oc[1][0] =  0.0; Oc[1][1] =  1.0; Oc[1][2] = 0.0;
						Oc[2][0] = 0.0; Oc[2][1] =  0.0; Oc[2][2] = -1.0;
					}
					else
					{
						Oc[0][0] =  0.5; Oc[0][1] =  -a; Oc[0][2] = 0.0;
						Oc[1][0] = -a; Oc[1][1] =  -0.5; Oc[1][2] = 0.0;
						Oc[2][0] =  0.0; Oc[2][1] = 0.0; Oc[2][2] = -1.0;
					}
					ga[0][0] = cos(ea1good)*cos(ea3good)-sin(ea1good)*sin(ea3good)*cos(ea2good);
					ga[0][1] = sin(ea1good)*cos(ea3good)+cos(ea1good)*sin(ea3good)*cos(ea2good);
					ga[0][2] = sin(ea3good)*sin(ea2good);
					ga[1][0] = -cos(ea1good)*sin(ea3good)-sin(ea1good)*cos(ea3good)*cos(ea2good);
					ga[1][1] = -sin(ea1good)*sin(ea3good)+cos(ea1good)*cos(ea3good)*cos(ea2good);
					ga[1][2] =  cos(ea3good)*sin(ea2good);
					ga[2][0] =  sin(ea1good)*sin(ea2good);
					ga[2][1] = -cos(ea1good)*sin(ea2good);
					ga[2][2] =  cos(ea2good);
					m1[0][0] = Oc[0][0]*ga[0][0] + Oc[0][1]*ga[1][0] + Oc[0][2]*ga[2][0];
					m1[0][1] = Oc[0][0]*ga[0][1] + Oc[0][1]*ga[1][1] + Oc[0][2]*ga[2][1];
					m1[0][2] = Oc[0][0]*ga[0][2] + Oc[0][1]*ga[1][2] + Oc[0][2]*ga[2][2];
					m1[1][0] = Oc[1][0]*ga[0][0] + Oc[1][1]*ga[1][0] + Oc[1][2]*ga[2][0];
					m1[1][1] = Oc[1][0]*ga[0][1] + Oc[1][1]*ga[1][1] + Oc[1][2]*ga[2][1];
					m1[1][2] = Oc[1][0]*ga[0][2] + Oc[1][1]*ga[1][2] + Oc[1][2]*ga[2][2];
					m1[2][0] = Oc[2][0]*ga[0][0] + Oc[2][1]*ga[1][0] + Oc[2][2]*ga[2][0];
					m1[2][1] = Oc[2][0]*ga[0][1] + Oc[2][1]*ga[1][1] + Oc[2][2]*ga[2][1];
					m1[2][2] = Oc[2][0]*ga[0][2] + Oc[2][1]*ga[1][2] + Oc[2][2]*ga[2][2];
					for(int l=0;l<4;l++)
					{
						if (l == 0)
						{
						  Os[0][0] = 1.0; Os[0][1] = 0.0; Os[0][2] = 0.0;
						  Os[1][0] = 0.0; Os[1][1] = 1.0; Os[1][2] = 0.0;
						  Os[2][0] = 0.0; Os[2][1] = 0.0; Os[2][2] = 1.0;
						}
						else if (l == 1)
						{
						  Os[0][0] = -1.0; Os[0][1] = 0.0; Os[0][2] = 0.0;
						  Os[1][0] = 0.0; Os[1][1] = 1.0; Os[1][2] = 0.0;
						  Os[2][0] = 0.0; Os[2][1] = 0.0; Os[2][2] = -1.0;
						}
						else if (l == 2)
						{
						  Os[0][0] = 1.0; Os[0][1] = 0.0; Os[0][2] = 0.0;
						  Os[1][0] = 0.0; Os[1][1] = -1.0; Os[1][2] = 0.0;
						  Os[2][0] = 0.0; Os[2][1] = 0.0; Os[2][2] = -1.0;
						}
						else if (l == 3)
						{
						  Os[0][0] = -1.0; Os[0][1] = 0.0; Os[0][2] = 0.0;
						  Os[1][0] = 0.0; Os[1][1] = -1.0; Os[1][2] = 0.0;
						  Os[2][0] = 0.0; Os[2][1] = 0.0; Os[2][2] = 1.0;
						}
						m2[0][0] = Os[0][0]*m1[0][0] + Os[1][0]*m1[0][1] + Os[2][0]*m1[0][2];
						m2[0][1] = Os[0][1]*m1[0][0] + Os[1][1]*m1[0][1] + Os[2][1]*m1[0][2];
						m2[0][2] = Os[0][2]*m1[0][0] + Os[1][2]*m1[0][1] + Os[2][2]*m1[0][2];
						m2[1][0] = Os[0][0]*m1[1][0] + Os[1][0]*m1[1][1] + Os[2][0]*m1[1][2];
						m2[1][1] = Os[0][1]*m1[1][0] + Os[1][1]*m1[1][1] + Os[2][1]*m1[1][2];
						m2[1][2] = Os[0][2]*m1[1][0] + Os[1][2]*m1[1][1] + Os[2][2]*m1[1][2];
						m2[2][0] = Os[0][0]*m1[2][0] + Os[1][0]*m1[2][1] + Os[2][0]*m1[2][2];
						m2[2][1] = Os[0][1]*m1[2][0] + Os[1][1]*m1[2][1] + Os[2][1]*m1[2][2];
						m2[2][2] = Os[0][2]*m1[2][0] + Os[1][2]*m1[2][1] + Os[2][2]*m1[2][2];
						double ea2 = acos(m2[2][2]);
						double cosine3 = (m2[1][2]/sin(ea2));
						double sine3 = (m2[0][2]/sin(ea2));
						double cosine1 = (-m2[2][1]/sin(ea2));
						double sine1 = (m2[2][0]/sin(ea2));
						double ea3 = acos(cosine3);
						double ea1 = acos(cosine1);
						if(sine3 < 0) ea3 = (2*m_pi)-ea3;
						if(sine1 < 0) ea1 = (2*m_pi)-ea1;
						int ea1bin = int(ea1/(m_pi/36));
						int ea2bin = int(ea2/(m_pi/36));
						int ea3bin = int(ea3/(m_pi/36));
						int bin=0;
						if(ea1 >= 0.0 && ea2 >= 0.0 && ea3 >= 0.0 && ea1 <= (m_pi) && ea2 <= (m_pi) && ea3 <= (m_pi/3.0))
						{
						  bin = (ea3bin*36*36)+(ea2bin*36)+(ea1bin);
						  eulerodf[bin].density = eulerodf[bin].density+vol;
						  totalvol = totalvol + vol;
						}
					}
				}
			}
			if(crystruct == AIM::Reconstruction::Cubic)
			{
				for(int k = 0; k < 24; k++)
				{
					if (k == 0)
					{
					  Oc[0][0] = 1.0; Oc[0][1] = 0.0; Oc[0][2] = 0.0;
					  Oc[1][0] = 0.0; Oc[1][1] = 1.0; Oc[1][2] = 0.0;
					  Oc[2][0] = 0.0; Oc[2][1] = 0.0; Oc[2][2] = 1.0;
					}
					else if (k == 1)
					{
					  Oc[0][0] = 1.0; Oc[0][1] = 0.0; Oc[0][2] =  0.0;
					  Oc[1][0] = 0.0; Oc[1][1] = 0.0; Oc[1][2] = -1.0;
					  Oc[2][0] = 0.0; Oc[2][1] = 1.0; Oc[2][2] =  0.0;
					}
					else if (k == 2)
					{
					  Oc[0][0] = 1.0; Oc[0][1] =  0.0; Oc[0][2] =  0.0;
					  Oc[1][0] = 0.0; Oc[1][1] = -1.0; Oc[1][2] =  0.0;
					  Oc[2][0] = 0.0; Oc[2][1] =  0.0; Oc[2][2] = -1.0;
					}
					else if (k == 3)
					{
					  Oc[0][0] = 1.0; Oc[0][1] =  0.0; Oc[0][2] = 0.0;
					  Oc[1][0] = 0.0; Oc[1][1] =  0.0; Oc[1][2] = 1.0;
					  Oc[2][0] = 0.0; Oc[2][1] = -1.0; Oc[2][2] = 0.0;
					}
					else if (k == 4)
					{
					  Oc[0][0] = 0.0; Oc[0][1] = 0.0; Oc[0][2] = -1.0;
					  Oc[1][0] = 0.0; Oc[1][1] = 1.0; Oc[1][2] =  0.0;
					  Oc[2][0] = 1.0; Oc[2][1] = 0.0; Oc[2][2] =  0.0;
					}
					else if (k == 5)
					{
					  Oc[0][0] =  0.0; Oc[0][1] = 0.0; Oc[0][2] = 1.0;
					  Oc[1][0] =  0.0; Oc[1][1] = 1.0; Oc[1][2] = 0.0;
					  Oc[2][0] = -1.0; Oc[2][1] = 0.0; Oc[2][2] = 0.0;
					}
					else if (k == 6)
					{
					  Oc[0][0] = -1.0; Oc[0][1] = 0.0; Oc[0][2] =  0.0;
					  Oc[1][0] =  0.0; Oc[1][1] = 1.0; Oc[1][2] =  0.0;
					  Oc[2][0] =  0.0; Oc[2][1] = 0.0; Oc[2][2] = -1.0;
					}
					else if (k == 7)
					{
					  Oc[0][0] = -1.0; Oc[0][1] =  0.0; Oc[0][2] = 0.0;
					  Oc[1][0] =  0.0; Oc[1][1] = -1.0; Oc[1][2] = 0.0;
					  Oc[2][0] =  0.0; Oc[2][1] =  0.0; Oc[2][2] = 1.0;
					}
					else if (k == 8)
					{
					  Oc[0][0] =  0.0; Oc[0][1] = 1.0; Oc[0][2] = 0.0;
					  Oc[1][0] = -1.0; Oc[1][1] = 0.0; Oc[1][2] = 0.0;
					  Oc[2][0] =  0.0; Oc[2][1] = 0.0; Oc[2][2] = 1.0;
					}
					else if (k == 9)
					{
					  Oc[0][0] = 0.0; Oc[0][1] = -1.0; Oc[0][2] = 0.0;
					  Oc[1][0] = 1.0; Oc[1][1] =  0.0; Oc[1][2] = 0.0;
					  Oc[2][0] = 0.0; Oc[2][1] =  0.0; Oc[2][2] = 1.0;
					}
					else if (k == 10)
					{
					  Oc[0][0] =  0.0; Oc[0][1] = -1.0; Oc[0][2] = 0.0;
					  Oc[1][0] =  0.0; Oc[1][1] =  0.0; Oc[1][2] = 1.0;
					  Oc[2][0] = -1.0; Oc[2][1] =  0.0; Oc[2][2] = 0.0;
					}
					else if (k == 11)
					{
					  Oc[0][0] =  0.0; Oc[0][1] =  0.0; Oc[0][2] = 1.0;
					  Oc[1][0] = -1.0; Oc[1][1] =  0.0; Oc[1][2] = 0.0;
					  Oc[2][0] =  0.0; Oc[2][1] = -1.0; Oc[2][2] = 0.0;
					}
					else if (k == 12)
					{
					  Oc[0][0] = 0.0; Oc[0][1] = -1.0; Oc[0][2] =  0.0;
					  Oc[1][0] = 0.0; Oc[1][1] =  0.0; Oc[1][2] = -1.0;
					  Oc[2][0] = 1.0; Oc[2][1] =  0.0; Oc[2][2] =  0.0;
					}
					else if (k == 13)
					{
					  Oc[0][0] = 0.0; Oc[0][1] =  0.0; Oc[0][2] = -1.0;
					  Oc[1][0] = 1.0; Oc[1][1] =  0.0; Oc[1][2] =  0.0;
					  Oc[2][0] = 0.0; Oc[2][1] = -1.0; Oc[2][2] =  0.0;
					}
					else if (k == 14)
					{
					  Oc[0][0] =  0.0; Oc[0][1] = 1.0; Oc[0][2] =  0.0;
					  Oc[1][0] =  0.0; Oc[1][1] = 0.0; Oc[1][2] = -1.0;
					  Oc[2][0] = -1.0; Oc[2][1] = 0.0; Oc[2][2] =  0.0;
					}
					else if (k == 15)
					{
					  Oc[0][0] =  0.0; Oc[0][1] = 0.0; Oc[0][2] = -1.0;
					  Oc[1][0] = -1.0; Oc[1][1] = 0.0; Oc[1][2] =  0.0;
					  Oc[2][0] =  0.0; Oc[2][1] = 1.0; Oc[2][2] =  0.0;
					}
					else if (k == 16)
					{
					  Oc[0][0] = 0.0; Oc[0][1] = 1.0; Oc[0][2] = 0.0;
					  Oc[1][0] = 0.0; Oc[1][1] = 0.0; Oc[1][2] = 1.0;
					  Oc[2][0] = 1.0; Oc[2][1] = 0.0; Oc[2][2] = 0.0;
					}
					else if (k == 17)
					{
					  Oc[0][0] = 0.0; Oc[0][1] = 0.0; Oc[0][2] = 1.0;
					  Oc[1][0] = 1.0; Oc[1][1] = 0.0; Oc[1][2] = 0.0;
					  Oc[2][0] = 0.0; Oc[2][1] = 1.0; Oc[2][2] = 0.0;
					}
					else if (k == 18)
					{
					  Oc[0][0] = 0.0; Oc[0][1] = 1.0; Oc[0][2] =  0.0;
					  Oc[1][0] = 1.0; Oc[1][1] = 0.0; Oc[1][2] =  0.0;
					  Oc[2][0] = 0.0; Oc[2][1] = 0.0; Oc[2][2] = -1.0;
					}
					else if (k == 19)
					{
					  Oc[0][0] = -1.0; Oc[0][1] = 0.0; Oc[0][2] = 0.0;
					  Oc[1][0] =  0.0; Oc[1][1] = 0.0; Oc[1][2] = 1.0;
					  Oc[2][0] =  0.0; Oc[2][1] = 1.0; Oc[2][2] = 0.0;
					}
					else if (k == 20)
					{
					  Oc[0][0] = 0.0; Oc[0][1] =  0.0; Oc[0][2] = 1.0;
					  Oc[1][0] = 0.0; Oc[1][1] = -1.0; Oc[1][2] = 0.0;
					  Oc[2][0] = 1.0; Oc[2][1] =  0.0; Oc[2][2] = 0.0;
					}
					else if (k == 21)
					{
					  Oc[0][0] = -1.0; Oc[0][1] =  0.0; Oc[0][2] =  0.0;
					  Oc[1][0] =  0.0; Oc[1][1] =  0.0; Oc[1][2] = -1.0;
					  Oc[2][0] =  0.0; Oc[2][1] = -1.0; Oc[2][2] =  0.0;
					}
					else if (k == 22)
					{
					  Oc[0][0] =  0.0; Oc[0][1] =  0.0; Oc[0][2] = -1.0;
					  Oc[1][0] =  0.0; Oc[1][1] = -1.0; Oc[1][2] =  0.0;
					  Oc[2][0] = -1.0; Oc[2][1] =  0.0; Oc[2][2] =  0.0;
					}
					else if (k == 23)
					{
					  Oc[0][0] =  0.0; Oc[0][1] = -1.0; Oc[0][2] =  0.0;
					  Oc[1][0] = -1.0; Oc[1][1] =  0.0; Oc[1][2] =  0.0;
					  Oc[2][0] =  0.0; Oc[2][1] =  0.0; Oc[2][2] = -1.0;
					}
					ga[0][0] = cos(ea1good)*cos(ea3good)-sin(ea1good)*sin(ea3good)*cos(ea2good);
					ga[0][1] = sin(ea1good)*cos(ea3good)+cos(ea1good)*sin(ea3good)*cos(ea2good);
					ga[0][2] = sin(ea3good)*sin(ea2good);
					ga[1][0] = -cos(ea1good)*sin(ea3good)-sin(ea1good)*cos(ea3good)*cos(ea2good);
					ga[1][1] = -sin(ea1good)*sin(ea3good)+cos(ea1good)*cos(ea3good)*cos(ea2good);
					ga[1][2] =  cos(ea3good)*sin(ea2good);
					ga[2][0] =  sin(ea1good)*sin(ea2good);
					ga[2][1] = -cos(ea1good)*sin(ea2good);
					ga[2][2] =  cos(ea2good);
					m1[0][0] = Oc[0][0]*ga[0][0] + Oc[0][1]*ga[1][0] + Oc[0][2]*ga[2][0];
					m1[0][1] = Oc[0][0]*ga[0][1] + Oc[0][1]*ga[1][1] + Oc[0][2]*ga[2][1];
					m1[0][2] = Oc[0][0]*ga[0][2] + Oc[0][1]*ga[1][2] + Oc[0][2]*ga[2][2];
					m1[1][0] = Oc[1][0]*ga[0][0] + Oc[1][1]*ga[1][0] + Oc[1][2]*ga[2][0];
					m1[1][1] = Oc[1][0]*ga[0][1] + Oc[1][1]*ga[1][1] + Oc[1][2]*ga[2][1];
					m1[1][2] = Oc[1][0]*ga[0][2] + Oc[1][1]*ga[1][2] + Oc[1][2]*ga[2][2];
					m1[2][0] = Oc[2][0]*ga[0][0] + Oc[2][1]*ga[1][0] + Oc[2][2]*ga[2][0];
					m1[2][1] = Oc[2][0]*ga[0][1] + Oc[2][1]*ga[1][1] + Oc[2][2]*ga[2][1];
					m1[2][2] = Oc[2][0]*ga[0][2] + Oc[2][1]*ga[1][2] + Oc[2][2]*ga[2][2];
					for(int l=0;l<4;l++)
					{
						if (l == 0)
						{
						  Os[0][0] = 1.0; Os[0][1] = 0.0; Os[0][2] = 0.0;
						  Os[1][0] = 0.0; Os[1][1] = 1.0; Os[1][2] = 0.0;
						  Os[2][0] = 0.0; Os[2][1] = 0.0; Os[2][2] = 1.0;
						}
						else if (l == 1)
						{
						  Os[0][0] = -1.0; Os[0][1] = 0.0; Os[0][2] = 0.0;
						  Os[1][0] = 0.0; Os[1][1] = 1.0; Os[1][2] = 0.0;
						  Os[2][0] = 0.0; Os[2][1] = 0.0; Os[2][2] = -1.0;
						}
						else if (l == 2)
						{
						  Os[0][0] = 1.0; Os[0][1] = 0.0; Os[0][2] = 0.0;
						  Os[1][0] = 0.0; Os[1][1] = -1.0; Os[1][2] = 0.0;
						  Os[2][0] = 0.0; Os[2][1] = 0.0; Os[2][2] = -1.0;
						}
						else if (l == 3)
						{
						  Os[0][0] = -1.0; Os[0][1] = 0.0; Os[0][2] = 0.0;
						  Os[1][0] = 0.0; Os[1][1] = -1.0; Os[1][2] = 0.0;
						  Os[2][0] = 0.0; Os[2][1] = 0.0; Os[2][2] = 1.0;
						}
						m2[0][0] = Os[0][0]*m1[0][0] + Os[1][0]*m1[0][1] + Os[2][0]*m1[0][2];
						m2[0][1] = Os[0][1]*m1[0][0] + Os[1][1]*m1[0][1] + Os[2][1]*m1[0][2];
						m2[0][2] = Os[0][2]*m1[0][0] + Os[1][2]*m1[0][1] + Os[2][2]*m1[0][2];
						m2[1][0] = Os[0][0]*m1[1][0] + Os[1][0]*m1[1][1] + Os[2][0]*m1[1][2];
						m2[1][1] = Os[0][1]*m1[1][0] + Os[1][1]*m1[1][1] + Os[2][1]*m1[1][2];
						m2[1][2] = Os[0][2]*m1[1][0] + Os[1][2]*m1[1][1] + Os[2][2]*m1[1][2];
						m2[2][0] = Os[0][0]*m1[2][0] + Os[1][0]*m1[2][1] + Os[2][0]*m1[2][2];
						m2[2][1] = Os[0][1]*m1[2][0] + Os[1][1]*m1[2][1] + Os[2][1]*m1[2][2];
						m2[2][2] = Os[0][2]*m1[2][0] + Os[1][2]*m1[2][1] + Os[2][2]*m1[2][2];
						double ea2 = acos(m2[2][2]);
						double cosine3 = (m2[1][2]/sin(ea2));
						double sine3 = (m2[0][2]/sin(ea2));
						double cosine1 = (-m2[2][1]/sin(ea2));
						double sine1 = (m2[2][0]/sin(ea2));
						double ea3 = acos(cosine3);
						double ea1 = acos(cosine1);
						if(sine3 < 0) ea3 = (2*m_pi)-ea3;
						if(sine1 < 0) ea1 = (2*m_pi)-ea1;
						int ea1bin = int(ea1/(m_pi/36));
						int ea2bin = int(ea2/(m_pi/36));
						int ea3bin = int(ea3/(m_pi/36));
						int bin=0;
						if(ea1 >= 0.0 && ea2 >= 0.0 && ea3 >= 0.0 && ea1 <= (m_pi/2.0) && ea2 <= (m_pi/2.0) && ea3 <= (m_pi/2.0))
						{
						  bin = (ea3bin*18*18)+(ea2bin*18)+(ea1bin);
						  eulerodf[bin].density = eulerodf[bin].density+vol;
						  totalvol = totalvol + vol;
						}
					}
				}
			}
		}
	}
}
void  ReconstructionFunc::measure_misorientations ()
{
  size_t initialsize = 10;
  vector<double > misolist(initialsize, -1);
  double n1;
  double n2;
  double n3;
  double w;
  double q1[5];
  double q2[5];
  for (int i = 1; i < numgrains; i++)
  {
    vector<int >* nlist = m_Grains[i].neighborlist;
    q1[1] = m_Grains[i].avg_quat[1];
    q1[2] = m_Grains[i].avg_quat[2];
    q1[3] = m_Grains[i].avg_quat[3];
    q1[4] = m_Grains[i].avg_quat[4];
    int size = 0;
    if (NULL != nlist)
    {
      size = nlist->size();
    }
    misolist.resize(size, -1);
    for (int j = 0; j < size; j++)
    {
      int nname = nlist->at(j);
      q2[1] = m_Grains[nname].avg_quat[1];
      q2[2] = m_Grains[nname].avg_quat[2];
      q2[3] = m_Grains[nname].avg_quat[3];
      q2[4] = m_Grains[nname].avg_quat[4];
      if (crystruct == AIM::Reconstruction::Hexagonal)
      {
        w = MisorientationCalculations::getMisoQuatHexagonal(q1, q2, n1, n2, n3);
      }
      if (crystruct == AIM::Reconstruction::Cubic)
      {
        w = MisorientationCalculations::getMisoQuatCubic(q1, q2, n1, n2, n3);
      }
      misolist[j] = w;
    }
    m_Grains[i].misorientationlist = new std::vector<double >(misolist.size());
    m_Grains[i].misorientationlist->swap(misolist);
    misolist.clear();
  }
}


// -----------------------------------------------------------------------------
//
// -----------------------------------------------------------------------------
void  ReconstructionFunc::find_colors()
{
  double red, green, blue;
  unsigned char rgb[3] = {0, 0, 0};
  double RefDirection[3] = {0.0, 0.0, 1.0};
  for (int i = 1; i < numgrains; i++)
  {
    double g1ea1 = m_Grains[i].euler1;
    double g1ea2 = m_Grains[i].euler2;
    double g1ea3 = m_Grains[i].euler3;
    double q1[4];

    // Create a Unit Quaterion based on the Euler Angles
    q1[0] = sin((g1ea2 / 2.0)) * cos(((g1ea1 - g1ea3) / 2.0));
    q1[1] = sin((g1ea2 / 2.0)) * sin(((g1ea1 - g1ea3) / 2.0));
    q1[2] = cos((g1ea2 / 2.0)) * sin(((g1ea1 + g1ea3) / 2.0));
    q1[3] = cos((g1ea2 / 2.0)) * cos(((g1ea1 + g1ea3) / 2.0));
    if (crystruct == AIM::Reconstruction::Cubic)
    {
      OIMColoring::GenerateIPFColor(g1ea1, g1ea2, g1ea3, RefDirection[0], RefDirection[1], RefDirection[2], rgb);

      m_Grains[i].red = static_cast<double>(rgb[0]/255.0);
      m_Grains[i].green = static_cast<double>(rgb[1]/255.0);;
      m_Grains[i].blue = static_cast<double>(rgb[2]/255.0);;
    }

    if (crystruct == AIM::Reconstruction::Hexagonal)
    {
      red = 1.0 / 3.0;
      green = 1.0 / 3.0;
      blue = 1.0 / 3.0;
      OIMColoring::CalculateHexIPFColor(q1, rgb);
      m_Grains[i].red = red/255.0;
      m_Grains[i].green = green/255.0;
      m_Grains[i].blue = blue/255.0;
    }
  }
}
void  ReconstructionFunc::find_convexities()
{
//  double convexity = 1;
  for(int i = 1; i < numgrains; i++)
  {
    int size = m_Grains[i].numvoxels;
    if(size > 1)
    {
      double insidecount = 0;
      int vol = m_Grains[i].numvoxels;
      double voxvol = vol*resx*resy*resz;
      double xc = m_Grains[i].centroidx;
      double yc = m_Grains[i].centroidy;
      double zc = m_Grains[i].centroidz;
	  double phi1 = m_Grains[i].axiseuler1;
	  double PHI = m_Grains[i].axiseuler2;
	  double phi2 = m_Grains[i].axiseuler3;
	  double ga[3][3];
	  ga[0][0] = cos(phi1)*cos(phi2)-sin(phi1)*sin(phi2)*cos(PHI);
	  ga[0][1] = sin(phi1)*cos(phi2)+cos(phi1)*sin(phi2)*cos(PHI);
	  ga[0][2] = sin(phi2)*sin(PHI);
	  ga[1][0] = -cos(phi1)*sin(phi2)-sin(phi1)*cos(phi2)*cos(PHI);
	  ga[1][1] = -sin(phi1)*sin(phi2)+cos(phi1)*cos(phi2)*cos(PHI);
	  ga[1][2] =  cos(phi2)*sin(PHI);
	  ga[2][0] =  sin(phi1)*sin(PHI);
	  ga[2][1] = -cos(phi1)*sin(PHI);
	  ga[2][2] =  cos(PHI);
      double rad1x = ga[0][0];
      double rad1y = ga[1][0];
      double rad1z = ga[2][0];
      double rad2x = ga[0][1];
      double rad2y = ga[1][1];
      double rad2z = ga[2][1];
      double rad3x = ga[0][2];
      double rad3y = ga[1][2];
      double rad3z = ga[2][2];
      double mag1 = (rad1x*rad1x)+(rad1y*rad1y)+(rad1z*rad1z);
      mag1 = pow(mag1,0.5);
      double mag2 = (rad2x*rad2x)+(rad2y*rad2y)+(rad2z*rad2z);
      mag2 = pow(mag2,0.5);
      double mag3 = (rad3x*rad3x)+(rad3y*rad3y)+(rad3z*rad3z);
      mag3 = pow(mag3,0.5);
      rad1x = rad1x/mag1;
      rad1y = rad1y/mag1;
      rad1z = rad1z/mag1;
      rad2x = rad2x/mag2;
      rad2y = rad2y/mag2;
      rad2z = rad2z/mag2;
      rad3x = rad3x/mag3;
      rad3y = rad3y/mag3;
      rad3z = rad3z/mag3;
      double I1 = m_Grains[i].radius1;
      double I2 = m_Grains[i].radius2;
      double I3 = m_Grains[i].radius3;
      I1 = (15*I1)/(4*m_pi);
      I2 = (15*I2)/(4*m_pi);
      I3 = (15*I3)/(4*m_pi);
      double A = (I1+I2-I3)/2;
      double B = (I1+I3-I2)/2;
      double C = (I2+I3-I1)/2;
      double a = (A*A*A*A)/(B*C);
      a = pow(a,0.1);
      double b = B/A;
      b = pow(b,0.5)*a;
      double c = A/(a*a*a*b);
      double bovera = b/a;
      double covera = c/a;
      double rad_1 = voxvol/(m_OnePointThree * m_pi * bovera * covera );
      //double rad_1 = voxvol/(m_OnePointThree*m_pi*bovera*covera);
      rad_1 = pow(rad_1,0.3333333);
      double rad_2 = rad_1*bovera;
      double rad_3 = rad_1*covera;
      if (NULL == m_Grains[i].voxellist)
      {
        m_Grains[i].voxellist = new std::vector<int>;
      }
	  vector<int>* voxellist = m_Grains[i].voxellist;
	  int size = voxellist->size();
	  for(int j=0;j<size;j++)
	  {
		  int point = voxellist->at(j);
          double x = find_xcoord(point);
	      double y = find_ycoord(point);
	      double z = find_zcoord(point);
          double axis[3][3];
          double diff[3][1];
          double axiselim[3][3];
          double diffelim[3][1];
          double constmat[3][1];
          axis[0][0] = rad1x;
          axis[0][1] = rad2x;
          axis[0][2] = rad3x;
          axis[1][0] = rad1y;
          axis[1][1] = rad2y;
          axis[1][2] = rad3y;
          axis[2][0] = rad1z;
          axis[2][1] = rad2z;
          axis[2][2] = rad3z;
          diff[0][0] = x-xc;
          diff[1][0] = y-yc;
          diff[2][0] = z-zc;
          int elimcount = 0;
          int elimcount1 = 0;
          double q = 0;
          double sum = 0;
          double c = 0;
          for(int a = 0; a < 3; a++)
          {
            elimcount1 = 0;
            for(int b = 0; b < 3; b++)
            {
              axiselim[elimcount][elimcount1] = axis[a][b];
              if(axiselim[elimcount][elimcount1] == 0)
              {
                axiselim[elimcount][elimcount1] = 0.000001;
              }
              elimcount1++;
            }
            diffelim[elimcount][0] = diff[a][0];
            elimcount++;
          }
          for(int k = 0; k < elimcount-1; k++)
          {
            for(int l = k+1; l < elimcount; l++)
            {
              c = axiselim[l][k]/axiselim[k][k];
              for(int m = k+1; m < elimcount; m++)
              {
                axiselim[l][m] = axiselim[l][m] - c*axiselim[k][m];
              }
              diffelim[l][0] = diffelim[l][0] - c*diffelim[k][0];
            }
          }
          diffelim[elimcount-1][0] = diffelim[elimcount-1][0]/axiselim[elimcount-1][elimcount-1];
          for(int l = 1; l < elimcount; l++)
          {
            int m = (elimcount-1)-l;
            sum = 0;
            for(int n = m+1; n < elimcount; n++)
            {
              sum = sum + (axiselim[m][n]*diffelim[n][0]);
            }
            diffelim[m][0] = (diffelim[m][0]-sum)/axiselim[m][m];
          }
          for(int p = 0; p < elimcount; p++)
          {
            q = diffelim[p][0];
            constmat[p][0] = q;
          }
          double inside = 1-(((constmat[0][0])/rad_3)*((constmat[0][0])/rad_3))-(((constmat[1][0])/rad_2)*((constmat[1][0])/rad_2))-(((constmat[2][0])/rad_1)*((constmat[2][0])/rad_1));
          if(inside >= 0)
          {
            insidecount++;
          }
      }
      double convex = insidecount/size;
      m_Grains[i].convexity = convex;
    }
    if(size == 1)
    {
      double convex = 1;
      m_Grains[i].convexity = convex;
    }
  }
}
void ReconstructionFunc::find_schmids()
{
  double schmid=0;
  double loadx,loady,loadz;
  double theta1,theta2,theta3,theta4;
  double lambda1,lambda2,lambda3,lambda4,lambda5,lambda6;
  double schmid1,schmid2,schmid3,schmid4,schmid5,schmid6,schmid7,schmid8,schmid9,schmid10,schmid11,schmid12;
  for(int i=1;i<numgrains;i++)
  {
	    double g1ea1 = m_Grains[i].euler1;
	    double g1ea2 = m_Grains[i].euler2;
	    double g1ea3 = m_Grains[i].euler3;
	    double q1[4];
	 //   double p[3];
		q1[0]=sin((g1ea2/2.0))*cos(((g1ea1-g1ea3)/2.0));
		q1[1]=sin((g1ea2/2.0))*sin(((g1ea1-g1ea3)/2.0));
		q1[2]=cos((g1ea2/2.0))*sin(((g1ea1+g1ea3)/2.0));
		q1[3]=cos((g1ea2/2.0))*cos(((g1ea1+g1ea3)/2.0));
	    loadx = (2*q1[0]*q1[2]+2*q1[1]*q1[3])*1;
		loady = (2*q1[1]*q1[2]+2*q1[0]*q1[3])*1;
		loadz = (1-2*q1[0]*q1[0]-2*q1[1]*q1[1])*1;
		double mag = loadx*loadx+loady*loady+loadz*loadz;
		mag = pow(mag,0.5);
		theta1 = (loadx+loady+loadz)/(mag*1.732);
		theta1 = fabs(theta1);
		theta2 = (loadx+loady-loadz)/(mag*1.732);
		theta2 = fabs(theta2);
		theta3 = (loadx-loady+loadz)/(mag*1.732);
		theta3 = fabs(theta3);
		theta4 = (-loadx+loady+loadz)/(mag*1.732);
		theta4 = fabs(theta4);
		lambda1 = (loadx+loady)/(mag*1.414);
		lambda1 = fabs(lambda1);
		lambda2 = (loadx+loadz)/(mag*1.414);
		lambda2 = fabs(lambda2);
		lambda3 = (loadx-loady)/(mag*1.414);
		lambda3 = fabs(lambda3);
		lambda4 = (loadx-loadz)/(mag*1.414);
		lambda4 = fabs(lambda4);
		lambda5 = (loady+loadz)/(mag*1.414);
		lambda5 = fabs(lambda5);
		lambda6 = (loady-loadz)/(mag*1.414);
		lambda6 = fabs(lambda6);
		schmid1 = theta1*lambda6;
		schmid2 = theta1*lambda4;
		schmid3 = theta1*lambda3;
		schmid4 = theta2*lambda3;
		schmid5 = theta2*lambda2;
		schmid6 = theta2*lambda5;
		schmid7 = theta3*lambda1;
		schmid8 = theta3*lambda5;
		schmid9 = theta3*lambda4;
		schmid10 = theta4*lambda1;
		schmid11 = theta4*lambda2;
		schmid12 = theta4*lambda6;
		schmid = schmid1;
		if(schmid2 > schmid) schmid = schmid2;
		if(schmid3 > schmid) schmid = schmid3;
		if(schmid4 > schmid) schmid = schmid4;
		if(schmid5 > schmid) schmid = schmid5;
		if(schmid6 > schmid) schmid = schmid6;
		if(schmid7 > schmid) schmid = schmid7;
		if(schmid8 > schmid) schmid = schmid8;
		if(schmid9 > schmid) schmid = schmid9;
		if(schmid10 > schmid) schmid = schmid10;
		if(schmid11 > schmid) schmid = schmid11;
		if(schmid12 > schmid) schmid = schmid12;
		m_Grains[i].schmidfactor = schmid;
  }
}

// -----------------------------------------------------------------------------
//
// -----------------------------------------------------------------------------
void ReconstructionFunc::volume_stats(H5ReconStatsWriter::Pointer h5io)
{
  double actualgrains = 0;
  double misocount = 0;
  double avgvol = 0;
  double avglnvol = 0;
  double avgbovera = 0;
  double avgcovera = 0;
  double avgcoverb = 0;
  double avgdiam = 0;
  double avglogdiam = 0;
  double avgdiam2 = 0;
  double avgschmid = 0;
  double avgomega3 = 0;
  double neighcount = 0;
  double maxvol = 0;
  double maxdiam = 0;
  double maxlogdiam = 0;
  double maxbovera = 0;
  double maxcovera = 0;
  double maxcoverb = 0;
  double maxschmid = 0;
  double maxomega3 = 0;
  vector<int > neighdistfunc;
  neighborhood.resize(maxdiameter + 1);
  svbovera.resize(maxdiameter + 1);
  svcovera.resize(maxdiameter + 1);
  svcoverb.resize(maxdiameter + 1);
  svschmid.resize(maxdiameter + 1);
  svomega3.resize(maxdiameter + 1);
  for (int temp = 0; temp < (maxdiameter + 1); temp++)
  {
    neighborhood[temp].resize(9, 0);
    svbovera[temp].resize(5, 0);
    svcovera[temp].resize(5, 0);
    svcoverb[temp].resize(5, 0);
    svschmid[temp].resize(5, 0);
    svomega3[temp].resize(5, 0);
  }
  for (int i = 1; i < numgrains; i++)
  {
    int onedge = m_Grains[i].surfacegrain;
    if (onedge == 0)
    {
      actualgrains++;
      int vol = m_Grains[i].numvoxels;
      double voxvol = vol * resx * resy * resz;
      double logvol = log(voxvol);
      double diam = m_Grains[i].equivdiameter;
      int diamint = int(diam);
      double logdiam = log(diam);
      double I1 = m_Grains[i].radius1;
      double I2 = m_Grains[i].radius2;
      double I3 = m_Grains[i].radius3;
      I1 = (15 * I1) / (4 * m_pi);
      I2 = (15 * I2) / (4 * m_pi);
      I3 = (15 * I3) / (4 * m_pi);
      double A = (I1 + I2 - I3) / 2;
      double B = (I1 + I3 - I2) / 2;
      double C = (I2 + I3 - I1) / 2;
      double a = (A * A * A * A) / (B * C);
      a = pow(a, 0.1);
      double b = B / A;
      b = pow(b, 0.5) * a;
      double c = A / (a * a * a * b);
      double bovera = b / a;
      double covera = c / a;
      double coverb = c / b;
      double schmid = m_Grains[i].schmidfactor;
      double omega3 = m_Grains[i].omega3;
      neighdistfunc = m_Grains[i].neighbordistfunc;
      avgvol = avgvol + voxvol;
      avglnvol = avglnvol + logvol;
      avgbovera = avgbovera + bovera;
      avgcovera = avgcovera + covera;
      avgcoverb = avgcoverb + coverb;
      avgdiam = avgdiam + diam;
      avglogdiam = avglogdiam + logdiam;
      avgschmid = avgschmid + schmid;
      avgomega3 = avgomega3 + omega3;
      neighborhood[diamint][0]++;
      svbovera[diamint][0]++;
      svcovera[diamint][0]++;
      svcoverb[diamint][0]++;
      svschmid[diamint][0]++;
      svomega3[diamint][0]++;
      svbovera[diamint][1] = svbovera[diamint][1] + bovera;
      svcovera[diamint][1] = svcovera[diamint][1] + covera;
      svcoverb[diamint][1] = svcoverb[diamint][1] + coverb;
      svschmid[diamint][1] = svschmid[diamint][1] + schmid;
      svomega3[diamint][1] = svomega3[diamint][1] + omega3;
      int size = 0;
      size = neighdistfunc.size();
      neighborhood[diamint][0]++;
      for (int k = 0; k < size; k++)
      {
        int nnum = neighdistfunc[k];
        neighborhood[diamint][((2 * k) + 1)] = neighborhood[diamint][((2 * k) + 1)] + nnum;
      }
      if (voxvol > maxvol) maxvol = voxvol;
      if (bovera > maxbovera) maxbovera = bovera;
      if (covera > maxcovera) maxcovera = covera;
      if (coverb > maxcoverb) maxcoverb = coverb;
      if (diam > maxdiam) maxdiam = diam;
      if (logdiam > maxlogdiam) maxlogdiam = logdiam;
      if (schmid > maxschmid) maxschmid = schmid;
      if (omega3 > maxomega3) maxomega3 = omega3;
    }
  }
  int maxdiamint = int(maxdiam);
  for (int temp3 = 0; temp3 < (maxdiamint + 1); temp3++)
  {
    if (svbovera[temp3][0] != 0)
    {
      neighborhood[temp3][1] = neighborhood[temp3][1] / neighborhood[temp3][0];
      neighborhood[temp3][3] = neighborhood[temp3][3] / neighborhood[temp3][0];
      neighborhood[temp3][5] = neighborhood[temp3][5] / neighborhood[temp3][0];
      neighborhood[temp3][7] = neighborhood[temp3][7] / neighborhood[temp3][0];
      svbovera[temp3][1] = svbovera[temp3][1] / svbovera[temp3][0];
      svcovera[temp3][1] = svcovera[temp3][1] / svcovera[temp3][0];
      svcoverb[temp3][1] = svcoverb[temp3][1] / svcoverb[temp3][0];
      svschmid[temp3][1] = svschmid[temp3][1] / svschmid[temp3][0];
      svomega3[temp3][1] = svomega3[temp3][1] / svomega3[temp3][0];
    }
  }
  avgvol = avgvol / actualgrains;
  avglnvol = avglnvol / actualgrains;
  avgbovera = avgbovera / actualgrains;
  avgcovera = avgcovera / actualgrains;
  avgcoverb = avgcoverb / actualgrains;
  avgdiam = avgdiam / actualgrains;
  avglogdiam = avglogdiam / actualgrains;
  avgdiam2 = avgdiam2 / neighcount;
  avgschmid = avgschmid / actualgrains;
  avgomega3 = avgomega3 / actualgrains;
  maxvol = maxvol / avgvol;
  double misobin[36];
  double microbin[10];
  for (int e = 0; e < 36; e++)
  {
    misobin[e] = 0;
    if (e < 10) microbin[e] = 0;
  }
  double sdvol = 0;
  double sdlnvol = 0;
  double sdbovera = 0;
  double sdcovera = 0;
  double sdcoverb = 0;
  double sddiam = 0;
  double sdlogdiam = 0;
  double sddiam2 = 0;
  double sdschmid = 0;
  double sdomega3 = 0;
  for (int j = 1; j < numgrains; j++)
  {
    int onedge = m_Grains[j].surfacegrain;
    if (onedge == 0)
    {
      int vol = m_Grains[j].numvoxels;
      double voxvol = vol * resx * resy * resz;
      double logvol = log(voxvol);
      double rad_3 = 0.75 * (1 / m_pi) * voxvol;
      double diam = 2 * pow(rad_3, 0.333333333);
      int diamint = int(diam);
      double logdiam = log(diam);
      double I1 = m_Grains[j].radius1;
      double I2 = m_Grains[j].radius2;
      double I3 = m_Grains[j].radius3;
      I1 = (15 * I1) / (4 * m_pi);
      I2 = (15 * I2) / (4 * m_pi);
      I3 = (15 * I3) / (4 * m_pi);
      double A = (I1 + I2 - I3) / 2;
      double B = (I1 + I3 - I2) / 2;
      double C = (I2 + I3 - I1) / 2;
      double a = (A * A * A * A) / (B * C);
      a = pow(a, 0.1);
      double b = B / A;
      b = pow(b, 0.5) * a;
      double c = A / (a * a * a * b);
      double bovera = b / a;
      double covera = c / a;
      double coverb = c / b;
      double schmid = m_Grains[j].schmidfactor;
      double omega3 = m_Grains[j].omega3;
      neighdistfunc = m_Grains[j].neighbordistfunc;
      sdvol = sdvol + ((voxvol - avgvol) * (voxvol - avgvol));
      sdlnvol = sdlnvol + ((logvol - avglnvol) * (logvol - avglnvol));
      sdbovera = sdbovera + ((bovera - avgbovera) * (bovera - avgbovera));
      sdcovera = sdcovera + ((covera - avgcovera) * (covera - avgcovera));
      sdcoverb = sdcoverb + ((coverb - avgcoverb) * (coverb - avgcoverb));
      sddiam = sddiam + ((diam - avgdiam) * (diam - avgdiam));
      sdlogdiam = sdlogdiam + ((logdiam - avglogdiam) * (logdiam - avglogdiam));
      sdschmid = sdschmid + ((schmid - avgschmid) * (schmid - avgschmid));
      sdomega3 = sdomega3 + ((omega3 - avgomega3) * (omega3 - avgomega3));
      svbovera[diamint][2] = svbovera[diamint][2] + ((bovera - svbovera[diamint][1]) * (bovera - svbovera[diamint][1]));
      svcovera[diamint][2] = svcovera[diamint][2] + ((covera - svcovera[diamint][1]) * (covera - svcovera[diamint][1]));
      svcoverb[diamint][2] = svcoverb[diamint][2] + ((coverb - svcoverb[diamint][1]) * (coverb - svcoverb[diamint][1]));
      svschmid[diamint][2] = svschmid[diamint][2] + ((schmid - svschmid[diamint][1]) * (schmid - svschmid[diamint][1]));
      svomega3[diamint][2] = svomega3[diamint][2] + ((omega3 - svomega3[diamint][1]) * (omega3 - svomega3[diamint][1]));
      int size = 0;
      size = neighdistfunc.size();
      for (int k = 0; k < size; k++)
      {
        int nnum = neighdistfunc[k];
        neighborhood[diamint][((2 * k) + 2)] = neighborhood[diamint][((2 * k) + 2)] + ((neighborhood[diamint][((2 * k) + 1)] - nnum)
            * (neighborhood[diamint][((2 * k) + 1)] - nnum));
      }
    }
  }
  for (int temp4 = 0; temp4 < (maxdiamint + 1); temp4++)
  {
    if (svbovera[temp4][0] != 0)
    {
      neighborhood[temp4][2] = neighborhood[temp4][2] / neighborhood[temp4][0];
      neighborhood[temp4][4] = neighborhood[temp4][4] / neighborhood[temp4][0];
      neighborhood[temp4][6] = neighborhood[temp4][6] / neighborhood[temp4][0];
      neighborhood[temp4][8] = neighborhood[temp4][8] / neighborhood[temp4][0];
      svbovera[temp4][2] = svbovera[temp4][2] / svbovera[temp4][0];
      svcovera[temp4][2] = svcovera[temp4][2] / svcovera[temp4][0];
      svcoverb[temp4][2] = svcoverb[temp4][2] / svcoverb[temp4][0];
      svschmid[temp4][2] = svschmid[temp4][2] / svschmid[temp4][0];
      svomega3[temp4][2] = svomega3[temp4][2] / svomega3[temp4][0];
      svbovera[temp4][3] = svbovera[temp4][1] * (((svbovera[temp4][1] * (1 - svbovera[temp4][1])) / svbovera[temp4][2]) - 1);
      svbovera[temp4][4] = (1 - svbovera[temp4][1]) * (((svbovera[temp4][1] * (1 - svbovera[temp4][1])) / svbovera[temp4][2]) - 1);
      svcovera[temp4][3] = svcovera[temp4][1] * (((svcovera[temp4][1] * (1 - svcovera[temp4][1])) / svcovera[temp4][2]) - 1);
      svcovera[temp4][4] = (1 - svcovera[temp4][1]) * (((svcovera[temp4][1] * (1 - svcovera[temp4][1])) / svcovera[temp4][2]) - 1);
      svcoverb[temp4][3] = svcoverb[temp4][1] * (((svcoverb[temp4][1] * (1 - svcoverb[temp4][1])) / svcoverb[temp4][2]) - 1);
      svcoverb[temp4][4] = (1 - svcoverb[temp4][1]) * (((svcoverb[temp4][1] * (1 - svcoverb[temp4][1])) / svcoverb[temp4][2]) - 1);
      svomega3[temp4][3] = svomega3[temp4][1] * (((svomega3[temp4][1] * (1 - svomega3[temp4][1])) / svomega3[temp4][2]) - 1);
      svomega3[temp4][4] = (1 - svomega3[temp4][1]) * (((svomega3[temp4][1] * (1 - svomega3[temp4][1])) / svomega3[temp4][2]) - 1);
      neighborhood[temp4][2] = pow(neighborhood[temp4][2], 0.5);
      neighborhood[temp4][4] = pow(neighborhood[temp4][4], 0.5);
      neighborhood[temp4][6] = pow(neighborhood[temp4][6], 0.5);
      neighborhood[temp4][8] = pow(neighborhood[temp4][8], 0.5);
      svbovera[temp4][2] = pow(svbovera[temp4][2], 0.5);
      svcovera[temp4][2] = pow(svcovera[temp4][2], 0.5);
      svcoverb[temp4][2] = pow(svcoverb[temp4][2], 0.5);
      svschmid[temp4][2] = pow(svschmid[temp4][2], 0.5);
      svomega3[temp4][2] = pow(svomega3[temp4][2], 0.5);
    }
  }
  sdvol = sdvol / actualgrains;
  sdlnvol = sdlnvol / actualgrains;
  sdbovera = sdbovera / actualgrains;
  sdcovera = sdcovera / actualgrains;
  sdcoverb = sdcoverb / actualgrains;
  sddiam = sddiam / actualgrains;
  sdlogdiam = sdlogdiam / actualgrains;
  sddiam2 = sddiam2 / neighcount;
  sdschmid = sdschmid / actualgrains;
  sdomega3 = sdomega3 / actualgrains;
  //  double volvar = sdvol;
  //  double vollnvar = sdlnvol;
  double boveravar = sdbovera;
  double coveravar = sdcovera;
  double coverbvar = sdcoverb;
  //  double diamvar = sddiam;
  //  double logdiamvar = sdlogdiam;
  //  double diamvar2 = sddiam2;
  double schmidvar = sdschmid;
  double omega3var = sdomega3;
  //  double pbovera = avgbovera*(((avgbovera*(1-avgbovera))/boveravar)-1);
  //  double qbovera = (1-avgbovera)*(((avgbovera*(1-avgbovera))/boveravar)-1);
  //  double pcovera = avgcovera*(((avgcovera*(1-avgcovera))/coveravar)-1);
  //  double qcovera = (1-avgcovera)*(((avgcovera*(1-avgcovera))/coveravar)-1);
  //  double pcoverb = avgcoverb*(((avgcoverb*(1-avgcoverb))/coverbvar)-1);
  //  double qcoverb = (1-avgcoverb)*(((avgcoverb*(1-avgcoverb))/coverbvar)-1);
  sdvol = pow(sdvol, 0.5);
  sdlnvol = pow(sdlnvol, 0.5);
  sdbovera = pow(sdbovera, 0.5);
  sdcovera = pow(sdcovera, 0.5);
  sdcoverb = pow(sdcoverb, 0.5);
  sddiam = pow(sddiam, 0.5);
  sdlogdiam = pow(sdlogdiam, 0.5);
  sddiam2 = pow(sddiam2, 0.5);
  sdschmid = pow(sdschmid, 0.5);
  sdomega3 = pow(sdomega3, 0.5);
  double svboveracr = 0;
  double svcoveracr = 0;
  double svcoverbcr = 0;
  double svschmidcr = 0;
  double svomega3cr = 0;
  for (int temp5 = 0; temp5 < (maxdiamint + 1); temp5++)
  {
    svboveracr = svboveracr + (svbovera[temp5][0] * ((svbovera[temp5][1] - avgbovera) * (svbovera[temp5][1] - avgbovera)));
    svcoveracr = svcoveracr + (svcovera[temp5][0] * ((svcovera[temp5][1] - avgcovera) * (svcovera[temp5][1] - avgcovera)));
    svcoverbcr = svcoverbcr + (svcoverb[temp5][0] * ((svcoverb[temp5][1] - avgcoverb) * (svcoverb[temp5][1] - avgcoverb)));
    svschmidcr = svschmidcr + (svschmid[temp5][0] * ((svschmid[temp5][1] - avgschmid) * (svschmid[temp5][1] - avgschmid)));
    svomega3cr = svomega3cr + (svomega3[temp5][0] * ((svomega3[temp5][1] - avgomega3) * (svomega3[temp5][1] - avgomega3)));
  }
  svboveracr = svboveracr / (actualgrains * boveravar);
  svcoveracr = svcoveracr / (actualgrains * coveravar);
  svcoverbcr = svcoverbcr / (actualgrains * coverbvar);
  svschmidcr = svschmidcr / (actualgrains * schmidvar);
  svomega3cr = svomega3cr / (actualgrains * omega3var);
  for (int l = 1; l < numgrains; l++)
  {
    if (m_Grains[l].surfacegrain == 0)
    {
      double microcount = 0;
      vector<int >* nlist = m_Grains[l].neighborlist;
      vector<double >* misolist = m_Grains[l].misorientationlist;
      vector<double >* neighborsurfarealist = m_Grains[l].neighborsurfarealist;
      int size = int(misolist->size());
      for (int k = 0; k < size; k++)
      {
        int neigh = nlist->at(k);
        double firstmiso = misolist->at(k);
        double firstnsa = neighborsurfarealist->at(k);
        int misocur = int(firstmiso / 5.0);
        if (misocur == 36) misocur = 35;
        if (firstmiso < 15) microcount++;
        if (neigh > l || m_Grains[neigh].surfacegrain == 1)
        {
          misobin[misocur] = misobin[misocur] + (firstnsa / totalsurfacearea);
          misocount++;
        }
      }
      if (size != 0)
      {
        microcount = microcount / size;
      }
      else
      {
        microcount = 0;
      }
      int microcur = int(microcount / 0.1);
      if (microcur == 10) microcur = 9;
      microbin[microcur]++;
    }
  }
  // double orand[15][2];
  double delta = m_pi / 18;
  double texindex = 0;
  double texstrength = 0;
  int bin = 0;
  for (int iter51 = 0; iter51 < 18; iter51++)
  {
    for (int iter52 = 0; iter52 < 18; iter52++)
    {
      for (int iter53 = 0; iter53 < 18; iter53++)
      {
        double f = 0;
        bin = (iter51 * 18 * 18) + (iter52 * 18) + (iter53);
        if (iter52 == 0)
        {
          f = (m_pi * m_pi / 4) * (double(eulerodf[bin].density / totalvol) / ((delta) * (delta) * cos(double((iter52 * delta) + (delta / 2)))));
        }
        if (iter52 == 18)
        {
          f = (m_pi * m_pi / 4) * (double(eulerodf[bin].density / totalvol) / ((delta) * (delta) * cos(double((iter52 * delta) - (delta / 2)))));
        }
        if (iter52 != 0 && iter52 != 18)
        {
          f = (m_pi * m_pi / 4) * (double(eulerodf[bin].density / totalvol) / ((delta) * (delta) * (cos(double((iter52 * delta) - (delta / 2)))
              - cos(double((iter52 * delta) + (delta / 2))))));
        }
        texindex = texindex + (f * f);
      }
    }
    texindex = texindex / (18 * 18 * 18);
    texstrength = pow(texindex, 0.5);
  }


  h5io->writeStatsData(maxdiameter, mindiameter,
                       avglogdiam, sdlogdiam, actualgrains,
                       neighborhood, svbovera, svcovera, svcoverb,
                       svschmid, svomega3);
  h5io->writeMisorientationBinsData(misobin, 36);
  h5io->writeMicroTextureData(microbin, 10, actualgrains);
}


// -----------------------------------------------------------------------------
//
// -----------------------------------------------------------------------------
void ReconstructionFunc::volume_stats2D(H5ReconStatsWriter::Pointer h5io)
{
  double actualgrains = 0;
  double misocount = 0;
  double avgvol = 0;
  double avglnvol = 0;
  double avgbovera = 0;
  double avgcovera = 0;
  double avgcoverb = 0;
  double avgdiam = 0;
  double avglogdiam = 0;
  double avgdiam2 = 0;
  double avgschmid = 0;
  double avgomega3 = 0;
  double neighcount = 0;
  double maxvol = 0;
  double maxdiam = 0;
  double maxlogdiam = 0;
  double maxbovera = 0;
  double maxcovera = 0;
  double maxcoverb = 0;
  double maxschmid = 0;
  double maxomega3 = 0;
  vector<int> neighdistfunc;
  neighborhood.resize(maxdiameter+1);
  svbovera.resize(maxdiameter+1);
  svschmid.resize(maxdiameter+1);
  svomega3.resize(maxdiameter+1);
  for(int temp = 0; temp < (maxdiameter+1); temp++)
  {
	neighborhood[temp].resize(9,0);
    svbovera[temp].resize(5,0);
    svschmid[temp].resize(5,0);
    svomega3[temp].resize(5,0);
  }
  for(int i = 1; i < numgrains; i++)
  {
    int onedge = m_Grains[i].surfacegrain;
    if(onedge == 0)
    {
      actualgrains++;
      int vol = m_Grains[i].numvoxels;
      double voxvol = vol*resx*resy;
      double logvol = log(voxvol);
	  double diam = m_Grains[i].equivdiameter;
      int diamint = int(diam);
      double logdiam = log(diam);
      double rad1 = m_Grains[i].radius1;
      double rad2 = m_Grains[i].radius2;
	  double bovera = rad2/rad1;
      double schmid = m_Grains[i].schmidfactor;
//	  double omega3 = m_Grains[i].omega3;
      neighdistfunc = m_Grains[i].neighbordistfunc;
      avgvol = avgvol+voxvol;
      avglnvol = avglnvol+logvol;
      avgbovera = avgbovera+bovera;
      avgdiam = avgdiam + diam;
      avglogdiam = avglogdiam+logdiam;
      avgschmid = avgschmid+schmid;
//      avgomega3 = avgomega3+omega3;
      neighborhood[diamint][0]++;
      svbovera[diamint][0]++;
      svschmid[diamint][0]++;
      svomega3[diamint][0]++;
      svbovera[diamint][1] = svbovera[diamint][1] + bovera;
      svschmid[diamint][1] = svschmid[diamint][1] + schmid;
//      svomega3[diamint][1] = svomega3[diamint][1] + omega3;
      int size = 0;
      size = neighdistfunc.size();
	  neighborhood[diamint][0]++;
      for(int k=0;k<size;k++)
      {
        int nnum = neighdistfunc[k];
		neighborhood[diamint][((2*k)+1)] = neighborhood[diamint][((2*k)+1)] + nnum;
	  }
      if(voxvol > maxvol) maxvol = voxvol;
      if(bovera > maxbovera) maxbovera = bovera;
      if(diam > maxdiam) maxdiam = diam;
      if(logdiam > maxlogdiam) maxlogdiam = logdiam;
      if(schmid > maxschmid) maxschmid = schmid;
//      if(omega3 > maxomega3) maxomega3 = omega3;
    }
  }
  int maxdiamint = int(maxdiam);
  for(int temp3 = 0; temp3 < (maxdiamint+1); temp3++)
  {
    if(svbovera[temp3][0] != 0)
    {
      neighborhood[temp3][1] = neighborhood[temp3][1]/neighborhood[temp3][0];
      neighborhood[temp3][3] = neighborhood[temp3][3]/neighborhood[temp3][0];
      neighborhood[temp3][5] = neighborhood[temp3][5]/neighborhood[temp3][0];
      neighborhood[temp3][7] = neighborhood[temp3][7]/neighborhood[temp3][0];
      svbovera[temp3][1] = svbovera[temp3][1]/svbovera[temp3][0];
      svschmid[temp3][1] = svschmid[temp3][1]/svschmid[temp3][0];
//      svomega3[temp3][1] = svomega3[temp3][1]/svomega3[temp3][0];
    }
  }
  avgvol = avgvol/actualgrains;
  avglnvol = avglnvol/actualgrains;
  avgbovera = avgbovera/actualgrains;
  avgdiam = avgdiam/actualgrains;
  avglogdiam = avglogdiam/actualgrains;
  avgdiam2 = avgdiam2/neighcount;
  avgschmid = avgschmid/actualgrains;
//  avgomega3 = avgomega3/actualgrains;
  maxvol = maxvol/avgvol;
  double misobin[36];
  double microbin[10];
  for(int e = 0; e < 36; e++)
  {
    misobin[e] = 0;
	if(e < 10) microbin[e] = 0;
  }
  double sdvol = 0;
  double sdlnvol = 0;
  double sdbovera = 0;
  double sddiam = 0;
  double sdlogdiam = 0;
  double sddiam2 = 0;
  double sdschmid = 0;
  double sdomega3 = 0;
  for(int j = 1; j < numgrains; j++)
  {
    int onedge = m_Grains[j].surfacegrain;
    if(onedge == 0)
    {
      int vol = m_Grains[j].numvoxels;
      double voxvol = vol*resx*resy*resz;
      double logvol = log(voxvol);
	  double diam = m_Grains[j].equivdiameter;
      int diamint = int(diam);
      double logdiam = log(diam);
      double rad1 = m_Grains[j].radius1;
      double rad2 = m_Grains[j].radius2;
	  double bovera = rad2/rad1;
      double schmid = m_Grains[j].schmidfactor;
//	  double omega3 = m_Grains[j].omega3;
      neighdistfunc = m_Grains[j].neighbordistfunc;
      sdvol = sdvol + ((voxvol-avgvol)*(voxvol-avgvol));
      sdlnvol = sdlnvol + ((logvol-avglnvol)*(logvol-avglnvol));
      sdbovera = sdbovera + ((bovera-avgbovera)*(bovera-avgbovera));
      sddiam = sddiam + ((diam-avgdiam)*(diam-avgdiam));
      sdlogdiam = sdlogdiam + ((logdiam-avglogdiam)*(logdiam-avglogdiam));
      sdschmid = sdschmid + ((schmid-avgschmid)*(schmid-avgschmid));
//      sdomega3 = sdomega3 + ((omega3-avgomega3)*(omega3-avgomega3));
      svbovera[diamint][2] = svbovera[diamint][2] + ((bovera-svbovera[diamint][1])*(bovera-svbovera[diamint][1]));
      svschmid[diamint][2] = svschmid[diamint][2] + ((schmid-svschmid[diamint][1])*(schmid-svschmid[diamint][1]));
//      svomega3[diamint][2] = svomega3[diamint][2] + ((omega3-svomega3[diamint][1])*(omega3-svomega3[diamint][1]));
      int size = 0;
      size = neighdistfunc.size();
      for(int k=0;k<size;k++)
      {
        int nnum = neighdistfunc[k];
		neighborhood[diamint][((2*k)+2)] = neighborhood[diamint][((2*k)+2)] + ((neighborhood[diamint][((2*k)+1)]-nnum)*(neighborhood[diamint][((2*k)+1)]-nnum));
	  }
    }
  }
  for(int temp4 = 0; temp4 < (maxdiamint+1); temp4++)
  {
    if(svbovera[temp4][0] != 0)
    {
      neighborhood[temp4][2] = neighborhood[temp4][2]/neighborhood[temp4][0];
      neighborhood[temp4][4] = neighborhood[temp4][4]/neighborhood[temp4][0];
      neighborhood[temp4][6] = neighborhood[temp4][6]/neighborhood[temp4][0];
      neighborhood[temp4][8] = neighborhood[temp4][8]/neighborhood[temp4][0];
      svbovera[temp4][2] = svbovera[temp4][2]/svbovera[temp4][0];
      svschmid[temp4][2] = svschmid[temp4][2]/svschmid[temp4][0];
//      svomega3[temp4][2] = svomega3[temp4][2]/svomega3[temp4][0];
      svbovera[temp4][3] = svbovera[temp4][1]*(((svbovera[temp4][1]*(1-svbovera[temp4][1]))/svbovera[temp4][2])-1);
      svbovera[temp4][4] = (1-svbovera[temp4][1])*(((svbovera[temp4][1]*(1-svbovera[temp4][1]))/svbovera[temp4][2])-1);
//      svomega3[temp4][3] = svomega3[temp4][1]*(((svomega3[temp4][1]*(1-svomega3[temp4][1]))/svomega3[temp4][2])-1);
//      svomega3[temp4][4] = (1-svomega3[temp4][1])*(((svomega3[temp4][1]*(1-svomega3[temp4][1]))/svomega3[temp4][2])-1);
      neighborhood[temp4][2] = pow(neighborhood[temp4][2],0.5);
      neighborhood[temp4][4] = pow(neighborhood[temp4][4],0.5);
      neighborhood[temp4][6] = pow(neighborhood[temp4][6],0.5);
      neighborhood[temp4][8] = pow(neighborhood[temp4][8],0.5);
      svbovera[temp4][2] = pow(svbovera[temp4][2],0.5);
      svschmid[temp4][2] = pow(svschmid[temp4][2],0.5);
//      svomega3[temp4][2] = pow(svomega3[temp4][2],0.5);
    }
  }
  sdvol = sdvol/actualgrains;
  sdlnvol = sdlnvol/actualgrains;
  sdbovera = sdbovera/actualgrains;
  sddiam = sddiam/actualgrains;
  sdlogdiam = sdlogdiam/actualgrains;
  sddiam2 = sddiam2/neighcount;
  sdschmid = sdschmid/actualgrains;
//  sdomega3 = sdomega3/actualgrains;
//  double volvar = sdvol;
//  double vollnvar = sdlnvol;
  double boveravar = sdbovera;
//  double diamvar = sddiam;
//  double logdiamvar = sdlogdiam;
//  double diamvar2 = sddiam2;
  double schmidvar = sdschmid;
  double omega3var = sdomega3;
//  double pbovera = avgbovera*(((avgbovera*(1-avgbovera))/boveravar)-1);
//  double qbovera = (1-avgbovera)*(((avgbovera*(1-avgbovera))/boveravar)-1);
  sdvol = pow(sdvol,0.5);
  sdlnvol = pow(sdlnvol,0.5);
  sdbovera = pow(sdbovera,0.5);
  sddiam = pow(sddiam,0.5);
  sdlogdiam = pow(sdlogdiam,0.5);
  sddiam2 = pow(sddiam2,0.5);
  sdschmid = pow(sdschmid,0.5);
//  sdomega3 = pow(sdomega3,0.5);
  double svboveracr = 0;
  double svschmidcr = 0;
//  double svomega3cr = 0;
  for(int temp5 = 0; temp5 < (maxdiamint+1); temp5++)
  {
    svboveracr = svboveracr + (svbovera[temp5][0]*((svbovera[temp5][1]-avgbovera)*(svbovera[temp5][1]-avgbovera)));
    svschmidcr = svschmidcr + (svschmid[temp5][0]*((svschmid[temp5][1]-avgschmid)*(svschmid[temp5][1]-avgschmid)));
//    svomega3cr = svomega3cr + (svomega3[temp5][0]*((svomega3[temp5][1]-avgomega3)*(svomega3[temp5][1]-avgomega3)));
  }
  svboveracr = svboveracr/(actualgrains*boveravar);
  svschmidcr = svschmidcr/(actualgrains*schmidvar);
//  svomega3cr = svomega3cr/(actualgrains*omega3var);
  for(int l = 1; l < numgrains; l++)
  {
	if(m_Grains[l].surfacegrain == 0)
    {
      double microcount = 0;
	  vector<int>* nlist = m_Grains[l].neighborlist;
      vector<double>* misolist = m_Grains[l].misorientationlist;
	  vector<double>* neighborsurfarealist = m_Grains[l].neighborsurfarealist;
      int size = int(misolist->size());
      for(int k=0;k<size;k++)
      {
        int neigh = nlist->at(k);
        double firstmiso = misolist->at(k);
        double firstnsa = neighborsurfarealist->at(k);
        int misocur = int(firstmiso/5.0);
        if(misocur == 36) misocur = 35;
	    if(firstmiso < 15) microcount++;
		if(neigh > l || m_Grains[neigh].surfacegrain == 1)
		{
	        misobin[misocur] = misobin[misocur] + (firstnsa/totalsurfacearea);
	        misocount++;
		}
      }
      if (size != 0 )
	  {
        microcount = microcount/size;
      }
      else
      {
        microcount = 0;
      }
      int microcur = int(microcount/0.1);
      if(microcur == 10) microcur = 9;
      microbin[microcur]++;
    }
  }
<<<<<<< HEAD
=======

>>>>>>> 9cf991a8
  double delta = m_pi/18;
  double texindex = 0;
  double texstrength = 0;
  int bin = 0;
  for(int iter51 = 0; iter51 < 18; iter51++)
  {
    for(int iter52 = 0; iter52 < 18; iter52++)
    {
      for(int iter53 = 0; iter53 < 18; iter53++)
      {
        double f = 0;
		bin = (iter51*18*18)+(iter52*18)+(iter53);
        if(iter52 == 0)
        {
			f = (m_pi*m_pi/4)*(double(eulerodf[bin].density/totalvol)/((delta)*(delta)*cos(double((iter52*delta)+(delta/2)))));
        }
        if(iter52 == 18)
        {
			f = (m_pi*m_pi/4)*(double(eulerodf[bin].density/totalvol)/((delta)*(delta)*cos(double((iter52*delta)-(delta/2)))));
        }
        if(iter52 != 0 && iter52 != 18)
        {
			f = (m_pi*m_pi/4)*(double(eulerodf[bin].density/totalvol)/((delta)*(delta)*(cos(double((iter52*delta)-(delta/2)))-cos(double((iter52*delta)+(delta/2))))));
        }
        texindex = texindex + (f*f);
      }
    }
    texindex = texindex/(18*18*18);
    texstrength = pow(texindex,0.5);
  }
<<<<<<< HEAD
  ofstream outFile;
  outFile.open(writename1.c_str());
  outFile << "STATS" << endl;
  outFile << "Grain_Diameter_Info" << endl;
  outFile << (maxdiameter-mindiameter)+1 << " " << maxdiameter << " " << mindiameter << endl;
  outFile << "Grain_Size_Distribution" << endl;
  outFile << avglogdiam << " " << sdlogdiam << "	" << actualgrains << endl;
  outFile << "Grain_SizeVBoverA_Distributions" << endl;
  for(int temp7 = mindiameter; temp7 < (maxdiameter)+1; temp7++)
  {
	outFile << temp7 <<	" " << svbovera[temp7][3] << " " << svbovera[temp7][4] << "	" << svbovera[temp7][0] << endl;
  }
  outFile << "Grain_SizeVNeighbors_Distributions" << endl;
  for(int temp7 = mindiameter; temp7 < (maxdiameter)+1; temp7++)
  {
    outFile << temp7 << " " << neighborhood[temp7][1] << " " << neighborhood[temp7][2] << "	" << neighborhood[temp7][3] << " " << neighborhood[temp7][4] << "	" <<  neighborhood[temp7][5] << " " << neighborhood[temp7][6] << "	" <<  neighborhood[temp7][7] << " " << neighborhood[temp7][8] << "	" << neighborhood[temp7][0]  << endl;
  }
//  outFile << "Grain_SizeVOmega3_Distributions" << endl;
//  for(int temp7 = mindiameter; temp7 < (maxdiameter)+1; temp7++)
//  {
//    outFile << temp7 << " " << svomega3[temp7][3] << " " << svomega3[temp7][4] << "	" << svomega3[temp7][0]  << endl;
//  }
  outFile.close();
  ofstream outFile7;
  outFile7.open(writename2.c_str());
  for(int i = 0; i < 36; i++)
  {
    outFile7 << misobin[i] << endl;
  }
  outFile7.close();
  ofstream outFile8;
  outFile8.open(writename3.c_str());
  for(int i = 0; i < 10; i++)
  {
    outFile8 << (microbin[i]/actualgrains) << endl;
  }
  outFile8.close();
=======

>>>>>>> 9cf991a8
}

#define WRITE_VTK_GRAIN_HEADER()\
  fprintf(f, "# vtk DataFile Version 2.0\n");\
  fprintf(f, "data set from AIMReconstruction\n");\
  fprintf(f, "ASCII\n");\
  fprintf(f, "DATASET STRUCTURED_POINTS\n");\
  fprintf(f, "DIMENSIONS %d %d %d\n", xpoints, ypoints, zpoints);\
  fprintf(f, "ORIGIN 0.0 0.0 0.0\n");\
  fprintf(f, "SPACING %f %f %f\n", resx, resy, resz);\
  fprintf(f, "POINT_DATA %d\n\n", xpoints*ypoints*zpoints );\



#define WRITE_VTK_GRAIN_IDS()\
  fprintf(f, "SCALARS GrainID int  1\n");\
  fprintf(f, "LOOKUP_TABLE default\n");\
  for (size_t i = 0; i < total; i++) {\
    if(i%20 == 0 && i > 0) { fprintf(f, "\n"); }\
    fprintf(f, "%d ", voxels[i].grainname);\
  }\
  fprintf(f, "\n");\


#define WRITE_VTK_SCALARS_FROM_VOXEL(name, type, var)\
  fprintf(f, "SCALARS %s %s\n", #name, #type);\
  fprintf(f, "LOOKUP_TABLE default\n");\
  for (size_t i = 0; i < total; i++) {\
    if(i%20 == 0 && i > 0) { fprintf(f, "\n");}\
    fprintf(f, "%f ", voxels[i].var);\
  }\


#define WRITE_VTK_GRAIN_WITH_VOXEL_SCALAR_VALUE(name, var)\
int ReconstructionFunc::write##name##VizFile(const std::string &file)\
{\
  FILE* f = NULL;\
  f = fopen(file.c_str(), "w");\
  if (NULL == f) {return 1;}\
  WRITE_VTK_GRAIN_HEADER()\
  size_t total = xpoints*ypoints*zpoints;\
  WRITE_VTK_GRAIN_IDS()\
  WRITE_VTK_SCALARS_FROM_VOXEL(name, float, var)\
  fclose(f);\
  return 0;\
}


#define WRITE_VTK_GRAIN_WITH_GRAIN_SCALAR_VALUE(name, var)\
int ReconstructionFunc::write##name##VizFile(const std::string &file)\
{\
  FILE* f = NULL;\
  f = fopen(file.c_str(), "w");\
  if (NULL == f) {return 1;}\
  WRITE_VTK_GRAIN_HEADER()\
  size_t total = xpoints*ypoints*zpoints;\
  WRITE_VTK_GRAIN_IDS()\
  fprintf(f, "SCALARS SchmidFactor float\n");\
  fprintf(f, "LOOKUP_TABLE default\n");\
  for (size_t i = 0; i < total; i++) {\
    if(i%20 == 0 && i > 0) { fprintf(f, "\n");}\
    fprintf(f, "%f ", m_Grains[voxels[i].grainname].schmidfactor);\
  }\
  fclose(f);\
  return 0;\
}

// -----------------------------------------------------------------------------
//
// -----------------------------------------------------------------------------
WRITE_VTK_GRAIN_WITH_VOXEL_SCALAR_VALUE(Disorientation, kernelmisorientation);
WRITE_VTK_GRAIN_WITH_VOXEL_SCALAR_VALUE(ImageQuality, imagequality);
WRITE_VTK_GRAIN_WITH_GRAIN_SCALAR_VALUE(SchmidFactor, schmidfactor);

// -----------------------------------------------------------------------------
//
// -----------------------------------------------------------------------------
int ReconstructionFunc::writeVisualizationFile(const std::string &file)
{
  FILE* f = NULL;
  f = fopen(file.c_str(), "w");
  if (NULL == f) {return 1;}
  WRITE_VTK_GRAIN_HEADER()
  size_t total = xpoints*ypoints*zpoints;
  WRITE_VTK_GRAIN_IDS()

  WRITE_VTK_SCALARS_FROM_VOXEL(SurfaceVoxel, float, nearestneighbordistance)

  if (mergetwinsoption == 1)
  {
    fprintf(f, "SCALARS WasTwin int 1");
    fprintf(f, "LOOKUP_TABLE default\n");
    size_t grainname = 0;
    for (int i = 0; i < total; i++) {
      if(i%20 == 0 && i > 0) { fprintf(f, "\n");}
      grainname = voxels[i].grainname;
      fprintf(f, "%d ", m_Grains[grainname].gottwinmerged);
    }
  }

  fclose(f);
  return 0;
}

int ReconstructionFunc::writeIPFVizFile(const std::string &file)
{
  FILE* f = NULL;
  f = fopen(file.c_str(), "w");
  if (NULL == f) {return 1;}
  WRITE_VTK_GRAIN_HEADER()
  size_t total = xpoints*ypoints*zpoints;
  WRITE_VTK_GRAIN_IDS()

  fprintf(f, "COLOR_SCALARS colors 3\n");
  double red,green,blue;
  double q1[4];
  unsigned char rgb[3] = {0, 0, 0};
  double RefDirection[3] = {0.0, 0.0, 1.0};
  for (size_t i = 0; i < total; i++)
  {
    if(crystruct == AIM::Reconstruction::Cubic)
    {
      OIMColoring::GenerateIPFColor(voxels[i].euler1, voxels[i].euler2, voxels[i].euler3, RefDirection[0], RefDirection[1], RefDirection[2], rgb);
      red = static_cast<double>(double(rgb[0])/255.0);
      green = static_cast<double>(double(rgb[1])/255.0);
      blue = static_cast<double>(double(rgb[2])/255.0);
    }
    if(crystruct == AIM::Reconstruction::Hexagonal)
    {
      q1[0]=voxels[i].quat[1];
      q1[1]=voxels[i].quat[2];
      q1[2]=voxels[i].quat[3];
      q1[3]=voxels[i].quat[4];
      OIMColoring::CalculateHexIPFColor(q1, rgb);
      red = static_cast<double>(double(rgb[0])/255.0);
      green = static_cast<double>(double(rgb[1])/255.0);
      blue = static_cast<double>(double(rgb[2])/255.0);
    }
    fprintf(f, "%f %f %f\n",red, green, blue);
  }

  fclose(f);
  return 0;
}
int  ReconstructionFunc::writeDownSampledVizFile(const std::string &file )
{
  FILE* f = NULL;
  f = fopen(file.c_str(), "w");
  if (NULL == f) {return 1;}
  int counter = 0;
  double x, y, z;
  double dsresx, dsresy, dsresz;
  int col, row, plane;
  int index;
  int dsxpoints = int(sizex / (resx * downsamplefactor));
  int dsypoints = int(sizey / (resy * downsamplefactor));
  int dszpoints = int(sizez / (resz * downsamplefactor));
  dsresx = resx * downsamplefactor;
  dsresy = resy * downsamplefactor;
  dsresz = resz * downsamplefactor;
  fprintf(f, "# vtk DataFile Version 2.0\n");
  fprintf(f, "Down Sampled from AIMReconstruction\n");
  fprintf(f, "ASCII\n");
  fprintf(f, "DATASET STRUCTURED_POINTS\n");
  fprintf(f, "DIMENSIONS %d %d %d\n", dsxpoints, dsypoints, dszpoints);
  fprintf(f, "ORIGIN 0.0 0.0 0.0\n");
  fprintf(f, "SPACING %f %f %f\n", dsresx, dsresy, dsresz);
  fprintf(f, "POINT_DATA %d\n\n", dsxpoints*dsypoints*dszpoints );
  fprintf(f, "SCALARS GrainID int  1\n");
  fprintf(f, "LOOKUP_TABLE default\n");
  for (int i = 0; i < dszpoints; i++)
  {
    for (int j = 0; j < dsypoints; j++)
    {
      for (int k = 0; k < dsxpoints; k++)
      {
        x = (k * dsresx) + (dsresx / 2.0);
        y = (j * dsresy) + (dsresy / 2.0);
        z = (i * dsresz) + (dsresz / 2.0);
        col = int(x / resx);
        row = int(y / resy);
        plane = int(z / resz);
        index = (plane * xpoints * ypoints) + (row * xpoints) + col;
        if(counter%20 == 0 && counter > 0) { fprintf(f, "\n"); }
        fprintf(f,"%d ", voxels[index].grainname);
        counter++;
      }
    }
  }

  fclose(f);
  return 0;
}

<<<<<<< HEAD


=======
// -----------------------------------------------------------------------------
//
// -----------------------------------------------------------------------------
>>>>>>> 9cf991a8
void ReconstructionFunc::write_graindata(const std::string &graindataFile)
{
  vector<int>* nlist;
  vector<int> neighdistfunc;
  ofstream outFile;
  outFile.open(graindataFile.c_str());
  outFile << numgrains << endl;
  outFile << "Grain ID	Euler1	Euler2	Euler3	Equiv. Sphere Diameter	Grain Avg. Disorientation	Surface Grain	No. Neighbors	List of Neighbors ->" << endl;
  for(int i = 1; i < numgrains; i++)
  {
	double volume = m_Grains[i].volume;
	double radius = m_Grains[i].equivdiameter;
	int onsurface = m_Grains[i].surfacegrain;
	double avgmiso = m_Grains[i].averagemisorientation;
	nlist = m_Grains[i].neighborlist;
	neighdistfunc = m_Grains[i].neighbordistfunc;
	int nucleus = m_Grains[i].nucleus;
	outFile << i << "	" << voxels[nucleus].euler1 <<  "	" << voxels[nucleus].euler2 <<  "	" << voxels[nucleus].euler3 << "	" << radius << "	" << avgmiso << "	" << onsurface << "	";
//	for(int j=0;j<neighdistfunc.size();j++)
//	{
//		outFile << neighdistfunc[j] << "	";
//	}
	outFile << i << "	" << voxels[nucleus].euler1 <<  "	" << voxels[nucleus].euler2 <<  "	" << voxels[nucleus].euler3 << "	" << radius << "	" << avgmiso << "	" << onsurface << "	" << nlist->size() << "	";
	size_t stop = nlist->size();
	for(size_t j=0;j<stop;j++)
	{
		outFile << nlist->at(j) << "	";
	}
	outFile << endl;
  }
  outFile.close();

}

void ReconstructionFunc::write_grains(const std::string &outputdir)
{
  std::stringstream ss;
  ss.setf(std::ios::fixed);
  ss.fill('0');

  std::ofstream outFile;

  vector<int >* vlist = NULL;
  vector<int > plist(((xpoints + 1) * (ypoints + 1) * (zpoints + 1)), 0);
  int pcount = 0;
  int ocol, orow, oplane;
  int col, row, plane;
  int vid, pid;
  for (int i = 1; i < numgrains; i++)
  {
    ss.str("");
    ss << outputdir << MXADir::Separator << "Grain_" << std::setw(5) << i << ".vtk";

    outFile.open(ss.str().c_str(), std::ios::trunc);
    outFile << "# vtk DataFile Version 2.0" << endl;
    outFile << "data set from FFT2dx_GB" << endl;
    outFile << "ASCII" << endl;
    outFile << "DATASET UNSTRUCTURED_GRID" << endl;
    if (NULL == m_Grains[i].voxellist)
    {
      m_Grains[i].voxellist = new std::vector<int>;
    }
    vlist = m_Grains[i].voxellist;
    pcount = 0;
    for (std::vector<int>::size_type j = 0; j < vlist->size(); j++)
    {
      vid = vlist->at(j);
      ocol = vid % xpoints;
      orow = (vid / xpoints) % ypoints;
      oplane = vid / (xpoints * ypoints);
      for (int k = 0; k < 8; k++)
      {
        if (k == 0) col = ocol, row = orow, plane = oplane;
        if (k == 1) col = ocol + 1, row = orow, plane = oplane;
        if (k == 2) col = ocol, row = orow + 1, plane = oplane;
        if (k == 3) col = ocol + 1, row = orow + 1, plane = oplane;
        if (k == 4) col = ocol, row = orow, plane = oplane + 1;
        if (k == 5) col = ocol + 1, row = orow, plane = oplane + 1;
        if (k == 6) col = ocol, row = orow + 1, plane = oplane + 1;
        if (k == 7) col = ocol + 1, row = orow + 1, plane = oplane + 1;
        pid = (plane * (xpoints + 1) * (ypoints + 1)) + (row * (xpoints + 1)) + col;
        if (plist[pid] == 0)
        {
          plist[pid] = pcount;
          pcount++;
        }
      }
    }
    outFile << "POINTS " << pcount << " float" << endl;
    pcount = 0;
    plist.clear();
    plist.resize(((xpoints + 1) * (ypoints + 1) * (zpoints + 1)), 0);
    for (std::vector<int>::size_type j = 0; j < vlist->size(); j++)
    {
      vid = vlist->at(j);
      ocol = vid % xpoints;
      orow = (vid / xpoints) % ypoints;
      oplane = vid / (xpoints * ypoints);
      for (int k = 0; k < 8; k++)
      {
        if (k == 0) col = ocol, row = orow, plane = oplane;
        if (k == 1) col = ocol + 1, row = orow, plane = oplane;
        if (k == 2) col = ocol, row = orow + 1, plane = oplane;
        if (k == 3) col = ocol + 1, row = orow + 1, plane = oplane;
        if (k == 4) col = ocol, row = orow, plane = oplane + 1;
        if (k == 5) col = ocol + 1, row = orow, plane = oplane + 1;
        if (k == 6) col = ocol, row = orow + 1, plane = oplane + 1;
        if (k == 7) col = ocol + 1, row = orow + 1, plane = oplane + 1;
        pid = (plane * (xpoints + 1) * (ypoints + 1)) + (row * (xpoints + 1)) + col;
        if (plist[pid] == 0)
        {
          plist[pid] = pcount;
          pcount++;
          outFile << (col * resx) << "	" << (row * resy) << "	" << (plane * resz) << endl;
        }
      }
    }
    outFile << endl;
    outFile << "CELLS " << vlist->size() << " " << vlist->size() * 9 << endl;
    for (std::vector<int>::size_type j = 0; j < vlist->size(); j++)
    {
      vid = vlist->at(j);
      ocol = vid % xpoints;
      orow = (vid / xpoints) % ypoints;
      oplane = vid / (xpoints * ypoints);
      outFile << "8	";
      for (int k = 0; k < 8; k++)
      {
        if (k == 0) col = ocol, row = orow, plane = oplane;
        if (k == 1) col = ocol + 1, row = orow, plane = oplane;
        if (k == 2) col = ocol, row = orow + 1, plane = oplane;
        if (k == 3) col = ocol + 1, row = orow + 1, plane = oplane;
        if (k == 4) col = ocol, row = orow, plane = oplane + 1;
        if (k == 5) col = ocol + 1, row = orow, plane = oplane + 1;
        if (k == 6) col = ocol, row = orow + 1, plane = oplane + 1;
        if (k == 7) col = ocol + 1, row = orow + 1, plane = oplane + 1;
        pid = (plane * (xpoints + 1) * (ypoints + 1)) + (row * (xpoints + 1)) + col;
        outFile << plist[pid] << "	";
      }
      outFile << endl;
    }
    outFile << endl;
    outFile << "CELL_TYPES " << vlist->size() << endl;
    for (std::vector<int>::size_type j = 0; j < vlist->size(); j++)
    {
      outFile << "11" << endl;
    }
    outFile << endl;
    outFile << "CELL_DATA " << vlist->size() << endl;
    outFile << "SCALARS GrainID int" << endl;
    outFile << "LOOKUP_TABLE default" << endl;
    for (std::vector<int>::size_type j = 0; j < vlist->size(); j++)
    {
      vid = vlist->at(j);
      outFile << voxels[vid].grainname << endl;
    }
    outFile << endl;
    outFile << "SCALARS KernelAvgDisorientation float" << endl;
    outFile << "LOOKUP_TABLE default" << endl;
    for (std::vector<int>::size_type j = 0; j < vlist->size(); j++)
    {
      vid = vlist->at(j);
      outFile << voxels[vid].kernelmisorientation << endl;
    }
    outFile << endl;
    outFile << "SCALARS GrainAvgDisorientation float" << endl;
    outFile << "LOOKUP_TABLE default" << endl;
    for (std::vector<int>::size_type j = 0; j < vlist->size(); j++)
    {
      vid = vlist->at(j);
      outFile << voxels[vid].misorientation << endl;
    }
    outFile << endl;
    outFile << "SCALARS ImageQuality float" << endl;
    outFile << "LOOKUP_TABLE default" << endl;
    for (std::vector<int>::size_type j = 0; j < vlist->size(); j++)
    {
      vid = vlist->at(j);
      outFile << voxels[vid].imagequality << endl;
    }
    outFile << endl;
    outFile << "SCALARS SchmidFactor float" << endl;
    outFile << "LOOKUP_TABLE default" << endl;
    for (std::vector<int>::size_type j = 0; j < vlist->size(); j++)
    {
      outFile << m_Grains[i].schmidfactor << endl;
    }
    outFile.close();
    plist.clear();
    plist.resize(((xpoints + 1) * (ypoints + 1) * (zpoints + 1)), 0);
  }
}

void ReconstructionFunc::write_axisodf(const std::string &axisFile)
{
  ofstream outFile;
  outFile.open(axisFile.c_str());
  double density;
  for (int i = 0; i < (18 * 18 * 18); i++)
  {
    density = axisodf[i].density;
    outFile << double(density / totalaxes) << endl;
  }
  outFile.close();
}

void ReconstructionFunc::write_eulerodf(const std::string &eulerFile)
{
  ofstream outFile;
  outFile.open(eulerFile.c_str());
  double density;
  int numbins = 0;
  if (crystruct == AIM::Reconstruction::Hexagonal) numbins = 36 * 36 * 12;
  if (crystruct == AIM::Reconstruction::Cubic) numbins = 18 * 18 * 18;
  for (int i = 0; i < numbins; i++)
  {
    density = eulerodf[i].density;
    outFile << double(density / totalvol) << endl;
  }
  outFile.close();
}

double ReconstructionFunc::gamma(double x)
{
    int i,k,m;
    double ga,gr,r,z;


    static double g[] = {
        1.0,
        0.5772156649015329,
       -0.6558780715202538,
       -0.420026350340952e-1,
        0.1665386113822915,
       -0.421977345555443e-1,
       -0.9621971527877e-2,
        0.7218943246663e-2,
       -0.11651675918591e-2,
       -0.2152416741149e-3,
        0.1280502823882e-3,
       -0.201348547807e-4,
       -0.12504934821e-5,
        0.1133027232e-5,
       -0.2056338417e-6,
        0.6116095e-8,
        0.50020075e-8,
       -0.11812746e-8,
        0.1043427e-9,
        0.77823e-11,
       -0.36968e-11,
        0.51e-12,
       -0.206e-13,
       -0.54e-14,
        0.14e-14};

    if (x > 171.0) return 1e308;    // This value is an overflow flag.
    if (x == (int)x) {
        if (x > 0.0) {
            ga = 1.0;               // use factorial
            for (i=2;i<x;i++) {
               ga *= i;
            }
         }
         else
            ga = 1e308;
     }
     else {
        if (fabs(x) > 1.0) {
            z = fabs(x);
            m = (int)z;
            r = 1.0;
            for (k=1;k<=m;k++) {
                r *= (z-k);
            }
            z -= m;
        }
        else
            z = x;
        gr = g[24];
        for (k=23;k>=0;k--) {
            gr = gr*z+g[k];
        }
        ga = 1.0/(gr*z);
        if (fabs(x) > 1.0) {
            ga *= r;
            if (x < 0.0) {
                ga = -1 * m_pi/(x*ga*sin(m_pi*x));
            }
        }
    }
    return ga;
}


double ReconstructionFunc::find_xcoord(long index)
{
	double x = resx*double(index%xpoints);
	return x;
}
double ReconstructionFunc::find_ycoord(long index)
{
	double y = resy*double((index/xpoints)%ypoints);
	return y;
}
double ReconstructionFunc::find_zcoord(long index)
{
	double z = resz*double(index/(xpoints*ypoints));
	return z;
}<|MERGE_RESOLUTION|>--- conflicted
+++ resolved
@@ -4183,10 +4183,6 @@
       microbin[microcur]++;
     }
   }
-<<<<<<< HEAD
-=======
-
->>>>>>> 9cf991a8
   double delta = m_pi/18;
   double texindex = 0;
   double texstrength = 0;
@@ -4217,7 +4213,6 @@
     texindex = texindex/(18*18*18);
     texstrength = pow(texindex,0.5);
   }
-<<<<<<< HEAD
   ofstream outFile;
   outFile.open(writename1.c_str());
   outFile << "STATS" << endl;
@@ -4255,9 +4250,6 @@
     outFile8 << (microbin[i]/actualgrains) << endl;
   }
   outFile8.close();
-=======
-
->>>>>>> 9cf991a8
 }
 
 #define WRITE_VTK_GRAIN_HEADER()\
@@ -4452,14 +4444,9 @@
   return 0;
 }
 
-<<<<<<< HEAD
-
-
-=======
 // -----------------------------------------------------------------------------
 //
 // -----------------------------------------------------------------------------
->>>>>>> 9cf991a8
 void ReconstructionFunc::write_graindata(const std::string &graindataFile)
 {
   vector<int>* nlist;
