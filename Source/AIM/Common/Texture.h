/* ============================================================================
 * Copyright (c) 2010, Michael A. Jackson (BlueQuartz Software)
 * Copyright (c) 2010, Dr. Michael A. Grober (US Air Force Research Laboratories
 * All rights reserved.
 *
 * Redistribution and use in source and binary forms, with or without modification,
 * are permitted provided that the following conditions are met:
 *
 * Redistributions of source code must retain the above copyright notice, this
 * list of conditions and the following disclaimer.
 *
 * Redistributions in binary form must reproduce the above copyright notice, this
 * list of conditions and the following disclaimer in the documentation and/or
 * other materials provided with the distribution.
 *
 * Neither the name of Michael A. Jackson nor the names of its contributors may
 * be used to endorse or promote products derived from this software without
 * specific prior written permission.
 *
 * THIS SOFTWARE IS PROVIDED BY THE COPYRIGHT HOLDERS AND CONTRIBUTORS "AS IS"
 * AND ANY EXPRESS OR IMPLIED WARRANTIES, INCLUDING, BUT NOT LIMITED TO, THE
 * IMPLIED WARRANTIES OF MERCHANTABILITY AND FITNESS FOR A PARTICULAR PURPOSE ARE
 * DISCLAIMED. IN NO EVENT SHALL THE COPYRIGHT HOLDER OR CONTRIBUTORS BE LIABLE
 * FOR ANY DIRECT, INDIRECT, INCIDENTAL, SPECIAL, EXEMPLARY, OR CONSEQUENTIAL
 * DAMAGES (INCLUDING, BUT NOT LIMITED TO, PROCUREMENT OF SUBSTITUTE GOODS OR
 * SERVICES; LOSS OF USE, DATA, OR PROFITS; OR BUSINESS INTERRUPTION) HOWEVER
 * CAUSED AND ON ANY THEORY OF LIABILITY, WHETHER IN CONTRACT, STRICT LIABILITY,
 * OR TORT (INCLUDING NEGLIGENCE OR OTHERWISE) ARISING IN ANY WAY OUT OF THE
 * USE OF THIS SOFTWARE, EVEN IF ADVISED OF THE POSSIBILITY OF SUCH DAMAGE.
 * ~~~~~~~~~~~~~~~~~~~~~~~~~~~~~~~~~~~~~~~~~~~~~~~~~~~~~~~~~~~~~~~~~~~~~~~~~~ */

#ifndef TEXTURE_H_
#define TEXTURE_H_

#include <vector>
#include "MXA/MXATypes.h"
#include "MXA/Common/LogTime.h"
#include "AIM/Common/AIMCommonConfiguration.h"
#include "AIM/Common/AIMMath.h"
#include "AIM/Common/MisorientationCalculations.h"

/**
 * @class Texture Texture.h AIM/Common/Texture.h
 * @brief This class holds default data for Orientation Distribution Function
 * calculations that the AIMRepresentation package will perform.
 * @author Michael A. Jackson for BlueQuartz Software
 * @author Micharl A. Groeber for US Air Force Research Laboratory
 * @date Feb 1, 2011
 * @version 1.0
 */

class AIMCOMMON_EXPORT Texture
{
  public:

  virtual ~Texture();

#if 0
  const static size_t Count;
  const static double Values[AIM_TEXTURE_COUNT][3];
  const static char* Names[AIM_TEXTURE_COUNT];
  const static double Weights[AIM_TEXTURE_COUNT];
  const static double Sigmas[AIM_TEXTURE_COUNT];

#endif
  /**
   * @brief This will calculate ODF data based on an array of weights that are
   * passed in and a Cubic Crystal Structure. This is templated on the container
   * type that holds the data. Containers that adhere to the STL Vector API
   * should be usable. QVector falls into this category. The input data for the
   * euler angles is in Columnar fashion instead of row major format.
   * @param e1s The first euler angles
   * @param e2s The second euler angles
   * @param e3s The third euler angles
   * @param weights Array of weights values.
   * @param sigmas Array of sigma values.
   * @param normalize Should the ODF data be normalized by the totalWeight value
   * before returning.
   * @param odf (OUT) The ODF data that is generated from this function.
   * @param totalweight (OUT) The TotalWeight value that is also calculated
   */
  template<typename T>
  static void calculateCubicODFData(T e1s, T e2s, T e3s, T weights, T sigmas,
      bool normalize, T &odf, double &totalweight)
  {
    int *TextureBins;
    TextureBins = new int[weights.size()];
    static const size_t odfsize = 5832;
    double degtorad = M_PI/180.0;
    double addweight = 0;
    odf.resize(odfsize);
    size_t ea1bin, ea2bin, ea3bin;
    size_t bin, addbin;
    size_t bin1, bin2, bin3;
    size_t addbin1, addbin2, addbin3;
    double dist, fraction;
    double rmag, angle;
    double r1, r2, r3;
    double h1, h2, h3;
    double dim1 = pow((0.75 * ((M_PI / 4.0) - sin((M_PI / 4.0)))), (1.0 / 3.0));
    double dim2 = pow((0.75 * ((M_PI / 4.0) - sin((M_PI / 4.0)))), (1.0 / 3.0));
    double dim3 = pow((0.75 * ((M_PI / 4.0) - sin((M_PI / 4.0)))), (1.0 / 3.0));
    double tan_term = 0.0;
    double sin_term = 0.0;
    double cos_term1 = 0.0;
    double cos_term2 = 0.0;
    double hTmp = 0.0;

    for (typename T::size_type i = 0; i < e1s.size(); i++)
    {
      tan_term = tan(e2s[i]*degtorad/2);
      sin_term = sin((e1s[i]*degtorad-e3s[i]*degtorad)/2);
      cos_term1 = cos((e1s[i]*degtorad+e3s[i]*degtorad)/2);
      cos_term2 = cos((e1s[i]*degtorad-e3s[i]*degtorad)/2);

      r1 = tan_term * cos_term2 / cos_term1;
      r2 = tan_term * sin_term / cos_term1;
      r3 = tan((e1s[i]*degtorad+e3s[i]*degtorad)/2);
      MisorientationCalculations::getFZRodCubic(r1, r2, r3);
      rmag = pow((r1 * r1 + r2 * r2 + r3 * r3), 0.5);
      angle = 2.0 * atan(rmag);
      hTmp = pow(((3.0 / 4.0) * (angle - sin(angle))), (1.0 / 3.0));
      h1 = hTmp * (r1 / rmag);
      h2 = hTmp * (r2 / rmag);
      h3 = hTmp * (r3 / rmag);
      if (angle == 0) h1 = 0.0, h2 = 0.0, h3 = 0.0;
      ea1bin = int(h1 * 18.0 / dim1);
      ea2bin = int(h2 * 18.0 / dim2);
      ea3bin = int(h3 * 18.0 / dim3);
      if (ea1bin >= 18) ea1bin = 17;
      if (ea2bin >= 18) ea2bin = 17;
      if (ea3bin >= 18) ea3bin = 17;
      bin = (ea3bin * 18 * 18) + (ea2bin * 18) + (ea1bin);
      TextureBins[i] = static_cast<int>(bin);
    }

    for (size_t i = 0; i < odfsize; i++)
    {
      odf[i] = 0.0;
    }
    for (typename T::size_type i = 0; i < weights.size(); i++)
    {
      bin = TextureBins[i];
      bin1 = bin % 18;
      bin2 = (bin / 18) % 18;
      bin3 = bin / (18 * 18);
      for (double j = -sigmas[i]; j <= sigmas[i]; j++)
      {
        double jsqrd = j*j;
        for (double k = -sigmas[i]; k <= sigmas[i]; k++)
        {
          double ksqrd = k*k;
          for (double l = -sigmas[i]; l <= sigmas[i]; l++)
          {
            double lsqrd = l*l;
            addbin1 = bin1 + static_cast<size_t>(j);
            addbin2 = bin2 + static_cast<size_t>(k);
            addbin3 = bin3 + static_cast<size_t>(l);
            if (addbin1 < 0) addbin1 = addbin1 + 18;
            if (addbin1 >= 18) addbin1 = addbin1 - 18;
            if (addbin2 < 0) addbin2 = addbin2 + 18;
            if (addbin2 >= 18) addbin2 = addbin2 - 18;
            if (addbin3 < 0) addbin3 = addbin3 + 18;
            if (addbin3 >= 18) addbin3 = addbin3 - 18;
            addbin = (addbin3 * 18 * 18) + (addbin2 * 18) + (addbin1);
            dist = pow((jsqrd +ksqrd + lsqrd), 0.5);
            fraction = 1.0 - ((dist / sigmas[i]) * (dist / sigmas[i]));
            if (fraction > 0.0)
            {
              addweight = (weights[i] * fraction);
              odf[addbin] = odf[addbin]+addweight;
            }
          }
        }
      }
    }
    double remainingweight = double(odfsize);
    double remainingcount = 0;
    for (size_t i = 0; i < odfsize; i++)
    {
      remainingweight = remainingweight-odf[i];
      if(odf[i] == 0.0) remainingcount++;
    }
    for (size_t i = 0; i < odfsize; i++)
    {
      if(odf[i] == 0.0) odf[i] = remainingweight/remainingcount;
    }
    if (normalize == true)
    {
      // Normalize the odf
      for (size_t i = 0; i < odfsize; i++)
      {
        odf[i] = odf[i] / double(odfsize);
      }
    }

  }

  /**
   * @brief This will calculate ODF data based on an array of weights that are
   * passed in and a Hexagonal Crystal Structure. This is templated on the container
   * type that holds the data. Containers that adhere to the STL Vector API
   * should be usable. QVector falls into this category. The input data for the
   * euler angles is in Columnar fashion instead of row major format.
   * @param e1s The first euler angles
   * @param e2s The second euler angles
   * @param e3s The third euler angles
   * @param weights Array of weights values.
   * @param sigmas Array of sigma values.
   * @param normalize Should the ODF data be normalized by the totalWeight value
   * before returning.
   * @param odf (OUT) The ODF data that is generated from this function.
   * @param totalweight (OUT) The TotalWeight value that is also calculated
   */
  template<typename T>
  static void calculateHexODFData(T e1s, T e2s, T e3s, T weights, T sigmas,
      bool normalize, T &odf, double &totalweight)
  {
    int *TextureBins;
    TextureBins = new int[weights.size()];
    static const size_t odfsize = 15552;
    double degtorad = M_PI/180.0;
    double addweight = 0;
    odf.resize(odfsize);
    size_t ea1bin, ea2bin, ea3bin;
    size_t bin, addbin;
    size_t bin1, bin2, bin3;
    size_t addbin1, addbin2, addbin3;
    double dist, fraction;
    double rmag, angle;
    double r1, r2, r3;
    double h1, h2, h3;
    double dim1 = pow((0.75 * ((M_PI / 2.0) - sin((M_PI / 2.0)))), (1.0 / 3.0));
    double dim2 = pow((0.75 * ((M_PI / 2.0) - sin((M_PI / 2.0)))), (1.0 / 3.0));
    double dim3 = pow((0.75 * ((M_PI / 6.0) - sin((M_PI / 6.0)))), (1.0 / 3.0));
    double tan_term = 0.0;
    double sin_term = 0.0;
    double cos_term1 = 0.0;
    double cos_term2 = 0.0;
    double hTmp = 0.0;

    for (typename T::size_type i = 0; i < e1s.size(); i++)
    {
      tan_term = tan(e2s[i]*degtorad/2);
      sin_term = sin((e1s[i]*degtorad-e3s[i]*degtorad)/2);
      cos_term1 = cos((e1s[i]*degtorad+e3s[i]*degtorad)/2);
      cos_term2 = cos((e1s[i]*degtorad-e3s[i]*degtorad)/2);

      r1 = tan_term * cos_term2 / cos_term1;
      r2 = tan_term * sin_term / cos_term1;
      r3 = tan((e1s[i]*degtorad+e3s[i]*degtorad)/2);
      MisorientationCalculations::getFZRodHexagonal(r1, r2, r3);
      rmag = pow((r1 * r1 + r2 * r2 + r3 * r3), 0.5);
      angle = 2.0 * atan(rmag);
      hTmp = pow(((3.0 / 4.0) * (angle - sin(angle))), (1.0 / 3.0));
      h1 = hTmp * (r1 / rmag);
      h2 = hTmp * (r2 / rmag);
      h3 = hTmp * (r3 / rmag);
      if (angle == 0) h1 = 0.0, h2 = 0.0, h3 = 0.0;
      ea1bin = int(h1 * 36.0 / dim1);
      ea2bin = int(h2 * 36.0 / dim2);
      ea3bin = int(h3 * 12.0 / dim3);
      if (ea1bin >= 36) ea1bin = 35;
      if (ea2bin >= 36) ea2bin = 35;
      if (ea3bin >= 12) ea3bin = 11;
      bin = (ea3bin * 36 * 36) + (ea2bin * 36) + (ea1bin);
      TextureBins[i] = static_cast<int>(bin);
    }

    for (size_t i = 0; i < odfsize; i++)
    {
      odf[i] = 0.0;
    }
    for (typename T::size_type i = 0; i < e1s.size(); i++)
    {
      bin = TextureBins[i];
      bin1 = bin % 36;
      bin2 = (bin / 36) % 36;
      bin3 = bin / (36 * 36);
      for (int j = -sigmas[i]; j <= sigmas[i]; j++)
      {
        for (int k = -sigmas[i]; k <= sigmas[i]; k++)
        {
          for (int l = -sigmas[i]; l <= sigmas[i]; l++)
          {
            addbin1 = bin1 + j;
            addbin2 = bin2 + k;
            addbin3 = bin3 + l;
            if (addbin1 < 0) addbin1 = addbin1 + 36;
            if (addbin1 >= 36) addbin1 = addbin1 - 36;
            if (addbin2 < 0) addbin2 = addbin2 + 36;
            if (addbin2 >= 36) addbin2 = addbin2 - 36;
            if (addbin3 < 0) addbin3 = addbin3 + 12;
            if (addbin3 >= 12) addbin3 = addbin3 - 12;
            addbin = (addbin3 * 36 * 36) + (addbin2 * 36) + (addbin1);
            dist = pow((j * j + k * k + l * l), 0.5);
            fraction = 1.0 - ((dist / sigmas[i]) * (dist / sigmas[i]));
            if (fraction > 0.0)
            {
              addweight = (weights[i] * fraction);
              odf[addbin] = odf[addbin]+addweight;
            }
          }
        }
      }
    }
    double remainingweight = double(odfsize);
    double remainingcount = 0;
    for (size_t i = 0; i < odfsize; i++)
    {
      remainingweight = remainingweight-odf[i];
      if(odf[i] == 0.0) remainingcount++;
    }
    for (size_t i = 0; i < odfsize; i++)
    {
      if(odf[i] == 0.0) odf[i] = remainingweight/remainingcount;
    }
    if (normalize == true)
    {
      // Normalize the odf
      for (size_t i = 0; i < odfsize; i++)
      {
        odf[i] = odf[i] / double(odfsize);
      }
    }

  }

  /**
   * @brief This will calculate ODF data based on an array of weights that are
   * passed in and a OrthoRhombic Crystal Structure. This is templated on the container
   * type that holds the data. Containers that adhere to the STL Vector API
   * should be usable. QVector falls into this category. The input data for the
   * euler angles is in Columnar fashion instead of row major format.
   * @param e1s The first euler angles
   * @param e2s The second euler angles
   * @param e3s The third euler angles
   * @param weights Array of weights values.
   * @param sigmas Array of sigma values.
   * @param normalize Should the ODF data be normalized by the totalWeight value
   * before returning.
   * @param odf (OUT) The ODF data that is generated from this function.
   * @param totalweight (OUT) The TotalWeight value that is also calculated
   */
  template<typename T>
  static void calculateOrthoRhombicODFData(T e1s, T e2s, T e3s, T weights, T sigmas,
      bool normalize, T &odf, double &totalweight)
  {
    int *TextureBins;
    TextureBins = new int[weights.size()];
    static const size_t odfsize = 46656;
    double degtorad = M_PI/180.0;
    double addweight = 0;
    odf.resize(odfsize);
    size_t ea1bin, ea2bin, ea3bin;
    size_t bin, addbin;
    size_t bin1, bin2, bin3;
    size_t addbin1, addbin2, addbin3;
    double dist, fraction;
    double rmag, angle;
    double r1, r2, r3;
    double h1, h2, h3;
    double dim1 = pow((0.75 * ((M_PI / 2.0) - sin((M_PI / 2.0)))), (1.0 / 3.0));
    double dim2 = pow((0.75 * ((M_PI / 2.0) - sin((M_PI / 2.0)))), (1.0 / 3.0));
    double dim3 = pow((0.75 * ((M_PI / 2.0) - sin((M_PI / 2.0)))), (1.0 / 3.0));
    double tan_term = 0.0;
    double sin_term = 0.0;
    double cos_term1 = 0.0;
    double cos_term2 = 0.0;
    double hTmp = 0.0;

    for (typename T::size_type i = 0; i < e1s.size(); i++)
    {
      tan_term = tan(e2s[i]*degtorad/2);
      sin_term = sin((e1s[i]*degtorad-e3s[i]*degtorad)/2);
      cos_term1 = cos((e1s[i]*degtorad+e3s[i]*degtorad)/2);
      cos_term2 = cos((e1s[i]*degtorad-e3s[i]*degtorad)/2);

      r1 = tan_term * cos_term2 / cos_term1;
      r2 = tan_term * sin_term / cos_term1;
      r3 = tan((e1s[i]*degtorad+e3s[i]*degtorad)/2);
      MisorientationCalculations::getFZRodOrtho(r1, r2, r3);
      rmag = pow((r1 * r1 + r2 * r2 + r3 * r3), 0.5);
      angle = 2.0 * atan(rmag);
      hTmp = pow(((3.0 / 4.0) * (angle - sin(angle))), (1.0 / 3.0));
      h1 = hTmp * (r1 / rmag);
      h2 = hTmp * (r2 / rmag);
      h3 = hTmp * (r3 / rmag);
      if (angle == 0) h1 = 0.0, h2 = 0.0, h3 = 0.0;
      ea1bin = int(h1 * 36.0 / dim1);
      ea2bin = int(h2 * 36.0 / dim2);
      ea3bin = int(h3 * 36.0 / dim3);
      if (ea1bin >= 36) ea1bin = 35;
      if (ea2bin >= 36) ea2bin = 35;
      if (ea3bin >= 36) ea3bin = 35;
      bin = (ea3bin * 36 * 36) + (ea2bin * 36) + (ea1bin);
      TextureBins[i] = static_cast<int>(bin);
    }

    for (size_t i = 0; i < odfsize; i++)
    {
      odf[i] = 0.0;
    }
    for (typename T::size_type i = 0; i < e1s.size(); i++)
    {
      bin = TextureBins[i];
      bin1 = bin % 36;
      bin2 = (bin / 36) % 36;
      bin3 = bin / (36 * 36);
      for (int j = -sigmas[i]; j <= sigmas[i]; j++)
      {
        for (int k = -sigmas[i]; k <= sigmas[i]; k++)
        {
          for (int l = -sigmas[i]; l <= sigmas[i]; l++)
          {
            addbin1 = bin1 + j;
            addbin2 = bin2 + k;
            addbin3 = bin3 + l;
            if (addbin1 < 0) addbin1 = addbin1 + 36;
            if (addbin1 >= 36) addbin1 = addbin1 - 36;
            if (addbin2 < 0) addbin2 = addbin2 + 36;
            if (addbin2 >= 36) addbin2 = addbin2 - 36;
            if (addbin3 < 0) addbin3 = addbin3 + 36;
            if (addbin3 >= 36) addbin3 = addbin3 - 36;
            addbin = (addbin3 * 36 * 36) + (addbin2 * 36) + (addbin1);
            dist = pow((j * j + k * k + l * l), 0.5);
            fraction = 1.0 - ((dist / sigmas[i]) * (dist / sigmas[i]));
            if (fraction > 0.0)
            {
              addweight = (weights[i] * fraction);
              odf[addbin] = odf[addbin]+addweight;
            }
          }
        }
      }
    }
    double remainingweight = double(odfsize);
    double remainingcount = 0;
    for (size_t i = 0; i < odfsize; i++)
    {
      remainingweight = remainingweight-odf[i];
      if(odf[i] == 0.0) remainingcount++;
    }
    for (size_t i = 0; i < odfsize; i++)
    {
      if(odf[i] == 0.0) odf[i] = remainingweight/remainingcount;
    }
    if (normalize == true)
    {
      // Normalize the odf
      for (size_t i = 0; i < odfsize; i++)
      {
        odf[i] = odf[i] / double(odfsize);
      }
    }

  }




  template<typename T>
  static void calculateCubicMDFData(T angles, T axes, T weights, T odf, T &mdf)
  {
    static const int odfsize = 5832;
    static const int mdfsize = 5832;
    mdf.resize(mdfsize);
    double totalweight = 0;
    double radtodeg = 180.0/M_PI;

    AIMRandomNG rg;
    /* Get a seed value based off the system clock. The issue is that this will
     * be a 64 bit unsigned integer where the high 32 bits will basically not
     * change where as the lower 32 bits will. The following lines of code will
     * pull off the low 32 bits from the number. This operation depends on most
     * significant byte ordering which is different between Big Endian and
     * Little Endian machines. For Big endian machines the Most Significant Byte
     * (MSB) is the first 32 bits. For Little Endian machines the MSB is the
     * second 32 bits.
     */
    unsigned long long int seed = MXA::getMilliSeconds();
    unsigned int* seedPtr = reinterpret_cast<unsigned int*> (&seed);
#if CMP_WORDS_BIGENDIAN
    rg.RandomInit(seedPtr[1]);
#else
    rg.RandomInit(seedPtr[0]);
#endif
  //  int err = 0;
    int mbin;
    double w = 0;
    int choose1, choose2;
	double ea1, ea2, ea3;
    double q1[5], q2[5];
    double totaldensity;
    double hmag;
    double angle;
    double denom;
    double r1, r2, r3;
    double h1, h2, h3;
    double n1, n2, n3;
<<<<<<< HEAD
    double random1, random2, density;

=======
    double random, random1, random2, density, cos_angle, sin_angle;

    double dim1 = 2 * pow((0.75 * ((M_PI / 4.0) - sin((M_PI / 4.0)))), (1.0 / 3.0));
    double dim1Over18 = dim1/18.0;
    double dim2 = 2 * pow((0.75 * ((M_PI / 4.0) - sin((M_PI / 4.0)))), (1.0 / 3.0));
    double dim2Over18 = dim2/18.0;
    double dim3 = 2 * pow((0.75 * ((M_PI / 4.0) - sin((M_PI / 4.0)))), (1.0 / 3.0));
    double dim3Over18 = dim3/18.0;
>>>>>>> ac227c1a
    for (int i = 0; i < mdfsize; i++)
    {
      mdf[i] = 0.0;
    }
    int remainingcount = 10000;
    for (int i = 0; i < angles.size(); i++)
    {
      denom = pow((axes[3*i]*axes[3*i]+axes[3*i+1]*axes[3*i+1]+axes[3*i+2]*axes[3*i+2]),0.5);
      n1 = axes[3*i]/denom;
      n2 = axes[3*i+1]/denom;
      n3 = axes[3*i+2]/denom;
      r1 = n1 * pow(((3.0 / 4.0) * (angles[i] - sin(angles[i]))), (1.0 / 3.0));
      r2 = n2 * pow(((3.0 / 4.0) * (angles[i] - sin(angles[i]))), (1.0 / 3.0));
      r3 = n3 * pow(((3.0 / 4.0) * (angles[i] - sin(angles[i]))), (1.0 / 3.0));
      mbin = MisorientationCalculations::getMisoBinCubic(r1,r2,r3);
      mdf[mbin] = -int((weights[i]/double(mdfsize))*10000.0);
      remainingcount = remainingcount+mdf[mbin];
    }
    double* odfPtr = NULL;

    for (int i = 0; i < remainingcount; i++)
    {
      random1 = rg.Random();
      random2 = rg.Random();
      choose1 = 0;
      choose2 = 0;

      totaldensity = 0;
      odfPtr = &(odf.front());
      for (int j = 0; j < odfsize; j++)
      {
        density = *odfPtr;
        ++odfPtr;
        double d = totaldensity;
        totaldensity = totaldensity + density;
        //FIXME: Do we need a 'Break' when both of these if statements are true?
        if (random1 >= d && random1 < totaldensity) choose1 = static_cast<int> (j);
        if (random2 >= d && random2 < totaldensity) choose2 = static_cast<int> (j);
      }
<<<<<<< HEAD
	  MisorientationCalculations::determineEulerAngles(AIM::Reconstruction::Cubic, choose1, ea1, ea2, ea3);
	  MisorientationCalculations::initializeQ(q1, ea1, ea2, ea3);
	  MisorientationCalculations::determineEulerAngles(AIM::Reconstruction::Cubic, choose2, ea1, ea2, ea3);
	  MisorientationCalculations::initializeQ(q2, ea1, ea2, ea3);
=======
      h1 = choose1 % 18;
      h2 = (choose1 / 18) % 18;
      h3 = choose1 / (18 * 18);
      random = rg.Random();
      h1 = ((dim1Over18) * h1) + ((dim1Over18) * random) - (dim1 * 0.5);
      random = rg.Random();
      h2 = ((dim2Over18) * h2) + ((dim2Over18) * random) - (dim2 * 0.5);
      random = rg.Random();
      h3 = ((dim3Over18) * h3) + ((dim3Over18) * random) - (dim3 * 0.5);
      hmag = pow((h1 * h1 + h2 * h2 + h3 * h3), 0.5);
      angle = pow((8 * hmag * hmag * hmag), (1.0 / 3.0));
      n1 = h1 / hmag;
      n2 = h2 / hmag;
      n3 = h3 / hmag;
      cos_angle = cos(angle/2.0);
      sin_angle = sin(angle/2.0);
      q1[0] = 1;
      q1[1] = sin_angle * n1;
      q1[2] = sin_angle * n2;
      q1[3] = sin_angle * n3;
      q1[4] = cos_angle;
      h1 = choose2 % 18;
      h2 = (choose2 / 18) % 18;
      h3 = choose2 / (18 * 18);
      random = rg.Random();
      h1 = ((dim1 / 18.0) * h1) + ((dim1 / 18.0) * random) - (dim1 / 2.0);
      random = rg.Random();
      h2 = ((dim2 / 18.0) * h2) + ((dim2 / 18.0) * random) - (dim2 / 2.0);
      random = rg.Random();
      h3 = ((dim3 / 18.0) * h3) + ((dim3 / 18.0) * random) - (dim3 / 2.0);
      hmag = pow((h1 * h1 + h2 * h2 + h3 * h3), 0.5);
      angle = pow((8 * hmag * hmag * hmag), (1.0 / 3.0));
      n1 = h1 / hmag;
      n2 = h2 / hmag;
      n3 = h3 / hmag;
      cos_angle = cos(angle/2.0);
      sin_angle = sin(angle/2.0);
      q2[0] = 1;
      q2[1] = sin_angle * n1;
      q2[2] = sin_angle * n2;
      q2[3] = sin_angle * n3;
      q2[4] = cos_angle;
>>>>>>> ac227c1a
      w = MisorientationCalculations::getMisoQuatCubic(q1,q2,n1,n2,n3);
      w = w/radtodeg;
      r1 = n1 * pow(((0.75) * (w - sin(w))), (1.0 / 3.0));
      r2 = n2 * pow(((0.75) * (w - sin(w))), (1.0 / 3.0));
      r3 = n3 * pow(((0.75) * (w - sin(w))), (1.0 / 3.0));
      mbin = MisorientationCalculations::getMisoBinCubic(r1,r2,r3);
      if(mdf[mbin] >= 0) mdf[mbin]++;
      if(mdf[mbin] < 0) i = i-1;
    }
    double test;
    for (int i = 0; i < mdfsize; i++)
    {
      if(mdf[i] < 0) mdf[i] = -mdf[i];
      mdf[i] = mdf[i]/10000.0;
    }

  }

  template<typename T>
  static void calculateHexMDFData(T angles, T axes, T weights, T odf, T &mdf)
  {
    static const int odfsize = 15552;
    static const int mdfsize = 15552;
<<<<<<< HEAD
=======
    mdf.resize(mdfsize);
>>>>>>> ac227c1a
    double radtodeg = 180.0/M_PI;

    AIMRandomNG rg;
    /* Get a seed value based off the system clock. The issue is that this will
     * be a 64 bit unsigned integer where the high 32 bits will basically not
     * change where as the lower 32 bits will. The following lines of code will
     * pull off the low 32 bits from the number. This operation depends on most
     * significant byte ordering which is different between Big Endian and
     * Little Endian machines. For Big endian machines the Most Significant Byte
     * (MSB) is the first 32 bits. For Little Endian machines the MSB is the
     * second 32 bits.
     */
    unsigned long long int seed = MXA::getMilliSeconds();
    unsigned int* seedPtr = reinterpret_cast<unsigned int*> (&seed);
#if CMP_WORDS_BIGENDIAN
    rg.RandomInit(seedPtr[1]);
#else
    rg.RandomInit(seedPtr[0]);
#endif
  //  int err = 0;
    int mbin;
    int choose1, choose2;
    double w = 0;
	double ea1, ea2, ea3;
    double q1[5], q2[5];
    double totaldensity;
    double hmag;
    double angle;
    double denom;
    double r1, r2, r3;
    double h1, h2, h3;
    double n1, n2, n3;
    double random1, random2, density;

    for (int i = 0; i < mdfsize; i++)
    {
      mdf[i] = 0.0;
    }
    int remainingcount = 10000;
    for (int i = 0; i < angles.size(); i++)
    {
      denom = pow((axes[3*i]*axes[3*i]+axes[3*i+1]*axes[3*i+1]+axes[3*i+2]*axes[3*i+2]),0.5);
      n1 = axes[3*i]/denom;
      n2 = axes[3*i+1]/denom;
      n3 = axes[3*i+2]/denom;
      r1 = n1 * pow(((3.0 / 4.0) * (angles[i] - sin(angles[i]))), (1.0 / 3.0));
      r2 = n2 * pow(((3.0 / 4.0) * (angles[i] - sin(angles[i]))), (1.0 / 3.0));
      r3 = n3 * pow(((3.0 / 4.0) * (angles[i] - sin(angles[i]))), (1.0 / 3.0));
      mbin = MisorientationCalculations::getMisoBinCubic(r1,r2,r3);
      mdf[mbin] = -int((weights[i]/double(mdfsize))*10000.0);
      remainingcount = remainingcount+mdf[mbin];
    }
    for (int i = 0; i < remainingcount; i++)
    {
      random1 = rg.Random();
      random2 = rg.Random();
      choose1 = 0;
      choose2 = 0;

      totaldensity = 0;
      for (int j = 0; j < odfsize; j++)
      {
        density = odf[j];
        totaldensity = totaldensity + density;
        if (random1 < totaldensity && random1 >= (totaldensity - density)) choose1 = static_cast<int> (j);
        if (random2 < totaldensity && random2 >= (totaldensity - density)) choose2 = static_cast<int> (j);
      }
	  MisorientationCalculations::determineEulerAngles(AIM::Reconstruction::Hexagonal, choose1, ea1, ea2, ea3);
	  MisorientationCalculations::initializeQ(q1, ea1, ea2, ea3);
	  MisorientationCalculations::determineEulerAngles(AIM::Reconstruction::Hexagonal, choose2, ea1, ea2, ea3);
	  MisorientationCalculations::initializeQ(q2, ea1, ea2, ea3);
      w = MisorientationCalculations::getMisoQuatHexagonal(q1,q2,n1,n2,n3);
      w = w/radtodeg;
      r1 = n1 * pow(((3.0 / 4.0) * (w - sin(w))), (1.0 / 3.0));
      r2 = n2 * pow(((3.0 / 4.0) * (w - sin(w))), (1.0 / 3.0));
      r3 = n3 * pow(((3.0 / 4.0) * (w - sin(w))), (1.0 / 3.0));
      mbin = MisorientationCalculations::getMisoBinHexagonal(r1,r2,r3);
      if(mdf[mbin] >= 0) mdf[mbin]++;
      if(mdf[mbin] < 0) i = i-1;
    }
    for (int i = 0; i < mdfsize; i++)
    {
      if(mdf[i] < 0) mdf[i] = -mdf[i];
      mdf[i] = mdf[i]/10000.0;
    }
  }

  protected:
  Texture();

  private:
  Texture(const Texture&); // Copy Constructor Not Implemented
  void operator=(const Texture&); // Operator '=' Not Implemented

};

#endif /* TEXTURE_H_ */<|MERGE_RESOLUTION|>--- conflicted
+++ resolved
@@ -498,19 +498,7 @@
     double r1, r2, r3;
     double h1, h2, h3;
     double n1, n2, n3;
-<<<<<<< HEAD
     double random1, random2, density;
-
-=======
-    double random, random1, random2, density, cos_angle, sin_angle;
-
-    double dim1 = 2 * pow((0.75 * ((M_PI / 4.0) - sin((M_PI / 4.0)))), (1.0 / 3.0));
-    double dim1Over18 = dim1/18.0;
-    double dim2 = 2 * pow((0.75 * ((M_PI / 4.0) - sin((M_PI / 4.0)))), (1.0 / 3.0));
-    double dim2Over18 = dim2/18.0;
-    double dim3 = 2 * pow((0.75 * ((M_PI / 4.0) - sin((M_PI / 4.0)))), (1.0 / 3.0));
-    double dim3Over18 = dim3/18.0;
->>>>>>> ac227c1a
     for (int i = 0; i < mdfsize; i++)
     {
       mdf[i] = 0.0;
@@ -546,59 +534,13 @@
         ++odfPtr;
         double d = totaldensity;
         totaldensity = totaldensity + density;
-        //FIXME: Do we need a 'Break' when both of these if statements are true?
         if (random1 >= d && random1 < totaldensity) choose1 = static_cast<int> (j);
         if (random2 >= d && random2 < totaldensity) choose2 = static_cast<int> (j);
       }
-<<<<<<< HEAD
 	  MisorientationCalculations::determineEulerAngles(AIM::Reconstruction::Cubic, choose1, ea1, ea2, ea3);
 	  MisorientationCalculations::initializeQ(q1, ea1, ea2, ea3);
 	  MisorientationCalculations::determineEulerAngles(AIM::Reconstruction::Cubic, choose2, ea1, ea2, ea3);
 	  MisorientationCalculations::initializeQ(q2, ea1, ea2, ea3);
-=======
-      h1 = choose1 % 18;
-      h2 = (choose1 / 18) % 18;
-      h3 = choose1 / (18 * 18);
-      random = rg.Random();
-      h1 = ((dim1Over18) * h1) + ((dim1Over18) * random) - (dim1 * 0.5);
-      random = rg.Random();
-      h2 = ((dim2Over18) * h2) + ((dim2Over18) * random) - (dim2 * 0.5);
-      random = rg.Random();
-      h3 = ((dim3Over18) * h3) + ((dim3Over18) * random) - (dim3 * 0.5);
-      hmag = pow((h1 * h1 + h2 * h2 + h3 * h3), 0.5);
-      angle = pow((8 * hmag * hmag * hmag), (1.0 / 3.0));
-      n1 = h1 / hmag;
-      n2 = h2 / hmag;
-      n3 = h3 / hmag;
-      cos_angle = cos(angle/2.0);
-      sin_angle = sin(angle/2.0);
-      q1[0] = 1;
-      q1[1] = sin_angle * n1;
-      q1[2] = sin_angle * n2;
-      q1[3] = sin_angle * n3;
-      q1[4] = cos_angle;
-      h1 = choose2 % 18;
-      h2 = (choose2 / 18) % 18;
-      h3 = choose2 / (18 * 18);
-      random = rg.Random();
-      h1 = ((dim1 / 18.0) * h1) + ((dim1 / 18.0) * random) - (dim1 / 2.0);
-      random = rg.Random();
-      h2 = ((dim2 / 18.0) * h2) + ((dim2 / 18.0) * random) - (dim2 / 2.0);
-      random = rg.Random();
-      h3 = ((dim3 / 18.0) * h3) + ((dim3 / 18.0) * random) - (dim3 / 2.0);
-      hmag = pow((h1 * h1 + h2 * h2 + h3 * h3), 0.5);
-      angle = pow((8 * hmag * hmag * hmag), (1.0 / 3.0));
-      n1 = h1 / hmag;
-      n2 = h2 / hmag;
-      n3 = h3 / hmag;
-      cos_angle = cos(angle/2.0);
-      sin_angle = sin(angle/2.0);
-      q2[0] = 1;
-      q2[1] = sin_angle * n1;
-      q2[2] = sin_angle * n2;
-      q2[3] = sin_angle * n3;
-      q2[4] = cos_angle;
->>>>>>> ac227c1a
       w = MisorientationCalculations::getMisoQuatCubic(q1,q2,n1,n2,n3);
       w = w/radtodeg;
       r1 = n1 * pow(((0.75) * (w - sin(w))), (1.0 / 3.0));
@@ -622,10 +564,6 @@
   {
     static const int odfsize = 15552;
     static const int mdfsize = 15552;
-<<<<<<< HEAD
-=======
-    mdf.resize(mdfsize);
->>>>>>> ac227c1a
     double radtodeg = 180.0/M_PI;
 
     AIMRandomNG rg;
