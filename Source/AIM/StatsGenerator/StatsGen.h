--- conflicted
+++ resolved
@@ -174,11 +174,7 @@
       binsizes.resize(numsizebins);
       for (int i = 0; i < numsizebins; i++)
       {
-<<<<<<< HEAD
-        binsizes[i] = int(min) + i;
-=======
         binsizes[i] = min + (i*binstep);
->>>>>>> 4cd0eec8
       }
       return err;
     }
