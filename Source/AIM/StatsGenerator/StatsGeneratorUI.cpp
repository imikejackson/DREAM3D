--- conflicted
+++ resolved
@@ -424,16 +424,10 @@
 
   QwtArray<double> xCo;
   QwtArray<double> yCo;
-<<<<<<< HEAD
-  int numsizebins = 10;
+  int numsizebins = 1;
   QwtArray<int> binsizes;
-  QwtArray<int> numgrains;
-  err = sg.GenCutOff<double, QwtArray<double>, QwtArray<int> >(mu, sigma, cutOff, xCo, yCo, yMax, numsizebins, binsizes, numgrains);
-=======
-  int numsizebins = 1;
-  QwtArray<double> binsizes;
-  err = sg.GenCutOff<QwtArray<double> >(mu, sigma, cutOff, xCo, yCo, yMax, numsizebins, binsizes);
->>>>>>> 5d28c664
+ // QwtArray<int> numgrains;
+  err = sg.GenCutOff<double, QwtArray<double>, QwtArray<int> >(mu, sigma, cutOff, xCo, yCo, yMax, numsizebins, binsizes);
 
   std::cout << "Cut Off Values" << std::endl;
   for (int i = 0; i < 2; ++i )
@@ -441,10 +435,10 @@
     std::cout << "xCo[" << i << "]: " << xCo[i] << "  yCo[" << i << "]: "<< yCo[i] << std::endl;
   }
 
-  std::cout << "Bin#\tNumGrains" << std::endl;
+  std::cout << "Bin#" << std::endl;
   for(int i = 0; i < numsizebins; ++i)
   {
-    std::cout << binsizes[i] << "\t" << numgrains[i] << std::endl;
+    std::cout << binsizes[i] << std::endl;
   }
 
   if (NULL == m_SizeDistributionCurve)
