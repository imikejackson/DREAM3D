--- conflicted
+++ resolved
@@ -235,12 +235,6 @@
     m->numgrains = m->form_grains();
 	CHECK_FOR_CANCELED(ReconstructionFunc, form_grains)
 
-<<<<<<< HEAD
-=======
-  progressMessage(AIM_STRING("Writing VTK Visualization File"), 22);
-  if (m_WriteVisualizationFile) {outWriter->writeVisualizationFile(m.get(), reconVisFile);}
-
->>>>>>> 7425e069
 	progressMessage(AIM_STRING("Assigning Bad Points"), 28);
     m->assign_badpoints();
     CHECK_FOR_CANCELED(ReconstructionFunc, assign_badpoints)
