--- conflicted
+++ resolved
@@ -988,11 +988,7 @@
         * @param size The number of points for the Scatter Plot
         */
        template<typename T>
-<<<<<<< HEAD
        int GenCubicMDFPlotData(T angles, T axes, T weights, T odf, T &xval, T &yval, int size)
-=======
-       int GenCubicMDFPlotData(T angles, T weights, T axis, T odf, T &xval, T &yval, int size)
->>>>>>> a5e14456
        {
          static const size_t eighteenCubed = 5832;
          double totalweight = 0;
@@ -1099,11 +1095,7 @@
 
 
        template<typename T>
-<<<<<<< HEAD
        int GenHexMDFPlotData(T angles, T axes, T weights, T odf, T &xval, T &yval, int size)
-=======
-       int GenHexMDFPlotData(T angles, T weights, T axis, T odf, T &xval, T &yval, int size)
->>>>>>> a5e14456
        {
          static const size_t odfsize = 15552;
          double totalweight = 0;
