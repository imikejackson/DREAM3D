/* ============================================================================
 * Copyright (c) 2011, Michael A. Jackson (BlueQuartz Software)
 * All rights reserved.
 *
 * Redistribution and use in source and binary forms, with or without modification,
 * are permitted provided that the following conditions are met:
 *
 * Redistributions of source code must retain the above copyright notice, this
 * list of conditions and the following disclaimer.
 *
 * Redistributions in binary form must reproduce the above copyright notice, this
 * list of conditions and the following disclaimer in the documentation and/or
 * other materials provided with the distribution.
 *
 * Neither the name of Michael A. Jackson nor the names of its contributors may
 * be used to endorse or promote products derived from this software without
 * specific prior written permission.
 *
 * THIS SOFTWARE IS PROVIDED BY THE COPYRIGHT HOLDERS AND CONTRIBUTORS "AS IS"
 * AND ANY EXPRESS OR IMPLIED WARRANTIES, INCLUDING, BUT NOT LIMITED TO, THE
 * IMPLIED WARRANTIES OF MERCHANTABILITY AND FITNESS FOR A PARTICULAR PURPOSE ARE
 * DISCLAIMED. IN NO EVENT SHALL THE COPYRIGHT HOLDER OR CONTRIBUTORS BE LIABLE
 * FOR ANY DIRECT, INDIRECT, INCIDENTAL, SPECIAL, EXEMPLARY, OR CONSEQUENTIAL
 * DAMAGES (INCLUDING, BUT NOT LIMITED TO, PROCUREMENT OF SUBSTITUTE GOODS OR
 * SERVICES; LOSS OF USE, DATA, OR PROFITS; OR BUSINESS INTERRUPTION) HOWEVER
 * CAUSED AND ON ANY THEORY OF LIABILITY, WHETHER IN CONTRACT, STRICT LIABILITY,
 * OR TORT (INCLUDING NEGLIGENCE OR OTHERWISE) ARISING IN ANY WAY OUT OF THE
 * USE OF THIS SOFTWARE, EVEN IF ADVISED OF THE POSSIBILITY OF SUCH DAMAGE.
 * ~~~~~~~~~~~~~~~~~~~~~~~~~~~~~~~~~~~~~~~~~~~~~~~~~~~~~~~~~~~~~~~~~~~~~~~~~~ */
#include "StatsGenMDFWidget.h"
//-- C++ Includes
#include <iostream>

//-- Qt Includes
#include <QtGui/QAbstractItemDelegate>

#include <qwt.h>
#include <qwt_plot.h>
#include <qwt_plot_curve.h>
#include <qwt_abstract_scale_draw.h>
#include <qwt_scale_draw.h>

#include "AIM/Common/Texture.h"

#include "StatsGenerator/TableModels/SGMDFTableModel.h"
#include "StatsGen.h"

// -----------------------------------------------------------------------------
//
// -----------------------------------------------------------------------------
StatsGenMDFWidget::StatsGenMDFWidget(QWidget *parent) :
QWidget(parent),
m_PhaseIndex(-1),
m_CrystalStructure(AIM::Reconstruction::Cubic),
m_MDFTableModel(NULL)
{
  this->setupUi(this);
  this->setupGui();
}

// -----------------------------------------------------------------------------
//
// -----------------------------------------------------------------------------
StatsGenMDFWidget::~StatsGenMDFWidget()
{
  if (NULL != m_MDFTableModel)
  {
    m_MDFTableModel->deleteLater();
  }
}

// -----------------------------------------------------------------------------
//
// -----------------------------------------------------------------------------
void StatsGenMDFWidget::setupGui()
{
  initQwtPlot("Misorientation Angle(w)", "Freq", m_MDFPlot);
  m_MDFTableModel = new SGMDFTableModel;
  m_MDFTableModel->setInitialValues();
  m_MDFTableView->setModel(m_MDFTableModel);
  QAbstractItemDelegate* aid = m_MDFTableModel->getItemDelegate();
  m_MDFTableView->setItemDelegate(aid);
  m_PlotCurve = new QwtPlotCurve;
}

// -----------------------------------------------------------------------------
//
// -----------------------------------------------------------------------------
void StatsGenMDFWidget::initQwtPlot(QString xAxisName, QString yAxisName, QwtPlot* plot)
{
  plot->setAxisTitle(QwtPlot::xBottom, xAxisName);
  plot->setAxisTitle(QwtPlot::yLeft, yAxisName);
  plot->setCanvasBackground(QColor(Qt::white));
  // These set the plot axis to NOT show anything except the axis labels.
  plot->axisScaleDraw(QwtPlot::yLeft)->enableComponent(QwtAbstractScaleDraw::Backbone, false);
  plot->axisScaleDraw(QwtPlot::yLeft)->enableComponent(QwtAbstractScaleDraw::Ticks, false);
  plot->axisScaleDraw(QwtPlot::yLeft)->enableComponent(QwtAbstractScaleDraw::Labels, false);
  plot->axisScaleDraw(QwtPlot::xBottom)->enableComponent(QwtAbstractScaleDraw::Backbone, false);
  plot->axisScaleDraw(QwtPlot::xBottom)->enableComponent(QwtAbstractScaleDraw::Ticks, false);
  plot->axisScaleDraw(QwtPlot::xBottom)->enableComponent(QwtAbstractScaleDraw::Labels, false);
}

// -----------------------------------------------------------------------------
//
// -----------------------------------------------------------------------------
void StatsGenMDFWidget::updateMDFPlots()
{
  on_m_MDFUpdateBtn_clicked();
}

// -----------------------------------------------------------------------------
//
// -----------------------------------------------------------------------------
void StatsGenMDFWidget::on_m_MDFUpdateBtn_clicked()
{
  int err = 0;

  QwtArray<double> x;
  QwtArray<double> y;

  QwtArray<double> angles;
  QwtArray<double> axes;
  QwtArray<double> weights;
  QwtArray<double> axis;

  angles = m_MDFTableModel->getData(SGMDFTableModel::Angle);
  weights = m_MDFTableModel->getData(SGMDFTableModel::Weight);
  axis = m_MDFTableModel->getData(SGMDFTableModel::Axis);

  // Generate the ODF Data from the current values in the ODFTableModel
  QwtArray<double> odf = generateODFData();

  StatsGen sg;
  int size = 1000;

  if (m_CrystalStructure == AIM::Reconstruction::Cubic) {
<<<<<<< HEAD
    err = sg.GenCubicMDFPlotData(angles, axes, weights, odf, x, y, size);
  }
  else if (m_CrystalStructure == AIM::Reconstruction::Hexagonal) {
    err = sg.GenHexMDFPlotData(angles, axes, weights, odf, x, y, size);
=======
    err = sg.GenCubicMDFPlotData(angles, weights, axis, odf, x, y, size);
  }
  else if (m_CrystalStructure == AIM::Reconstruction::Hexagonal) {
    err = sg.GenHexMDFPlotData(angles, weights, axis, odf, x, y, size);
>>>>>>> 1f379332
  }

  QwtPlotCurve* curve = m_PlotCurve;
  curve->setData(x, y);
  curve->setStyle(QwtPlotCurve::Lines);
  curve->attach(m_MDFPlot);
  m_MDFPlot->replot();
}

// -----------------------------------------------------------------------------
//
// -----------------------------------------------------------------------------
QwtArray<double> StatsGenMDFWidget::generateODFData()
{
  int err = 0;
  double totalWeight = 0.0;

  QwtArray<double> e1s;
  QwtArray<double> e2s;
  QwtArray<double> e3s;
  QwtArray<double> weights;
  QwtArray<double> sigmas;
  QwtArray<double> odf;

  // Initialize xMax and yMax....
  e1s = m_ODFTableModel->getData(SGODFTableModel::Euler1);
  e2s = m_ODFTableModel->getData(SGODFTableModel::Euler2);
  e3s = m_ODFTableModel->getData(SGODFTableModel::Euler3);
  weights = m_ODFTableModel->getData(SGODFTableModel::Weight);
  sigmas = m_ODFTableModel->getData(SGODFTableModel::Sigma);

  if (m_CrystalStructure == AIM::Reconstruction::Cubic)
  {
    Texture::calculateCubicODFData(e1s, e2s, e3s, weights, sigmas, true, odf, totalWeight);
  }
  else if (m_CrystalStructure == AIM::Reconstruction::Hexagonal)
  {
    Texture::calculateHexODFData(e1s, e2s, e3s, weights, sigmas, true, odf, totalWeight);
  }
  return odf;
}

// -----------------------------------------------------------------------------
//
// -----------------------------------------------------------------------------
void StatsGenMDFWidget::on_addMDFRowBtn_clicked()
{
  if (!m_MDFTableModel->insertRow(m_MDFTableModel->rowCount())) return;
  m_MDFTableView->resizeColumnsToContents();
  m_MDFTableView->scrollToBottom();
  m_MDFTableView->setFocus();
  QModelIndex index = m_MDFTableModel->index(m_MDFTableModel->rowCount() - 1, 0);
  m_MDFTableView->setCurrentIndex(index);
}

// -----------------------------------------------------------------------------
//
// -----------------------------------------------------------------------------
void StatsGenMDFWidget::on_deleteMDFRowBtn_clicked()
{
  QItemSelectionModel *selectionModel = m_MDFTableView->selectionModel();
  if (!selectionModel->hasSelection()) return;
  QModelIndex index = selectionModel->currentIndex();
  if (!index.isValid()) return;
  m_MDFTableModel->removeRow(index.row(), index.parent());
  if (m_MDFTableModel->rowCount() > 0)
  {
    m_MDFTableView->resizeColumnsToContents();
  }
}

// -----------------------------------------------------------------------------
//
// -----------------------------------------------------------------------------
int StatsGenMDFWidget::readDataFromHDF5(H5ReconStatsReader::Pointer reader,
                                         QVector<double>  &bins,
                                         const std::string &hdf5GroupName)
{
  int err = -1;

  return err;
}

// -----------------------------------------------------------------------------
//
// -----------------------------------------------------------------------------
int StatsGenMDFWidget::writeDataToHDF5(H5ReconStatsWriter::Pointer writer)
{
  int err = -1;

  return err;
}

<|MERGE_RESOLUTION|>--- conflicted
+++ resolved
@@ -134,17 +134,10 @@
   int size = 1000;
 
   if (m_CrystalStructure == AIM::Reconstruction::Cubic) {
-<<<<<<< HEAD
     err = sg.GenCubicMDFPlotData(angles, axes, weights, odf, x, y, size);
   }
   else if (m_CrystalStructure == AIM::Reconstruction::Hexagonal) {
     err = sg.GenHexMDFPlotData(angles, axes, weights, odf, x, y, size);
-=======
-    err = sg.GenCubicMDFPlotData(angles, weights, axis, odf, x, y, size);
-  }
-  else if (m_CrystalStructure == AIM::Reconstruction::Hexagonal) {
-    err = sg.GenHexMDFPlotData(angles, weights, axis, odf, x, y, size);
->>>>>>> 1f379332
   }
 
   QwtPlotCurve* curve = m_PlotCurve;
